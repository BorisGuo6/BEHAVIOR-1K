--- conflicted
+++ resolved
@@ -1,12 +1,9 @@
-<<<<<<< HEAD
 .vscode/
 
 progress_tracking.md
 
 tmp/
-=======
 gha-creds-*.json
 /site
 .vscode
-.DS_Store
->>>>>>> f6c9f781
+.DS_Store