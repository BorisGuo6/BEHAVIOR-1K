--- conflicted
+++ resolved
@@ -530,11 +530,7 @@
             prim_path=f"/World/{cls.name}",
             physics_scene_path=cls.simulator.get_physics_context().get_current_physics_scene_prim().GetPrimPath().pathString,
             particle_contact_offset=cls.particle_contact_offset,
-<<<<<<< HEAD
-            visual_only=not cls.is_dynamic,
-=======
             visual_only=cls.visual_only,
->>>>>>> 07bc09b5
             smoothing=cls.use_smoothing,
             anisotropy=cls.use_anisotropy,
             isosurface=cls.use_isosurface,
