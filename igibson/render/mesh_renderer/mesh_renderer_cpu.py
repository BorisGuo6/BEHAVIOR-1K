import logging
import os
import platform
import shutil
import sys

import numpy as np
import py360convert
from PIL import Image

import igibson
import igibson.render.mesh_renderer as mesh_renderer
from igibson.render.mesh_renderer import tinyobjloader
from igibson.render.mesh_renderer.get_available_devices import get_available_devices
<<<<<<< HEAD
=======
from igibson.utils.mesh_util import perspective, lookat, xyz2mat, quat2rotmat, mat2xyz, \
    safemat2quat, xyzw2wxyz, ortho, transform_vertex
from igibson.utils.constants import AVAILABLE_MODALITIES, ShadowPass
import numpy as np
import py360convert

import os
import sys
from igibson.render.mesh_renderer.materials import Material, RandomizedMaterial
>>>>>>> 555dc3da
from igibson.render.mesh_renderer.instances import Instance, InstanceGroup, Robot
from igibson.render.mesh_renderer.materials import Material, ProceduralMaterial, RandomizedMaterial
from igibson.render.mesh_renderer.mesh_renderer_settings import MeshRendererSettings
from igibson.render.mesh_renderer.text import Text, TextManager
from igibson.render.mesh_renderer.visual_object import VisualObject
from igibson.robots.behavior_robot import BehaviorRobot
from igibson.utils.constants import AVAILABLE_MODALITIES, MAX_CLASS_COUNT, MAX_INSTANCE_COUNT, ShadowPass
from igibson.utils.mesh_util import lookat, mat2xyz, ortho, perspective, quat2rotmat, safemat2quat, xyz2mat, xyzw2wxyz

Image.MAX_IMAGE_PIXELS = None


class MeshRenderer(object):
    """
    MeshRenderer is a lightweight OpenGL renderer.
    It manages a set of visual objects, and instances of those objects.
    It also manage a device to create OpenGL context on, and create buffers to store rendering results.
    """

    def __init__(
        self,
        width=512,
        height=512,
        vertical_fov=90,
        device_idx=0,
        rendering_settings=MeshRendererSettings(),
        simulator=None,
    ):
        """
        :param width: width of the renderer output
        :param height: width of the renderer output
        :param vertical_fov: vertical field of view for the renderer
        :param device_idx: which GPU to run the renderer on
        :param render_settings: rendering settings
        :param simulator: Simulator object.
        """
        self.simulator = simulator
        self.rendering_settings = rendering_settings
        self.shaderProgram = None
        self.windowShaderProgram = None
        self.fbo = None
        self.color_tex_rgb, self.color_tex_normal, self.color_tex_semantics, self.color_tex_3d = None, None, None, None
        self.color_tex_scene_flow, self.color_tex_optical_flow, self.color_tex_ins_seg = None, None, None
        self.depth_tex = None
        self.VAOs = []
        self.VBOs = []
        self.textures = []
        self.objects = []
        self.visual_objects = []
        self.vertex_data = []
        self.shapes = []
        self.width = width
        self.height = height
        self.faces = []
        self.instances = []
        self.fisheye = rendering_settings.use_fisheye
        self.optimized = rendering_settings.optimized
        self.texture_files = {}
        self.enable_shadow = rendering_settings.enable_shadow
        self.platform = platform.system()
        self.optimization_process_executed = False
        self.pose_trans_array = None
        self.pose_rot_array = None
        self.last_trans_array = None
        self.last_rot_array = None
        # Manages text data that is shared across multiple Text instances
        self.text_manager = TextManager(self)
        self.texts = []

        device = None
        """
        device_idx is the major id
        device is the minor id
        you can get it from nvidia-smi -a

        The minor number for the device is such that the Nvidia device node file for each GPU will have the form
        /dev/nvidia[minor number]. Available only on Linux platform.

        TODO: add device management for windows platform.
        """

        if os.environ.get("GIBSON_DEVICE_ID", None):
            device = int(os.environ.get("GIBSON_DEVICE_ID"))
            logging.info(
                "GIBSON_DEVICE_ID environment variable has been manually set. "
                "Using device {} for rendering".format(device)
            )
        else:
            if self.platform != "Windows":
                available_devices = get_available_devices()
                if device_idx < len(available_devices):
                    device = available_devices[device_idx]
                    logging.info("Using device {} for rendering".format(device))
                else:
                    logging.info("Device index is larger than number of devices, falling back to use 0")
                    logging.info(
                        "If you have trouble using EGL, please visit our trouble shooting guide",
                        "at http://svl.stanford.edu/igibson/docs/issues.html",
                    )

                    device = 0

        self.device_idx = device_idx
        self.device_minor = device
        self.msaa = rendering_settings.msaa
        if self.platform == "Darwin" and self.optimized:
            logging.error("Optimized renderer is not supported on Mac")
            exit()
        if self.platform == "Darwin":
            from igibson.render.mesh_renderer import GLFWRendererContext

            self.r = GLFWRendererContext.GLFWRendererContext(
                width,
                height,
                int(self.rendering_settings.glfw_gl_version[0]),
                int(self.rendering_settings.glfw_gl_version[1]),
                self.rendering_settings.show_glfw_window,
                rendering_settings.fullscreen,
            )
        elif self.platform == "Windows":
            from igibson.render.mesh_renderer import VRRendererContext

            self.r = VRRendererContext.VRRendererContext(
                width,
                height,
                int(self.rendering_settings.glfw_gl_version[0]),
                int(self.rendering_settings.glfw_gl_version[1]),
                self.rendering_settings.show_glfw_window,
                rendering_settings.fullscreen,
            )
        else:
            from igibson.render.mesh_renderer import EGLRendererContext

            self.r = EGLRendererContext.EGLRendererContext(width, height, device)

        self.r.init()

        self.glstring = self.r.getstring_meshrenderer()

        logging.debug("Rendering device and GL version")
        logging.debug(self.glstring)

        self.colors = [[1, 0, 0], [0, 1, 0], [0, 0, 1]]
        self.lightcolor = [1, 1, 1]

        logging.debug("Is using fisheye camera: {}".format(self.fisheye))

        if self.fisheye:
            logging.error("Fisheye is currently not supported.")
            exit(1)
        else:
            if self.platform == "Darwin":
                self.shaderProgram = self.r.compile_shader_meshrenderer(
                    "".join(
                        open(
                            os.path.join(os.path.dirname(mesh_renderer.__file__), "shaders", "410", "vert.shader")
                        ).readlines()
                    ),
                    "".join(
                        open(
                            os.path.join(os.path.dirname(mesh_renderer.__file__), "shaders", "410", "frag.shader")
                        ).readlines()
                    ),
                )
                self.textShaderProgram = self.r.compile_shader_meshrenderer(
                    "".join(
                        open(
                            os.path.join(os.path.dirname(mesh_renderer.__file__), "shaders", "410", "text_vert.shader")
                        ).readlines()
                    ),
                    "".join(
                        open(
                            os.path.join(os.path.dirname(mesh_renderer.__file__), "shaders", "410", "text_frag.shader")
                        ).readlines()
                    ),
                )
            else:
                if self.optimized:
                    self.shaderProgram = self.r.compile_shader_meshrenderer(
                        "".join(
                            open(
                                os.path.join(
                                    os.path.dirname(mesh_renderer.__file__), "shaders", "450", "optimized_vert.shader"
                                )
                            ).readlines()
                        ),
                        "".join(
                            open(
                                os.path.join(
                                    os.path.dirname(mesh_renderer.__file__), "shaders", "450", "optimized_frag.shader"
                                )
                            ).readlines()
                        ),
                    )
                else:
                    self.shaderProgram = self.r.compile_shader_meshrenderer(
                        "".join(
                            open(
                                os.path.join(os.path.dirname(mesh_renderer.__file__), "shaders", "450", "vert.shader")
                            ).readlines()
                        ),
                        "".join(
                            open(
                                os.path.join(os.path.dirname(mesh_renderer.__file__), "shaders", "450", "frag.shader")
                            ).readlines()
                        ),
                    )
                self.textShaderProgram = self.r.compile_shader_meshrenderer(
                    "".join(
                        open(
                            os.path.join(os.path.dirname(mesh_renderer.__file__), "shaders", "450", "text_vert.shader")
                        ).readlines()
                    ),
                    "".join(
                        open(
                            os.path.join(os.path.dirname(mesh_renderer.__file__), "shaders", "450", "text_frag.shader")
                        ).readlines()
                    ),
                )

            self.skyboxShaderProgram = self.r.compile_shader_meshrenderer(
                "".join(
                    open(
                        os.path.join(os.path.dirname(mesh_renderer.__file__), "shaders", "410", "skybox_vs.glsl")
                    ).readlines()
                ),
                "".join(
                    open(
                        os.path.join(os.path.dirname(mesh_renderer.__file__), "shaders", "410", "skybox_fs.glsl")
                    ).readlines()
                ),
            )

        # default light looking down and tilted
        self.set_light_position_direction([0, 0, 2], [0, 0.5, 0])

        self.setup_framebuffer()
        self.vertical_fov = vertical_fov
        self.horizontal_fov = (
            2 * np.arctan(np.tan(self.vertical_fov / 180.0 * np.pi / 2.0) * self.width / self.height) / np.pi * 180.0
        )

        self.camera = [1, 0, 0]
        self.target = [0, 0, 0]
        self.up = [0, 0, 1]
        self.znear = 0.1
        self.zfar = 100
        P = perspective(self.vertical_fov, float(self.width) / float(self.height), self.znear, self.zfar)
        V = lookat(self.camera, self.target, up=self.up)

        self.V = np.ascontiguousarray(V, np.float32)
        self.last_V = np.copy(self.V)
        self.cache = np.copy(self.V)

        self.P = np.ascontiguousarray(P, np.float32)
        self.materials_mapping = {}
        self.mesh_materials = []
        # Number of unique shapes comprising the optimized renderer buffer
        self.or_buffer_shape_num = 0
        # Store trans and rot data for OR as a single variable that we update every frame - avoids copying variable each frame
        self.trans_data = None
        self.rot_data = None

        self.skybox_size = rendering_settings.skybox_size
        if not self.platform == "Darwin" and rendering_settings.enable_pbr:
            self.setup_pbr()

        self.setup_lidar_param()

        # Set up text FBO
        self.text_manager.gen_text_fbo()

    def setup_pbr(self):
        """
        Set up physics-based rendering
        """
        if (
            os.path.exists(self.rendering_settings.env_texture_filename)
            or os.path.exists(self.rendering_settings.env_texture_filename2)
            or os.path.exists(self.rendering_settings.env_texture_filename3)
        ):
            self.r.setup_pbr(
                os.path.join(os.path.dirname(mesh_renderer.__file__), "shaders", "450"),
                self.rendering_settings.env_texture_filename,
                self.rendering_settings.env_texture_filename2,
                self.rendering_settings.env_texture_filename3,
                self.rendering_settings.light_modulation_map_filename,
                self.rendering_settings.light_dimming_factor,
            )
        else:
            logging.warning("Environment texture not available, cannot use PBR.")
        if self.rendering_settings.enable_pbr:
            self.r.loadSkyBox(self.skyboxShaderProgram, self.skybox_size)

    def set_light_position_direction(self, position, target):
        """
        Set light position and orientation

        :param position: light position
        :param target: light target
        """
        self.lightpos = position
        self.lightV = lookat(self.lightpos, target, [0, 1, 0])
        self.lightP = ortho(-5, 5, -5, 5, -10, 20.0)

    def setup_framebuffer(self):
        """
        Set up framebuffers for the renderer
        """
        [
            self.fbo,
            self.color_tex_rgb,
            self.color_tex_normal,
            self.color_tex_semantics,
            self.color_tex_ins_seg,
            self.color_tex_3d,
            self.color_tex_scene_flow,
            self.color_tex_optical_flow,
            self.depth_tex,
        ] = self.r.setup_framebuffer_meshrenderer(self.width, self.height)

        if self.msaa:
            [
                self.fbo_ms,
                self.color_tex_rgb_ms,
                self.color_tex_normal_ms,
                self.color_tex_semantics_ms,
                self.color_tex_ins_seg_ms,
                self.color_tex_3d_ms,
                self.color_tex_scene_flow_ms,
                self.color_tex_optical_flow_ms,
                self.depth_tex_ms,
            ] = self.r.setup_framebuffer_meshrenderer_ms(self.width, self.height)

        self.depth_tex_shadow = self.r.allocateTexture(self.width, self.height)

    def load_texture_file(self, tex_filename):
        """
        Load the texture file into the renderer

        :param tex_filename: texture file filename
        :return texture_id: texture id of this texture in the renderer
        """
        # if texture is None or does not exist, return None
        if tex_filename is None or (not os.path.isfile(tex_filename)):
            return None

        # if texture already exists, return texture id
        if tex_filename in self.texture_files:
            return self.texture_files[tex_filename]

        if self.optimized:
            # assume optimized renderer will have texture id starting from 0
            texture_id = len(self.texture_files)
        else:
            texture_id = self.r.loadTexture(tex_filename, self.rendering_settings.texture_scale, igibson.key_path)
            self.textures.append(texture_id)

        self.texture_files[tex_filename] = texture_id
        return texture_id

    def load_procedural_material(self, material):
        material.lookup_or_create_transformed_texture()
        has_encrypted_texture = os.path.exists(os.path.join(material.material_folder, "DIFFUSE.encrypted.png"))
        suffix = ".encrypted.png" if has_encrypted_texture else ".png"
        material.texture_id = self.load_texture_file(os.path.join(material.material_folder, "DIFFUSE{}".format(suffix)))
        material.metallic_texture_id = self.load_texture_file(
            os.path.join(material.material_folder, "METALLIC{}".format(suffix))
        )
        material.roughness_texture_id = self.load_texture_file(
            os.path.join(material.material_folder, "ROUGHNESS{}".format(suffix))
        )
        material.normal_texture_id = self.load_texture_file(
            os.path.join(material.material_folder, "NORMAL{}".format(suffix))
        )
        for state in material.states:
            transformed_diffuse_id = self.load_texture_file(material.texture_filenames[state])
            material.texture_ids[state] = transformed_diffuse_id
        material.default_texture_id = material.texture_id

    def load_randomized_material(self, material):
        """
        Load all the texture files in the RandomizedMaterial.
        Populate material_ids with the texture id assigned by the renderer.

        :param material: an instance of RandomizedMaterial
        """
        # if the material has already been initialized
        if material.material_ids is not None:
            return
        material.material_ids = {}
        for material_class in material.material_files:
            if material_class not in material.material_ids:
                material.material_ids[material_class] = []
            for material_instance in material.material_files[material_class]:
                material_id_instance = {}
                for key in material_instance:
                    material_id_instance[key] = self.load_texture_file(material_instance[key])
                material.material_ids[material_class].append(material_id_instance)
        material.randomize()

    def load_object(
        self,
        obj_path,
        scale=np.array([1, 1, 1]),
        transform_orn=None,
        transform_pos=None,
        input_kd=None,
        texture_scale=1.0,
        load_texture=True,
        overwrite_material=None,
    ):
        """
        Load a wavefront obj file into the renderer and create a VisualObject to manage it.

        :param obj_path: path of obj file
        :param scale: scale, default 1
        :param transform_orn: rotation quaternion, convention xyzw
        :param transform_pos: translation for loading, it is a list of length 3
        :param input_kd: if loading material fails, use this default material. input_kd should be a list of length 3
        :param texture_scale: texture scale for the object, downsample to save memory.
        :param load_texture: load texture or not
        :param overwrite_material: whether to overwrite the default Material (usually with a RandomizedMaterial for material randomization)
        :return: VAO_ids
        """
        if self.optimization_process_executed and self.optimized:
            logging.error(
                "Using optimized renderer and optimization process is already excuted, cannot add new " "objects"
            )
            return

        reader = tinyobjloader.ObjReader()
        logging.info("Loading {}".format(obj_path))
        if obj_path.endswith("encrypted.obj"):
            ret = reader.ParseFromFileWithKey(obj_path, igibson.key_path)
        else:
            ret = reader.ParseFromFile(obj_path)
        vertex_data_indices = []
        face_indices = []
        if not ret:
            logging.error("Warning: {}".format(reader.Warning()))
            logging.error("Error: {}".format(reader.Error()))
            logging.error("Failed to load: {}".format(obj_path))
            sys.exit(-1)

        if reader.Warning():
            logging.warning("Warning: {}".format(reader.Warning()))

        attrib = reader.GetAttrib()
        logging.debug("Num vertices = {}".format(len(attrib.vertices)))
        logging.debug("Num normals = {}".format(len(attrib.normals)))
        logging.debug("Num texcoords = {}".format(len(attrib.texcoords)))

        materials = reader.GetMaterials()
        logging.debug("Num materials: {}".format(len(materials)))

        if logging.root.level <= logging.DEBUG:  # Only going into this if it is for logging --> efficiency
            for m in materials:
                logging.debug("Material name: {}".format(m.name))
                logging.debug("Material diffuse: {}".format(m.diffuse))

        shapes = reader.GetShapes()
        logging.debug("Num shapes: {}".format(len(shapes)))

        material_count = len(self.materials_mapping)
        if overwrite_material is not None and len(materials) > 1:
            logging.warning("passed in one material ends up overwriting multiple materials")

        for i, item in enumerate(materials):
            if overwrite_material is not None:
                if isinstance(overwrite_material, RandomizedMaterial):
                    self.load_randomized_material(overwrite_material)
                elif isinstance(overwrite_material, ProceduralMaterial):
                    self.load_procedural_material(overwrite_material)
                material = overwrite_material
            elif item.diffuse_texname != "" and load_texture:
                obj_dir = os.path.dirname(obj_path)
                texture = self.load_texture_file(os.path.join(obj_dir, item.diffuse_texname))
                texture_metallic = self.load_texture_file(os.path.join(obj_dir, item.metallic_texname))
                texture_roughness = self.load_texture_file(os.path.join(obj_dir, item.roughness_texname))
                texture_normal = self.load_texture_file(os.path.join(obj_dir, item.bump_texname))
                material = Material(
                    "texture",
                    texture_id=texture,
                    metallic_texture_id=texture_metallic,
                    roughness_texture_id=texture_roughness,
                    normal_texture_id=texture_normal,
                )
            else:
                material = Material("color", kd=item.diffuse)
            self.materials_mapping[i + material_count] = material

        if input_kd is not None:  # append the default material in the end, in case material loading fails
            self.materials_mapping[len(materials) + material_count] = Material("color", kd=input_kd, texture_id=-1)
        else:
            self.materials_mapping[len(materials) + material_count] = Material(
                "color", kd=[0.5, 0.5, 0.5], texture_id=-1
            )

        VAO_ids = []

        vertex_position = np.array(attrib.vertices).reshape((len(attrib.vertices) // 3, 3))
        vertex_normal = np.array(attrib.normals).reshape((len(attrib.normals) // 3, 3))
        vertex_texcoord = np.array(attrib.texcoords).reshape((len(attrib.texcoords) // 2, 2))

        for shape in shapes:
            logging.debug("Shape name: {}".format(shape.name))
            # assume one shape only has one material
            material_id = shape.mesh.material_ids[0]
            logging.debug("material_id = {}".format(material_id))
            logging.debug("num_indices = {}".format(len(shape.mesh.indices)))
            n_indices = len(shape.mesh.indices)
            np_indices = shape.mesh.numpy_indices().reshape((n_indices, 3))

            shape_vertex_index = np_indices[:, 0]
            shape_normal_index = np_indices[:, 1]
            shape_texcoord_index = np_indices[:, 2]
            shape_vertex = vertex_position[shape_vertex_index]

            if len(vertex_normal) == 0:
                # dummy normal if normal is not available
                shape_normal = np.zeros((shape_vertex.shape[0], 3))
            else:
                shape_normal = vertex_normal[shape_normal_index]

            # Scale the shape before transforming
            # Need to flip normals in axes where we have negative scaling
            for i in range(3):
                shape_vertex[:, i] *= scale[i]
                if scale[i] < 0:
                    shape_normal[:, i] *= -1

            if len(vertex_texcoord) == 0:
                # dummy texcoord if texcoord is not available
                shape_texcoord = np.zeros((shape_vertex.shape[0], 2))
            else:
                shape_texcoord = vertex_texcoord[shape_texcoord_index]

            if transform_orn is not None:
                # Rotate the shape after they are scaled
                orn = quat2rotmat(xyzw2wxyz(transform_orn))
                shape_vertex = shape_vertex.dot(orn[:3, :3].T)
                # Also rotate the surface normal, note that tangent space does not need to be rotated since they
                # are derived from shape_vertex
                shape_normal = shape_normal.dot(orn[:3, :3].T)
            if transform_pos is not None:
                # Translate the shape after they are scaled
                shape_vertex += np.array(transform_pos)

            v0 = shape_vertex[0::3, :]
            v1 = shape_vertex[1::3, :]
            v2 = shape_vertex[2::3, :]
            uv0 = shape_texcoord[0::3, :]
            uv1 = shape_texcoord[1::3, :]
            uv2 = shape_texcoord[2::3, :]

            delta_pos1 = v1 - v0
            delta_pos2 = v2 - v0
            delta_uv1 = uv1 - uv0
            delta_uv2 = uv2 - uv0
            r = 1.0 / (delta_uv1[:, 0] * delta_uv2[:, 1] - delta_uv1[:, 1] * delta_uv2[:, 0])
            tangent = (delta_pos1 * delta_uv2[:, 1][:, None] - delta_pos2 * delta_uv1[:, 1][:, None]) * r[:, None]
            bitangent = (delta_pos2 * delta_uv1[:, 0][:, None] - delta_pos1 * delta_uv2[:, 0][:, None]) * r[:, None]
            bitangent = bitangent.repeat(3, axis=0)
            tangent = tangent.repeat(3, axis=0)
            vertices = np.concatenate([shape_vertex, shape_normal, shape_texcoord, tangent, bitangent], axis=-1)
            faces = np.array(range(len(vertices))).reshape((len(vertices) // 3, 3))
            vertexData = vertices.astype(np.float32)
            [VAO, VBO] = self.r.load_object_meshrenderer(self.shaderProgram, vertexData)
            self.VAOs.append(VAO)
            self.VBOs.append(VBO)
            face_indices.append(len(self.faces))
            self.faces.append(faces)
            self.objects.append(obj_path)
            vertex_data_indices.append(len(self.vertex_data))
            self.vertex_data.append(vertexData)
            self.shapes.append(shape)
            # if material loading fails, use the default material
            if material_id == -1:
                self.mesh_materials.append(len(materials) + material_count)
            else:
                self.mesh_materials.append(material_id + material_count)

            logging.debug("mesh_materials: {}".format(self.mesh_materials))
            VAO_ids.append(self.get_num_objects() - 1)

        new_obj = VisualObject(
            obj_path,
            VAO_ids=VAO_ids,
            vertex_data_indices=vertex_data_indices,
            face_indices=face_indices,
            id=len(self.visual_objects),
            renderer=self,
        )
        self.visual_objects.append(new_obj)
        return VAO_ids

    def add_instance(
        self,
        object_id,
        pybullet_uuid=None,
        class_id=0,
        pose_trans=np.eye(4),
        pose_rot=np.eye(4),
        dynamic=False,
        softbody=False,
        use_pbr=True,
        use_pbr_mapping=True,
        shadow_caster=True,
    ):
        """
        Create instance for a visual object and link it to pybullet

        :param object_id: id of visual object
        :param pybullet_uuid: body id in pybullet
        :param class_id: class_id to render semantics
        :param pose_trans: initial translations for the visual object
        :param pose_rot: initial rotation matrix for the visual object
        :param dynamic: whether the instance is dynamic
        :param softbody: whether the instance is soft body
        :param use_pbr: whether to use PBR
        :param use_pbr_mapping: whether to use PBR mapping
        :param shadow_caster: whether to cast shadow
        """
        if self.optimization_process_executed and self.optimized:
            logging.error(
                "Using optimized renderer and optimization process is already excuted, cannot add new " "objects"
            )
            return

        use_pbr = use_pbr and self.rendering_settings.enable_pbr
        use_pbr_mapping = use_pbr_mapping and self.rendering_settings.enable_pbr

        instance = Instance(
            self.visual_objects[object_id],
            id=len(self.instances),
            pybullet_uuid=pybullet_uuid,
            class_id=class_id,
            pose_trans=pose_trans,
            pose_rot=pose_rot,
            dynamic=dynamic,
            softbody=softbody,
            use_pbr=use_pbr,
            use_pbr_mapping=use_pbr_mapping,
            shadow_caster=shadow_caster,
        )
        self.instances.append(instance)

    def add_instance_group(
        self,
        object_ids,
        link_ids,
        poses_trans,
        poses_rot,
        pybullet_uuid=None,
        class_id=0,
        dynamic=False,
        robot=None,
        use_pbr=True,
        use_pbr_mapping=True,
        shadow_caster=True,
    ):
        """
        Create an instance group for a list of visual objects and link it to pybullet

        :param object_ids: object ids of the visual objects
        :param link_ids: link_ids in pybullet
        :param poses_trans: initial translations for each visual object
        :param poses_rot: initial rotation matrix for each visual object
        :param pybullet_uuid: body id in pybullet
        :param class_id: class_id to render semantics
        :param dynamic: whether the instance group is dynamic
        :param robot: The robot associated with this InstanceGroup
        :param use_pbr: whether to use PBR
        :param use_pbr_mapping: whether to use PBR mapping
        :param shadow_caster: whether to cast shadow
        """

        if self.optimization_process_executed and self.optimized:
            logging.error(
                "Using optimized renderer and optimization process is already excuted, cannot add new " "objects"
            )
            return

        use_pbr = use_pbr and self.rendering_settings.enable_pbr
        use_pbr_mapping = use_pbr_mapping and self.rendering_settings.enable_pbr

        instance_group = InstanceGroup(
            [self.visual_objects[object_id] for object_id in object_ids],
            id=len(self.instances),
            link_ids=link_ids,
            pybullet_uuid=pybullet_uuid,
            class_id=class_id,
            poses_trans=poses_trans,
            poses_rot=poses_rot,
            dynamic=dynamic,
            robot=robot,
            use_pbr=use_pbr,
            use_pbr_mapping=use_pbr_mapping,
            shadow_caster=shadow_caster,
        )
        self.instances.append(instance_group)

    def add_robot(
        self, object_ids, link_ids, poses_trans, poses_rot, pybullet_uuid=None, class_id=0, dynamic=False, robot=None
    ):
        """
        Create an instance group (a robot) for a list of visual objects and link it to pybullet

        :param object_ids: object ids of the visual objects
        :param link_ids: link_ids in pybullet
        :param poses_trans: initial translations for each visual object
        :param poses_rot: initial rotation matrix for each visual object
        :param pybullet_uuid: body id in pybullet
        :param class_id: class_id to render semantics
        :param dynamic: whether the instance group is dynamic
        :param robot: The robot associated with this InstanceGroup
        """

        if self.optimization_process_executed and self.optimized:
            logging.error(
                "Using optimized renderer and optimization process is already excuted, cannot add new " "objects"
            )
            return

        robot = Robot(
            [self.visual_objects[object_id] for object_id in object_ids],
            id=len(self.instances),
            link_ids=link_ids,
            pybullet_uuid=pybullet_uuid,
            class_id=class_id,
            poses_trans=poses_trans,
            poses_rot=poses_rot,
            dynamic=dynamic,
            robot=robot,
            use_pbr=False,
            use_pbr_mapping=False,
        )
        self.instances.append(robot)

    def add_text(
        self,
        text_data="PLACEHOLDER: PLEASE REPLACE!",
        font_name="OpenSans",
        font_style="Regular",
        font_size=48,
        color=[0, 0, 0],
        pixel_pos=[0, 0],
        pixel_size=[200, 200],
        scale=1.0,
        background_color=None,
        render_to_tex=False,
    ):
        """
        Creates a Text object with the given parameters. Returns the text object to the caller,
        so various settings can be changed - eg. text content, position, scale, etc.
        :param text_data: starting text to display (can be changed at a later time by set_text)
        :param font_name: name of font to render - same as font folder in iGibson assets
        :param font_style: style of font - one of [regular, italic, bold]
        :param font_size: size of font to render
        :param color: [r, g, b] color
        :param pixel_pos: [x, y] position of top-left corner of text box, in pixel coordinates
        :param pixel_size: [w, h] size of text box in pixel coordinates
        :param scale: scale factor for resizing text
        :param background_color: color of the background in form [r, g, b, a] - background will only appear if this is not None
        :param render_to_tex: whether text should be rendered to an OpenGL texture or the screen (the default)
        """
        text = Text(
            text_data=text_data,
            font_name=font_name,
            font_style=font_style,
            font_size=font_size,
            color=color,
            pos=pixel_pos,
            scale=scale,
            tbox_height=pixel_size[1],
            tbox_width=pixel_size[0],
            render_to_tex=render_to_tex,
            background_color=background_color,
            text_manager=self.text_manager,
        )
        self.texts.append(text)
        return text

    def set_camera(self, camera, target, up, cache=False):
        """
        Set camera pose

        :param camera: camera position
        :param target: camera target
        :param up: up direction
        :param cache: whether to cache pose
        """
        self.camera = camera
        self.target = target
        self.up = up
        if cache:
            self.last_V = np.copy(self.cache)

        V = lookat(self.camera, self.target, up=self.up)
        self.V = np.ascontiguousarray(V, np.float32)
        # change shadow mapping camera to be above the real camera
        self.set_light_position_direction([self.camera[0], self.camera[1], 10], [self.camera[0], self.camera[1], 0])
        if cache:
            self.cache = self.V

    def set_z_near_z_far(self, znear, zfar):
        """
        Set z limit for camera

        :param znear: lower limit for z
        :param zfar: upper limit for z
        """
        self.znear = znear
        self.zfar = zfar

    def set_fov(self, fov):
        """
        Set the field of view. Given the vertical fov, set it.
        Also, compute the horizontal fov based on the aspect ratio, and set it.

        :param fov: vertical fov
        """
        self.vertical_fov = fov
        self.horizontal_fov = (
            2 * np.arctan(np.tan(self.vertical_fov / 180.0 * np.pi / 2.0) * self.width / self.height) / np.pi * 180.0
        )
        P = perspective(self.vertical_fov, float(self.width) / float(self.height), self.znear, self.zfar)
        self.P = np.ascontiguousarray(P, np.float32)

    def set_light_color(self, color):
        """
        Set light color

        :param color: light color
        """
        self.lightcolor = color

    def get_intrinsics(self):
        """
        Get camera intrinsics

        :return: camera instrincs
        """
        P = self.P
        w, h = self.width, self.height
        znear = self.znear
        a = (2.0 * znear) / P[0, 0]
        b = P[2, 0] * a
        right = (a + b) / 2.0
        left = b - right
        c = -(2.0 * znear) / P[1, 1]
        d = P[2, 1] * c
        top = (c + d) / 2.0
        bottom = d - top
        fu = w * znear / (right - left)
        fv = -h * znear / (top - bottom)

        u0 = w - right * fu / znear
        v0 = h - bottom * fv / znear
        return np.array([[fu, 0, u0], [0, fv, v0], [0, 0, 1]])

    def set_projection_matrix(self, fu, fv, u0, v0, znear, zfar):
        """
        Set projection matrix, given camera intrincs parameters
        """
        w = self.width
        h = self.height
        self.znear = znear
        self.zfar = zfar
        L = -(u0) * znear / fu
        R = +(w - u0) * znear / fu
        T = -(v0) * znear / fv
        B = +(h - v0) * znear / fv
        P = np.zeros((4, 4), dtype=np.float32)
        P[0, 0] = 2 * znear / (R - L)
        P[1, 1] = -2 * znear / (T - B)
        P[2, 0] = (R + L) / (R - L)
        P[2, 1] = (T + B) / (T - B)
        P[2, 2] = -(zfar + znear) / (zfar - znear)
        P[2, 3] = -1.0
        P[3, 2] = (2 * zfar * znear) / (znear - zfar)
        self.P = P

    def readbuffer(self, modes=AVAILABLE_MODALITIES):
        """
        Read framebuffer of rendering.

        :param modes: it should be a tuple consisting of a subset of ('rgb', 'normal', 'seg', '3d', 'scene_flow', 'optical_flow').
        :return: a list of numpy arrays corresponding to `modes`
        """
        results = []

        # single mode
        if isinstance(modes, str):
            modes = [modes]

        for mode in modes:
            if mode not in AVAILABLE_MODALITIES:
                raise Exception("unknown rendering mode: {}".format(mode))
            frame = self.r.readbuffer_meshrenderer(mode, self.width, self.height, self.fbo)
            frame = frame.reshape(self.height, self.width, 4)[::-1, :]
            results.append(frame)
        return results

    def update_optimized_texture(self):
        request_update = False
        for material in self.materials_mapping:
            if (
                isinstance(self.materials_mapping[material], ProceduralMaterial)
                and self.materials_mapping[material].request_update
            ):
                request_update = True
                self.materials_mapping[material].request_update = False

        if request_update:
            self.update_optimized_texture_internal()

    def render(
        self, modes=AVAILABLE_MODALITIES, hidden=(), return_buffer=True, render_shadow_pass=True, render_text_pass=True
    ):
        """
        A function to render all the instances in the renderer and read the output from framebuffer.

        :param modes: a tuple consisting of a subset of ('rgb', 'normal', 'seg', '3d', 'scene_flow', 'optical_flow').
        :param hidden: hidden instances to skip. When rendering from a robot's perspective, it's own body can be hidden
        :param return_buffer: whether to return the frame buffers as numpy arrays
        :param render_shadow_pass: whether to render shadow
        :return: a list of float32 numpy arrays of shape (H, W, 4) corresponding to `modes`, where last channel is alpha
        """
        # run optimization process the first time render is called
        if self.optimized and not self.optimization_process_executed:
            self.optimize_vertex_and_texture()
        if self.optimized:
            self.update_optimized_texture()

        if "seg" in modes and self.rendering_settings.msaa:
            logging.warning(
                "Rendering segmentation masks with MSAA on may generate interpolation artifacts. "
                "It is recommended to turn MSAA off when rendering segmentation."
            )

        render_shadow_pass = render_shadow_pass and "rgb" in modes
        need_flow_info = "optical_flow" in modes or "scene_flow" in modes
        self.update_dynamic_positions(need_flow_info=need_flow_info)

        if self.enable_shadow and render_shadow_pass:
            # shadow pass

            if self.msaa:
                self.r.render_meshrenderer_pre(1, self.fbo_ms, self.fbo)
            else:
                self.r.render_meshrenderer_pre(0, 0, self.fbo)

            if self.optimized:
                # If objects are not shadow casters, we do not render them during the shadow pass. This can be achieved
                # by setting their state to hidden for rendering the depth map
                # Store which instances we hide, so we don't accidentally unhide instances that should remain hidden
                shadow_hidden_instances = [i for i in self.instances if not i.shadow_caster and not i.hidden]
                for instance in shadow_hidden_instances:
                    instance.hidden = True
                self.update_hidden_highlight_state(shadow_hidden_instances)
                self.r.updateDynamicData(
                    self.shaderProgram,
                    self.pose_trans_array,
                    self.pose_rot_array,
                    self.last_trans_array,
                    self.last_rot_array,
                    self.V,
                    self.last_V,
                    self.P,
                    self.lightV,
                    self.lightP,
                    ShadowPass.HAS_SHADOW_RENDER_SHADOW,
                    self.camera,
                )
                self.r.renderOptimized(self.optimized_VAO)
                for instance in shadow_hidden_instances:
                    instance.hidden = False
                self.update_hidden_highlight_state(shadow_hidden_instances)
            else:
                for instance in self.instances:
                    if (instance not in hidden and not instance.hidden) and instance.shadow_caster:
                        instance.render(shadow_pass=ShadowPass.HAS_SHADOW_RENDER_SHADOW)

            self.r.render_meshrenderer_post()

            if self.msaa:
                self.r.blit_buffer(self.width, self.height, self.fbo_ms, self.fbo)

            self.r.readbuffer_meshrenderer_shadow_depth(self.width, self.height, self.fbo, self.depth_tex_shadow)

        if self.optimized:
            all_instances = [i for i in self.instances if i.or_buffer_indices is not None]
            self.update_hidden_highlight_state(all_instances)
            # TODO: support highlighting for non-optimized renderer

        # main pass
        if self.msaa:
            self.r.render_meshrenderer_pre(1, self.fbo_ms, self.fbo)
        else:
            self.r.render_meshrenderer_pre(0, 0, self.fbo)

        if self.rendering_settings.enable_pbr:
            self.r.renderSkyBox(self.skyboxShaderProgram, self.V, self.P)

        if self.optimized:
            if self.enable_shadow:
                self.r.updateDynamicData(
                    self.shaderProgram,
                    self.pose_trans_array,
                    self.pose_rot_array,
                    self.last_trans_array,
                    self.last_rot_array,
                    self.V,
                    self.last_V,
                    self.P,
                    self.lightV,
                    self.lightP,
                    ShadowPass.HAS_SHADOW_RENDER_SCENE,
                    self.camera,
                )
            else:
                self.r.updateDynamicData(
                    self.shaderProgram,
                    self.pose_trans_array,
                    self.pose_rot_array,
                    self.last_trans_array,
                    self.last_rot_array,
                    self.V,
                    self.last_V,
                    self.P,
                    self.lightV,
                    self.lightP,
                    ShadowPass.NO_SHADOW,
                    self.camera,
                )
            self.r.renderOptimized(self.optimized_VAO)
        else:
            for instance in self.instances:
                if instance not in hidden and not instance.hidden:
                    if self.enable_shadow:
                        instance.render(shadow_pass=ShadowPass.HAS_SHADOW_RENDER_SCENE)
                    else:
                        instance.render(shadow_pass=ShadowPass.NO_SHADOW)

        # render text
        if render_text_pass:
            self.r.preRenderTextFramebufferSetup(self.text_manager.FBO)
            for text in self.texts:
                text.render()

        self.r.render_meshrenderer_post()

        if self.msaa:
            self.r.blit_buffer(self.width, self.height, self.fbo_ms, self.fbo)
        if return_buffer:
            return self.readbuffer(modes)

    def render_companion_window(self):
        """
        Render companion window.
        The viewer is responsible for calling this to update the window,
        if cv2 is not being used for window display
        """
        self.r.render_companion_window_from_buffer(self.fbo)

    def get_visual_objects(self):
        """
        Return visual objects
        """
        return self.visual_objects

    def get_instances(self):
        """
        Return instances
        """
        return self.instances

    def dump(self):
        """
        Dump instance vertex and face information
        """
        instances_vertices = []
        instances_faces = []
        len_v = 0
        for instance in self.instances:
            vertex_info, face_info = instance.dump()
            for v, f in zip(vertex_info, face_info):
                instances_vertices.append(v)
                instances_faces.append(f + len_v)
                len_v += len(v)
        instances_vertices = np.concatenate(instances_vertices, axis=0)
        instances_faces = np.concatenate(instances_faces, axis=0)

        return instances_vertices, instances_faces

    def set_light_pos(self, light):
        """
        Set light position

        :param light: light position
        """
        self.lightpos = light

    def get_num_objects(self):
        """
        Return the number of objects
        """
        return len(self.objects)

    def set_pose(self, pose, idx):
        """
        Set pose for a specific instance

        :param pose: instance pose
        :param idx: instance id
        """
        self.instances[idx].last_rot = np.copy(self.instances[idx].pose_rot)
        self.instances[idx].last_trans = np.copy(self.instances[idx].pose_trans)
        self.instances[idx].pose_rot = np.ascontiguousarray(quat2rotmat(pose[3:]))
        self.instances[idx].pose_trans = np.ascontiguousarray(xyz2mat(pose[:3]))

    def release(self):
        """
        Clean everything, and release the openGL context.
        """
        logging.debug("Releasing. {}".format(self.glstring))
        self.clean()
        self.r.release()

    def clean(self):
        """
        Clean all the framebuffers, objects and instances
        """
        clean_list = [
            self.color_tex_rgb,
            self.color_tex_normal,
            self.color_tex_semantics,
            self.color_tex_3d,
            self.depth_tex,
            self.color_tex_scene_flow,
            self.color_tex_optical_flow,
            self.color_tex_ins_seg,
            self.text_manager.render_tex,
        ] + [i for i in self.text_manager.tex_ids]
        fbo_list = [self.fbo, self.text_manager.FBO]
        if self.msaa:
            clean_list += [
                self.color_tex_rgb_ms,
                self.color_tex_normal_ms,
                self.color_tex_semantics_ms,
                self.color_tex_3d_ms,
                self.depth_tex_ms,
                self.color_tex_scene_flow_ms,
                self.color_tex_optical_flow_ms,
                self.color_tex_ins_seg_ms,
            ]
            fbo_list += [self.fbo_ms]

        text_vaos = [t.VAO for t in self.texts]
        text_vbos = [t.VBO for t in self.texts]

        if self.optimized and self.optimization_process_executed:
            self.r.clean_meshrenderer_optimized(
                clean_list,
                [self.tex_id_1, self.tex_id_2],
                fbo_list,
                [self.optimized_VAO] + text_vaos,
                [self.optimized_VBO] + text_vbos,
                [self.optimized_EBO],
            )
        else:
            self.r.clean_meshrenderer(clean_list, self.textures, fbo_list, self.VAOs + text_vaos, self.VBOs + text_vbos)
        self.text_manager.tex_ids = []
        self.color_tex_rgb = None
        self.color_tex_normal = None
        self.color_tex_semantics = None
        self.color_tex_3d = None
        self.color_tex_scene_flow = None
        self.color_tex_optical_flow = None
        self.color_tex_ins_seg = None
        self.depth_tex = None
        self.fbo = None
        self.VAOs = []
        self.VBOs = []
        self.textures = []
        self.objects = []  # GC should free things here
        self.faces = []  # GC should free things here
        self.visual_objects = []
        self.instances = []
        self.vertex_data = []
        self.shapes = []
        save_path = os.path.join(igibson.ig_dataset_path, "tmp")
        if os.path.isdir(save_path):
            shutil.rmtree(save_path)

    def transform_vector(self, vec):
        vec = np.array(vec)
        zeros = np.zeros_like(vec)

        vec_t = self.transform_point(vec)
        zero_t = self.transform_point(zeros)

        v = vec_t - zero_t
        return v

    def transform_point(self, vec):
        vec = np.array(vec)
        if vec.shape[0] == 3:
            v = self.V.dot(np.concatenate([vec, np.array([1])]))
            return v[:3] / v[-1]
        elif vec.shape[0] == 4:
            v = self.V.dot(vec)
            return v / v[-1]
        else:
            return None

    def transform_pose(self, pose):
        """
        Transform pose from world frame to camera frame

        :param pose: pose in world frame
        :return: pose in camera frame
        """
        pose_rot = quat2rotmat(pose[3:])
        pose_trans = xyz2mat(pose[:3])
        pose_cam = self.V.dot(pose_trans.T).dot(pose_rot).T
        return np.concatenate([mat2xyz(pose_cam), safemat2quat(pose_cam[:3, :3].T)])

    def render_robot_cameras(self, modes=("rgb")):
        """
        Render robot camera images

        :return: a list of frames (number of modalities x number of robots)
        """
        frames = []
        for instance in self.instances:
            if isinstance(instance, Robot):
                camera_pos = instance.robot.eyes.get_position()
                orn = instance.robot.eyes.get_orientation()
                mat = quat2rotmat(xyzw2wxyz(orn))[:3, :3]
                view_direction = mat.dot(np.array([1, 0, 0]))
                self.set_camera(camera_pos, camera_pos + view_direction, [0, 0, 1], cache=True)
                hidden_instances = []
                if self.rendering_settings.hide_robot:
                    hidden_instances.append(instance)
                for item in self.render(modes=modes, hidden=hidden_instances):
                    frames.append(item)

        # TODO: Fix this once BehaviorRobot is BaseRobot-compliant.
        # Unfortunately since BehaviorRobot currently does not properly implement the BaseRobot interface, it is not
        # added using import_robot and needs to be found & handled separately.
        behavior_robots = (robot for robot in self.simulator.robots if isinstance(robot, BehaviorRobot))
        for robot in behavior_robots:
            frames.extend(robot.render_camera_image(modes=modes))

        return frames

    def optimize_vertex_and_texture(self):
        """
        Optimize vertex and texture for optimized renderer
        """
        for tex_file in self.texture_files:
            print("Texture: ", tex_file)
        # Set cutoff about 4096, otherwise we end up filling VRAM very quickly
        cutoff = 5000 * 5000
        shouldShrinkSmallTextures = True
        smallTexSize = 512
        texture_files = sorted(self.texture_files.items(), key=lambda x: x[1])
        texture_files = [item[0] for item in texture_files]

        self.tex_id_1, self.tex_id_2, self.tex_id_layer_mapping = self.r.generateArrayTextures(
            texture_files, cutoff, shouldShrinkSmallTextures, smallTexSize, igibson.key_path
        )
        print(self.tex_id_layer_mapping)
        print(len(self.texture_files), self.texture_files)
        self.textures.append(self.tex_id_1)
        self.textures.append(self.tex_id_2)

        offset_faces = []

        curr_index_offset = 0
        for i in range(len(self.vertex_data)):
            face_idxs = self.faces[i]
            offset_face_idxs = face_idxs + curr_index_offset
            offset_faces.append(offset_face_idxs)
            curr_index_offset += len(self.vertex_data[i])

        # List of all primitives to render - these are the shapes that each have a vao_id
        # Some of these may share visual data, but have unique transforms
        duplicate_vao_ids = []
        class_id_array = []
        instance_id_array = []
        # Stores use_pbr, use_pbr_mapping and shadow caster, with 1.0 for padding of fourth element
        pbr_data_array = []
        # Stores whether object is hidden or not - we store as a vec4, since this is the smallest
        # alignment unit in the std140 layout that our shaders use for their uniform buffers
        # Note: we can store other variables in the other 3 components in future
        hidden_array = []

        for instance in self.instances:
            if isinstance(instance, Instance):
                ids = instance.object.VAO_ids
                or_buffer_idx_start = len(duplicate_vao_ids)
                duplicate_vao_ids.extend(ids)
                or_buffer_idx_end = len(duplicate_vao_ids)
                # Store indices in the duplicate vao ids array, and hence the optimized rendering buffers, that this Instance will use
                instance.or_buffer_indices = list(np.arange(or_buffer_idx_start, or_buffer_idx_end))
                class_id_array.extend([float(instance.class_id) / MAX_CLASS_COUNT] * len(ids))
                instance_id_array.extend([float(instance.id) / MAX_INSTANCE_COUNT] * len(ids))
                pbr_data_array.extend([[float(instance.use_pbr), 1.0, 1.0, 1.0]] * len(ids))
                hidden_array.extend([[float(instance.hidden), 1.0, 1.0, 1.0]] * len(ids))
            elif isinstance(instance, InstanceGroup) or isinstance(instance, Robot):
                id_sum = 0
                # Collect OR buffer indices over all visual objects in this group
                temp_or_buffer_indices = []
                for vo in instance.objects:
                    ids = vo.VAO_ids
                    or_buffer_idx_start = len(duplicate_vao_ids)
                    duplicate_vao_ids.extend(ids)
                    or_buffer_idx_end = len(duplicate_vao_ids)
                    # Store indices in the duplicate vao ids array, and hence the optimized rendering buffers, that this InstanceGroup will use
                    temp_or_buffer_indices.extend(list(np.arange(or_buffer_idx_start, or_buffer_idx_end)))
                    id_sum += len(ids)
                instance.or_buffer_indices = list(temp_or_buffer_indices)
                class_id_array.extend([float(instance.class_id) / MAX_CLASS_COUNT] * id_sum)
                instance_id_array.extend([float(instance.id) / MAX_INSTANCE_COUNT] * id_sum)
                pbr_data_array.extend([[float(instance.use_pbr), 1.0, 1.0, 1.0]] * id_sum)
                hidden_array.extend([[float(instance.hidden), 1.0, 1.0, 1.0]] * id_sum)

        # Number of shapes in the OR buffer is equal to the number of duplicate vao_ids
        self.or_buffer_shape_num = len(duplicate_vao_ids)
        # Construct trans and rot data to be the right shape
        self.trans_data = np.zeros((self.or_buffer_shape_num, 4, 4))
        self.rot_data = np.zeros((self.or_buffer_shape_num, 4, 4))

        # Variables needed for multi draw elements call
        index_ptr_offsets = []
        index_counts = []
        indices = []
        diffuse_color_array = []
        tex_num_array = []
        tex_layer_array = []
        roughness_tex_num_array = []
        roughness_tex_layer_array = []
        metallic_tex_num_array = []
        metallic_tex_layer_array = []
        normal_tex_num_array = []
        normal_tex_layer_array = []
        transform_param_array = []

        index_offset = 0
        for id in duplicate_vao_ids:
            index_ptr_offsets.append(index_offset)
            id_idxs = list(offset_faces[id].flatten())
            indices.extend(id_idxs)
            index_count = len(id_idxs)
            index_counts.append(index_count)
            index_offset += index_count

            # Generate other rendering data, including diffuse color and texture layer
            id_material = self.materials_mapping[self.mesh_materials[id]]
            texture_id = id_material.texture_id
            if texture_id == -1 or texture_id is None:
                tex_num_array.append(-1)
                tex_layer_array.append(-1)
            else:
                tex_num, tex_layer = self.tex_id_layer_mapping[texture_id]
                tex_num_array.append(tex_num)
                tex_layer_array.append(tex_layer)

            roughness_texture_id = id_material.roughness_texture_id
            if roughness_texture_id == -1 or roughness_texture_id is None:
                roughness_tex_num_array.append(-1)
                roughness_tex_layer_array.append(-1)
            else:
                tex_num, tex_layer = self.tex_id_layer_mapping[roughness_texture_id]
                roughness_tex_num_array.append(tex_num)
                roughness_tex_layer_array.append(tex_layer)

            metallic_texture_id = id_material.metallic_texture_id
            if metallic_texture_id == -1 or metallic_texture_id is None:
                metallic_tex_num_array.append(-1)
                metallic_tex_layer_array.append(-1)
            else:
                tex_num, tex_layer = self.tex_id_layer_mapping[metallic_texture_id]
                metallic_tex_num_array.append(tex_num)
                metallic_tex_layer_array.append(tex_layer)

            normal_texture_id = id_material.normal_texture_id
            if normal_texture_id == -1 or normal_texture_id is None:
                normal_tex_num_array.append(-1)
                normal_tex_layer_array.append(-1)
            else:
                tex_num, tex_layer = self.tex_id_layer_mapping[normal_texture_id]
                normal_tex_num_array.append(tex_num)
                normal_tex_layer_array.append(tex_layer)

            # List of 3 floats
            transform_param = id_material.transform_param
            transform_param_array.append([transform_param[0], transform_param[1], transform_param[2], 1.0])

            kd = np.asarray(id_material.kd, dtype=np.float32)
            # Add padding so can store diffuse color as vec4
            # The 4th element is set to 1 as that is what is used by the fragment shader
            kd_vec_4 = [kd[0], kd[1], kd[2], 1.0]
            diffuse_color_array.append(np.ascontiguousarray(kd_vec_4, dtype=np.float32))

        # Convert data into numpy arrays for easy use in pybind
        index_ptr_offsets = np.ascontiguousarray(index_ptr_offsets, dtype=np.int32)
        index_counts = np.ascontiguousarray(index_counts, dtype=np.int32)
        indices = np.ascontiguousarray(indices, dtype=np.int32)

        # Convert frag shader data to list of vec4 for use in uniform buffer objects
        frag_shader_data = []
        pbr_data = []
        hidden_data = []
        uv_data = []
        frag_shader_roughness_metallic_data = []
        frag_shader_normal_data = []

        for i in range(len(duplicate_vao_ids)):
            data_list = [float(tex_num_array[i]), float(tex_layer_array[i]), class_id_array[i], instance_id_array[i]]
            frag_shader_data.append(np.ascontiguousarray(data_list, dtype=np.float32))
            pbr_data.append(np.ascontiguousarray(pbr_data_array[i], dtype=np.float32))
            hidden_data.append(np.ascontiguousarray(hidden_array[i], dtype=np.float32))
            roughness_metallic_data_list = [
                float(roughness_tex_num_array[i]),
                float(roughness_tex_layer_array[i]),
                float(metallic_tex_num_array[i]),
                float(metallic_tex_layer_array[i]),
            ]
            frag_shader_roughness_metallic_data.append(
                np.ascontiguousarray(roughness_metallic_data_list, dtype=np.float32)
            )
            normal_data_list = [float(normal_tex_num_array[i]), float(normal_tex_layer_array[i]), 0.0, 0.0]
            frag_shader_normal_data.append(np.ascontiguousarray(normal_data_list, dtype=np.float32))
            uv_data.append(np.ascontiguousarray(transform_param_array[i], dtype=np.float32))

        merged_frag_shader_data = np.ascontiguousarray(np.concatenate(frag_shader_data, axis=0), np.float32)
        merged_frag_shader_roughness_metallic_data = np.ascontiguousarray(
            np.concatenate(frag_shader_roughness_metallic_data, axis=0), np.float32
        )
        merged_frag_shader_normal_data = np.ascontiguousarray(
            np.concatenate(frag_shader_normal_data, axis=0), np.float32
        )
        merged_diffuse_color_array = np.ascontiguousarray(np.concatenate(diffuse_color_array, axis=0), np.float32)
        merged_pbr_data = np.ascontiguousarray(np.concatenate(pbr_data, axis=0), np.float32)
        self.merged_hidden_data = np.ascontiguousarray(np.concatenate(hidden_data, axis=0), np.float32)
        self.merged_uv_data = np.ascontiguousarray(np.concatenate(uv_data, axis=0), np.float32)

        merged_vertex_data = np.concatenate(self.vertex_data, axis=0)
        print("Merged vertex data shape:")
        print(merged_vertex_data.shape)
        print("Enable pbr: {}".format(self.rendering_settings.enable_pbr))

        if self.msaa:
            buffer = self.fbo_ms
        else:
            buffer = self.fbo

        self.optimized_VAO, self.optimized_VBO, self.optimized_EBO = self.r.renderSetup(
            self.shaderProgram,
            self.V,
            self.P,
            self.lightpos,
            self.lightcolor,
            merged_vertex_data,
            index_ptr_offsets,
            index_counts,
            indices,
            merged_frag_shader_data,
            merged_frag_shader_roughness_metallic_data,
            merged_frag_shader_normal_data,
            merged_diffuse_color_array,
            merged_pbr_data,
            self.merged_hidden_data,
            self.merged_uv_data,
            self.tex_id_1,
            self.tex_id_2,
            buffer,
            float(self.rendering_settings.enable_pbr),
            float(self.rendering_settings.blend_highlight),
            self.depth_tex_shadow,
        )
        self.optimization_process_executed = True

    def update_optimized_texture_internal(self):
        """
        Update the texture_id for optimized renderer
        """
        # Some of these may share visual data, but have unique transforms
        duplicate_vao_ids = []
        class_id_array = []
        instance_id_array = []
        # Stores use_pbr, use_pbr_mapping and shadow caster, with 1.0 for padding of fourth element
        pbr_data_array = []
        # Stores whether object is hidden or not - we store as a vec4, since this is the smallest
        # alignment unit in the std140 layout that our shaders use for their uniform buffers
        # Note: we can store other variables in the other 3 components in future
        hidden_array = []

        for instance in self.instances:
            if isinstance(instance, Instance):
                ids = instance.object.VAO_ids
                or_buffer_idx_start = len(duplicate_vao_ids)
                duplicate_vao_ids.extend(ids)
                or_buffer_idx_end = len(duplicate_vao_ids)
                # Store indices in the duplicate vao ids array, and hence the optimized rendering buffers, that this Instance will use
                instance.or_buffer_indices = list(np.arange(or_buffer_idx_start, or_buffer_idx_end))
                class_id_array.extend([float(instance.class_id) / MAX_CLASS_COUNT] * len(ids))
                instance_id_array.extend([float(instance.id) / MAX_INSTANCE_COUNT] * len(ids))
                pbr_data_array.extend([[float(instance.use_pbr), 1.0, 1.0, 1.0]] * len(ids))
                hidden_array.extend([[float(instance.hidden), 1.0, 1.0, 1.0]] * len(ids))
            elif isinstance(instance, InstanceGroup) or isinstance(instance, Robot):
                id_sum = 0
                # Collect OR buffer indices over all visual objects in this group
                temp_or_buffer_indices = []
                for vo in instance.objects:
                    ids = vo.VAO_ids
                    or_buffer_idx_start = len(duplicate_vao_ids)
                    duplicate_vao_ids.extend(ids)
                    or_buffer_idx_end = len(duplicate_vao_ids)
                    # Store indices in the duplicate vao ids array, and hence the optimized rendering buffers, that this InstanceGroup will use
                    temp_or_buffer_indices.extend(list(np.arange(or_buffer_idx_start, or_buffer_idx_end)))
                    id_sum += len(ids)
                instance.or_buffer_indices = list(temp_or_buffer_indices)
                class_id_array.extend([float(instance.class_id) / MAX_CLASS_COUNT] * id_sum)
                instance_id_array.extend([float(instance.id) / MAX_INSTANCE_COUNT] * id_sum)
                pbr_data_array.extend([[float(instance.use_pbr), 1.0, 1.0, 1.0]] * id_sum)
                hidden_array.extend([[float(instance.hidden), 1.0, 1.0, 1.0]] * id_sum)

        # Variables needed for multi draw elements call
        index_ptr_offsets = []
        index_counts = []
        indices = []
        diffuse_color_array = []
        tex_num_array = []
        tex_layer_array = []
        roughness_tex_num_array = []
        roughness_tex_layer_array = []
        metallic_tex_num_array = []
        metallic_tex_layer_array = []
        normal_tex_num_array = []
        normal_tex_layer_array = []
        transform_param_array = []

        for id in duplicate_vao_ids:
            # Generate other rendering data, including diffuse color and texture layer
            id_material = self.materials_mapping[self.mesh_materials[id]]
            texture_id = id_material.texture_id
            if texture_id == -1 or texture_id is None:
                tex_num_array.append(-1)
                tex_layer_array.append(-1)
            else:
                tex_num, tex_layer = self.tex_id_layer_mapping[texture_id]
                tex_num_array.append(tex_num)
                tex_layer_array.append(tex_layer)

            roughness_texture_id = id_material.roughness_texture_id
            if roughness_texture_id == -1 or roughness_texture_id is None:
                roughness_tex_num_array.append(-1)
                roughness_tex_layer_array.append(-1)
            else:
                tex_num, tex_layer = self.tex_id_layer_mapping[roughness_texture_id]
                roughness_tex_num_array.append(tex_num)
                roughness_tex_layer_array.append(tex_layer)

            metallic_texture_id = id_material.metallic_texture_id
            if metallic_texture_id == -1 or metallic_texture_id is None:
                metallic_tex_num_array.append(-1)
                metallic_tex_layer_array.append(-1)
            else:
                tex_num, tex_layer = self.tex_id_layer_mapping[metallic_texture_id]
                metallic_tex_num_array.append(tex_num)
                metallic_tex_layer_array.append(tex_layer)

            normal_texture_id = id_material.normal_texture_id
            if normal_texture_id == -1 or normal_texture_id is None:
                normal_tex_num_array.append(-1)
                normal_tex_layer_array.append(-1)
            else:
                tex_num, tex_layer = self.tex_id_layer_mapping[normal_texture_id]
                normal_tex_num_array.append(tex_num)
                normal_tex_layer_array.append(tex_layer)

            # List of 3 floats
            transform_param = id_material.transform_param
            transform_param_array.append([transform_param[0], transform_param[1], transform_param[2], 1.0])

            kd = np.asarray(id_material.kd, dtype=np.float32)
            # Add padding so can store diffuse color as vec4
            # The 4th element is set to 1 as that is what is used by the fragment shader
            kd_vec_4 = [kd[0], kd[1], kd[2], 1.0]
            diffuse_color_array.append(np.ascontiguousarray(kd_vec_4, dtype=np.float32))

        # Convert frag shader data to list of vec4 for use in uniform buffer objects
        frag_shader_data = []
        pbr_data = []
        hidden_data = []
        uv_data = []
        frag_shader_roughness_metallic_data = []
        frag_shader_normal_data = []

        for i in range(len(duplicate_vao_ids)):
            data_list = [float(tex_num_array[i]), float(tex_layer_array[i]), class_id_array[i], instance_id_array[i]]
            frag_shader_data.append(np.ascontiguousarray(data_list, dtype=np.float32))
            pbr_data.append(np.ascontiguousarray(pbr_data_array[i], dtype=np.float32))
            hidden_data.append(np.ascontiguousarray(hidden_array[i], dtype=np.float32))
            roughness_metallic_data_list = [
                float(roughness_tex_num_array[i]),
                float(roughness_tex_layer_array[i]),
                float(metallic_tex_num_array[i]),
                float(metallic_tex_layer_array[i]),
            ]
            frag_shader_roughness_metallic_data.append(
                np.ascontiguousarray(roughness_metallic_data_list, dtype=np.float32)
            )
            normal_data_list = [float(normal_tex_num_array[i]), float(normal_tex_layer_array[i]), 0.0, 0.0]
            frag_shader_normal_data.append(np.ascontiguousarray(normal_data_list, dtype=np.float32))
            uv_data.append(np.ascontiguousarray(transform_param_array[i], dtype=np.float32))

        merged_frag_shader_data = np.ascontiguousarray(np.concatenate(frag_shader_data, axis=0), np.float32)
        merged_frag_shader_roughness_metallic_data = np.ascontiguousarray(
            np.concatenate(frag_shader_roughness_metallic_data, axis=0), np.float32
        )
        merged_frag_shader_normal_data = np.ascontiguousarray(
            np.concatenate(frag_shader_normal_data, axis=0), np.float32
        )
        merged_diffuse_color_array = np.ascontiguousarray(np.concatenate(diffuse_color_array, axis=0), np.float32)
        merged_pbr_data = np.ascontiguousarray(np.concatenate(pbr_data, axis=0), np.float32)
        self.merged_hidden_data = np.ascontiguousarray(np.concatenate(hidden_data, axis=0), np.float32)
        self.merged_uv_data = np.ascontiguousarray(np.concatenate(uv_data, axis=0), np.float32)
        self.r.updateTextureIdArrays(
            self.shaderProgram,
            merged_frag_shader_data,
            merged_frag_shader_roughness_metallic_data,
            merged_frag_shader_normal_data,
            merged_diffuse_color_array,
            merged_pbr_data,
            self.merged_hidden_data,
            self.merged_uv_data,
        )

    def update_hidden_highlight_state(self, instances):
        """
        Updates the hidden state of a list of instances
        This function is called by instances and not every frame, since hiding is a very infrequent operation.
        """

        if not self.optimization_process_executed:
            logging.warning("Trying to set hidden state before vertices are merged, converted to no-op")
            return
        for instance in instances:
            buf_idxs = instance.or_buffer_indices
            # if not buf_idxs:
            #    print(
            #        'ERROR: trying to set hidden state of an instance that has no visual objects!')
            # Need to multiply buf_idxs by four so we index into the first element of the vec4 corresponding to each buffer index
            vec4_buf_idxs = [idx * 4 for idx in buf_idxs]
            vec4_buf_idxs_highlight = [idx * 4 + 1 for idx in buf_idxs]

            self.merged_hidden_data[vec4_buf_idxs] = float(instance.hidden)
            # highlight data stored in 4n + 1
            self.merged_hidden_data[vec4_buf_idxs_highlight] = float(instance.highlight)
        self.r.updateHiddenData(self.shaderProgram, np.ascontiguousarray(self.merged_hidden_data, dtype=np.float32))

    def update_dynamic_positions(self, need_flow_info=False):
        """
        Update all dynamic positions

        :param need_flow_info: whether flow information is required
        """
        for instance in self.instances:
            # if instance.dynamic:
            if isinstance(instance, Instance):
                buf_idxs = instance.or_buffer_indices
                # Continue if instance has no visual objects
                if not buf_idxs:
                    continue
                self.trans_data[buf_idxs] = np.array(instance.pose_trans)
                self.rot_data[buf_idxs] = np.array(instance.pose_rot)
            elif isinstance(instance, InstanceGroup) or isinstance(instance, Robot):
                buf_idxs = instance.or_buffer_indices
                # Continue if instance has no visual objects
                if not buf_idxs:
                    continue
                self.trans_data[buf_idxs] = np.array(instance.poses_trans)
                self.rot_data[buf_idxs] = np.array(instance.poses_rot)

        if need_flow_info:
            # this part could be expensive
            if self.pose_trans_array is not None:
                self.last_trans_array = np.copy(self.pose_trans_array)
            else:
                self.last_trans_array = np.ascontiguousarray(np.concatenate(self.trans_data, axis=0))
            if self.pose_rot_array is not None:
                self.last_rot_array = np.copy(self.pose_rot_array)
            else:
                self.last_rot_array = np.ascontiguousarray(np.concatenate(self.rot_data, axis=0))
        else:
            # dummy pose for zero flow
            self.last_rot_array = self.pose_rot_array
            self.last_trans_array = self.pose_trans_array

        self.pose_trans_array = np.ascontiguousarray(self.trans_data)
        self.pose_rot_array = np.ascontiguousarray(self.rot_data)

    def use_pbr(self, use_pbr, use_pbr_mapping):
        """
        Apply PBR setting to every instance

        :param use_pbr: whether to use pbr
        :param use_pbr_mapping: whether to use pbr mapping
        """
        for instance in self.instances:
            instance.use_pbr = use_pbr
            instance.use_pbr_mapping = use_pbr_mapping

    def setup_lidar_param(self):
        """
        Set up LiDAR params
        """
        lidar_vertical_low = -15 / 180.0 * np.pi
        lidar_vertical_high = 15 / 180.0 * np.pi
        lidar_vertical_n_beams = 16
        lidar_vertical_beams = np.arange(
            lidar_vertical_low,
            lidar_vertical_high + (lidar_vertical_high - lidar_vertical_low) / (lidar_vertical_n_beams - 1),
            (lidar_vertical_high - lidar_vertical_low) / (lidar_vertical_n_beams - 1),
        )

        lidar_horizontal_low = -45 / 180.0 * np.pi
        lidar_horizontal_high = 45 / 180.0 * np.pi
        lidar_horizontal_n_beams = 468
        lidar_horizontal_beams = np.arange(
            lidar_horizontal_low,
            lidar_horizontal_high,
            (lidar_horizontal_high - lidar_horizontal_low) / (lidar_horizontal_n_beams),
        )

        xx, yy = np.meshgrid(lidar_vertical_beams, lidar_horizontal_beams)
        xx = xx.flatten()
        yy = yy.flatten()

        x_samples = (np.tan(xx) / np.cos(yy) * self.height // 2 + self.height // 2).astype(np.int)
        y_samples = (np.tan(yy) * self.height // 2 + self.height // 2).astype(np.int)

        self.x_samples = x_samples.flatten()
        self.y_samples = y_samples.flatten()

    def get_lidar_from_depth(self):
        """
        Get partial LiDAR readings from depth sensors with limited FOV
        :return: partial LiDAR readings with limited FOV
        """
        lidar_readings = self.render(modes=("3d"))[0]
        lidar_readings = lidar_readings[self.x_samples, self.y_samples, :3]
        dist = np.linalg.norm(lidar_readings, axis=1)
        lidar_readings = lidar_readings[dist > 0]
        lidar_readings[:, 2] = -lidar_readings[:, 2]  # make z pointing out
        return lidar_readings

    def get_lidar_all(self, offset_with_camera=np.array([0, 0, 0])):
        """
        Get complete LiDAR readings by patching together partial ones
        :param offset_with_camera: optionally place the lidar scanner
        with an offset to the camera
        :return: complete 360 degree LiDAR readings
        """
        for instance in self.instances:
            if isinstance(instance, Robot):
                camera_pos = instance.robot.eyes.get_position() + offset_with_camera
                orn = instance.robot.eyes.get_orientation()
                mat = quat2rotmat(xyzw2wxyz(orn))[:3, :3]
                view_direction = mat.dot(np.array([1, 0, 0]))
                self.set_camera(camera_pos, camera_pos + view_direction, [0, 0, 1])

        original_fov = self.vertical_fov
        self.set_fov(90)
        lidar_readings = []
        r = np.array(
            [
                [
                    np.cos(-np.pi / 2),
                    0,
                    -np.sin(-np.pi / 2),
                    0,
                ],
                [0, 1, 0, 0],
                [np.sin(-np.pi / 2), 0, np.cos(-np.pi / 2), 0],
                [0, 0, 0, 1],
            ]
        )

        transformation_matrix = np.eye(4)
        for i in range(4):
            lidar_one_view = self.get_lidar_from_depth()
            lidar_readings.append(lidar_one_view.dot(transformation_matrix[:3, :3]))
            self.V = r.dot(self.V)
            transformation_matrix = np.linalg.inv(r).dot(transformation_matrix)

        lidar_readings = np.concatenate(lidar_readings, axis=0)
        # currently, the lidar scan is in camera frame (z forward, x right, y up)
        # it seems more intuitive to change it to (z up, x right, y forward)
        lidar_readings = lidar_readings.dot(np.array([[1, 0, 0], [0, 0, 1], [0, 1, 0]]))

        self.set_fov(original_fov)
        return lidar_readings

    def get_cube(self, mode="rgb", use_robot_camera=False):
        """
        :param mode: simulator rendering mode, 'rgb' or '3d'
        :param use_robot_camera: use the camera pose from robot
<<<<<<< HEAD

=======
>>>>>>> 555dc3da
        :return: List of sensor readings, normalized to [0.0, 1.0], ordered as [F, R, B, L, U, D] * n_cameras
        """

        orig_fov = self.vertical_fov
        self.set_fov(90)
        org_V = np.copy(self.V)

        if use_robot_camera:
            for instance in self.instances:
                if isinstance(instance, Robot):
                    camera_pos = instance.robot.eyes.get_position()
                    orn = instance.robot.eyes.get_orientation()
                    mat = quat2rotmat(xyzw2wxyz(orn))[:3, :3]
                    view_direction = mat.dot(np.array([1, 0, 0]))
                    self.set_camera(camera_pos, camera_pos + view_direction, [0, 0, 1])

        def render_cube():
            frames = []
            r = np.array(
                [
                    [
                        np.cos(-np.pi / 2),
                        0,
                        -np.sin(-np.pi / 2),
                        0,
                    ],
                    [0, 1, 0, 0],
                    [np.sin(-np.pi / 2), 0, np.cos(-np.pi / 2), 0],
                    [0, 0, 0, 1],
                ]
            )

            for i in range(4):
                frames.append(self.render(modes=(mode))[0])
                self.V = r.dot(self.V)

            # Up
            r_up = np.array([[1, 0, 0, 0], [0, 0, -1, 0], [0, -1, 0, 0], [0, 0, 0, 1]])

            self.V = r_up.dot(org_V)
            frames.append(self.render(modes=(mode))[0])

            r_down = np.array([[1, 0, 0, 0], [0, 0, -1, 0], [0, 1, 0, 0], [0, 0, 0, 1]])

            # Down
            self.V = r_down.dot(org_V)
            frames.append(self.render(modes=(mode))[0])

            return frames

        frames = render_cube()
        self.V = org_V
        self.set_fov(orig_fov)
        return frames

    def get_equi(self, mode="rgb", use_robot_camera=False):
        """
        :param mode: simulator rendering mode, 'rgb' or '3d'
        :param use_robot_camera: use the camera pose from robot
        :return: List of sensor readings, normalized to [0.0, 1.0], ordered as [F, R, B, L, U, D]
        """
        frames = self.get_cube(mode=mode, use_robot_camera=use_robot_camera)
        frames = [frames[0], frames[1][:, ::-1, :], frames[2][:, ::-1, :], frames[3], frames[4], frames[5]]
        equi = py360convert.c2e(cubemap=frames, h=frames[0].shape[0], w=frames[0].shape[0] * 2, cube_format="list")

        return equi<|MERGE_RESOLUTION|>--- conflicted
+++ resolved
@@ -12,18 +12,6 @@
 import igibson.render.mesh_renderer as mesh_renderer
 from igibson.render.mesh_renderer import tinyobjloader
 from igibson.render.mesh_renderer.get_available_devices import get_available_devices
-<<<<<<< HEAD
-=======
-from igibson.utils.mesh_util import perspective, lookat, xyz2mat, quat2rotmat, mat2xyz, \
-    safemat2quat, xyzw2wxyz, ortho, transform_vertex
-from igibson.utils.constants import AVAILABLE_MODALITIES, ShadowPass
-import numpy as np
-import py360convert
-
-import os
-import sys
-from igibson.render.mesh_renderer.materials import Material, RandomizedMaterial
->>>>>>> 555dc3da
 from igibson.render.mesh_renderer.instances import Instance, InstanceGroup, Robot
 from igibson.render.mesh_renderer.materials import Material, ProceduralMaterial, RandomizedMaterial
 from igibson.render.mesh_renderer.mesh_renderer_settings import MeshRendererSettings
@@ -1839,10 +1827,7 @@
         """
         :param mode: simulator rendering mode, 'rgb' or '3d'
         :param use_robot_camera: use the camera pose from robot
-<<<<<<< HEAD
-
-=======
->>>>>>> 555dc3da
+
         :return: List of sensor readings, normalized to [0.0, 1.0], ordered as [F, R, B, L, U, D] * n_cameras
         """
 
