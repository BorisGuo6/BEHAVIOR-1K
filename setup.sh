#!/bin/bash
set -e

# Parse arguments
HELP=false
NEW_ENV=false
OMNIGIBSON=false
BDDL=false
TELEOP=false
DATASET=false
PRIMITIVES=false
DEV=false
<<<<<<< HEAD
ERROR=false
=======
CUDA_VERSION="12.4"
ACCEPT_CONDA_TOS=false
ACCEPT_NVIDIA_EULA=false
ACCEPT_DATASET_TOS=false
>>>>>>> 73f6553b

[ "$#" -eq 0 ] && HELP=true

<<<<<<< HEAD
# Parse arguments
while true ; do
    case "$1" in
        -h|--help) HELP=true ; shift ;;
        --new-env) NEW_ENV=true ; shift ;;
        --omnigibson) OMNIGIBSON=true ; shift ;;
        --bddl) BDDL=true ; shift ;;
        --teleop) TELEOP=true ; shift ;;
        --dataset) DATASET=true ; shift ;;
        --primitives) PRIMITIVES=true ; shift ;;
        --asset-pipeline) ASSET_PIPELINE=true ; shift ;;
        --dev) DEV=true ; shift ;;
        --) shift ; break ;;
        *) ERROR=true ; break ;;
=======
while [[ $# -gt 0 ]]; do
    case $1 in
        -h|--help) HELP=true; shift ;;
        --new-env) NEW_ENV=true; shift ;;
        --omnigibson) OMNIGIBSON=true; shift ;;
        --bddl) BDDL=true; shift ;;
        --teleop) TELEOP=true; shift ;;
        --dataset) DATASET=true; shift ;;
        --primitives) PRIMITIVES=true; shift ;;
        --dev) DEV=true; shift ;;
        --cuda-version) CUDA_VERSION="\$2"; shift 2 ;;
        --accept-conda-tos) ACCEPT_CONDA_TOS=true; shift ;;
        --accept-nvidia-eula) ACCEPT_NVIDIA_EULA=true; shift ;;
        --accept-dataset-tos) ACCEPT_DATASET_TOS=true; shift ;;
        *) echo "Unknown option: \$1"; exit 1 ;;
>>>>>>> 73f6553b
    esac
done

if [ "$HELP" = true ]; then
    cat << EOF
BEHAVIOR-1K Installation Script (Linux)
Usage: ./setup.sh [OPTIONS]

Options:
  -h, --help              Display this help message
  --new-env               Create a new conda environment 'behavior'
  --omnigibson            Install OmniGibson (core physics simulator)
  --bddl                  Install BDDL (Behavior Domain Definition Language)
  --teleop                Install JoyLo (teleoperation interface)
  --dataset               Download BEHAVIOR datasets (requires --omnigibson)
  --primitives            Install OmniGibson with primitives support
  --dev                   Install development dependencies
  --cuda-version VERSION  Specify CUDA version (default: 12.4)
  --accept-conda-tos      Automatically accept Conda Terms of Service
  --accept-nvidia-eula    Automatically accept NVIDIA Isaac Sim EULA
  --accept-dataset-tos    Automatically accept BEHAVIOR Dataset Terms

Example: ./setup.sh --new-env --omnigibson --bddl --teleop --dataset
Example (non-interactive): ./setup.sh --new-env --omnigibson --dataset --accept-conda-tos --accept-nvidia-eula --accept-dataset-tos
EOF
    exit 0
fi

# Validate dependencies
[ "$OMNIGIBSON" = true ] && [ "$BDDL" = false ] && { echo "ERROR: --omnigibson requires --bddl"; exit 1; }
[ "$DATASET" = true ] && [ "$OMNIGIBSON" = false ] && { echo "ERROR: --dataset requires --omnigibson"; exit 1; }
[ "$PRIMITIVES" = true ] && [ "$OMNIGIBSON" = false ] && { echo "ERROR: --primitives requires --omnigibson"; exit 1; }

WORKDIR=$(pwd)

<<<<<<< HEAD
# Create conda environment if requested
if [ "$NEW_ENV" = true ] ; then
    echo "[ENV] Creating conda environment 'behavior'..."
    source "$(conda info --base)/etc/profile.d/conda.sh"
    conda create -n behavior python=3.10 av "setuptools<=79" -c conda-forge -y
    
    if [ $? -ne 0 ] ; then
        echo "[ERROR] Failed to create conda environment"
        echo "[HELP] Try running: conda clean --all"
        echo "[HELP] Or manually create environment: conda create -n behavior python=3.10"
        return 1
    fi
=======
# Function to prompt for terms acceptance
prompt_for_terms() {
    echo ""
    echo "=== TERMS OF SERVICE AND LICENSING AGREEMENTS ==="
    echo ""
>>>>>>> 73f6553b
    
    # Check what terms need to be accepted
    NEEDS_CONDA_TOS=false
    NEEDS_NVIDIA_EULA=false
    NEEDS_DATASET_TOS=false
    
    if [ "$NEW_ENV" = true ] && [ "$ACCEPT_CONDA_TOS" = false ]; then
        NEEDS_CONDA_TOS=true
    fi
    
<<<<<<< HEAD
    # Check PyTorch installation
    pip install torch==2.6.0 torchvision==0.21.0 torchaudio==2.6.0 --index-url https://download.pytorch.org/whl/cu126
    pip install torch-cluster -f https://data.pyg.org/whl/torch-2.6.0+cu126.html
    PYTORCH_VERSION=$(python -c "import torch; print(torch.__version__)" 2>/dev/null)
    if [ $? -eq 0 ] ; then
        CUDA_AVAILABLE=$(python -c "import torch; print(torch.cuda.is_available())")
        echo "[ENV] PyTorch version: $PYTORCH_VERSION, CUDA available: $CUDA_AVAILABLE"
    else
        echo "[WARNING] PyTorch not properly installed in conda environment"
=======
    if [ "$OMNIGIBSON" = true ] && [ "$ACCEPT_NVIDIA_EULA" = false ]; then
        NEEDS_NVIDIA_EULA=true
>>>>>>> 73f6553b
    fi
    
    if [ "$DATASET" = true ] && [ "$ACCEPT_DATASET_TOS" = false ]; then
        NEEDS_DATASET_TOS=true
    fi
    
    # If nothing needs acceptance, return early
    if [ "$NEEDS_CONDA_TOS" = false ] && [ "$NEEDS_NVIDIA_EULA" = false ] && [ "$NEEDS_DATASET_TOS" = false ]; then
        return 0
    fi
    
    echo "This installation requires acceptance of the following terms:"
    echo ""
    
    if [ "$NEEDS_CONDA_TOS" = true ]; then
        cat << EOF
1. CONDA TERMS OF SERVICE
   - Required for creating conda environment
   - By accepting, you agree to Anaconda's Terms of Service
   - See: https://legal.anaconda.com/policies/en/

EOF
    fi
    
    if [ "$NEEDS_NVIDIA_EULA" = true ]; then
        cat << EOF
2. NVIDIA ISAAC SIM EULA
   - Required for OmniGibson installation
   - By accepting, you agree to NVIDIA Isaac Sim End User License Agreement
   - See: https://www.nvidia.com/en-us/agreements/enterprise-software/nvidia-software-license-agreement

EOF
    fi
    
    if [ "$NEEDS_DATASET_TOS" = true ]; then
        cat << EOF
3. BEHAVIOR DATA BUNDLE END USER LICENSE AGREEMENT
    Last revision: December 8, 2022
    This License Agreement is for the BEHAVIOR Data Bundle (“Data”). It works with OmniGibson (“Software”) which is a software stack licensed under the MIT License, provided in this repository: https://github.com/StanfordVL/OmniGibson. 
    The license agreements for OmniGibson and the Data are independent. This BEHAVIOR Data Bundle contains artwork and images (“Third Party Content”) from third parties with restrictions on redistribution. 
    It requires measures to protect the Third Party Content which we have taken such as encryption and the inclusion of restrictions on any reverse engineering and use. 
    Recipient is granted the right to use the Data under the following terms and conditions of this License Agreement (“Agreement”):
        1. Use of the Data is permitted after responding "Yes" to this agreement. A decryption key will be installed automatically.
        2. Data may only be used for non-commercial academic research. You may not use a Data for any other purpose.
        3. The Data has been encrypted. You are strictly prohibited from extracting any Data from OmniGibson or reverse engineering.
        4. You may only use the Data within OmniGibson.
        5. You may not redistribute the key or any other Data or elements in whole or part.
        6. THE DATA AND SOFTWARE IS PROVIDED "AS IS", WITHOUT WARRANTY OF ANY KIND, EXPRESS OR IMPLIED, INCLUDING BUT NOT LIMITED TO THE WARRANTIES OF MERCHANTABILITY, FITNESS FOR A PARTICULAR PURPOSE AND NONINFRINGEMENT. 
            IN NO EVENT SHALL THE AUTHORS OR COPYRIGHT HOLDERS BE LIABLE FOR ANY CLAIM, DAMAGES OR OTHER LIABILITY, WHETHER IN AN ACTION OF CONTRACT, TORT OR OTHERWISE, ARISING FROM, OUT OF OR IN CONNECTION WITH THE DATA OR SOFTWARE OR THE USE OR OTHER DEALINGS IN THE DATA OR SOFTWARE.

EOF
    fi
    
    echo "Do you accept ALL of the above terms? (y/N)"
    read -r response
    
    if [[ ! "$response" =~ ^[Yy]$ ]]; then
        echo "Terms not accepted. Installation cancelled."
        echo "You can bypass these prompts by using --accept-conda-tos, --accept-nvidia-eula, and --accept-dataset-tos flags."
        exit 1
    fi
    
    # Set acceptance flags
    [ "$NEEDS_CONDA_TOS" = true ] && ACCEPT_CONDA_TOS=true
    [ "$NEEDS_NVIDIA_EULA" = true ] && ACCEPT_NVIDIA_EULA=true
    [ "$NEEDS_DATASET_TOS" = true ] && ACCEPT_DATASET_TOS=true
    
    echo ""
    echo "✓ All terms accepted. Proceeding with installation..."
    echo ""
}

# Prompt for terms acceptance at the beginning
prompt_for_terms

# Create conda environment
if [ "$NEW_ENV" = true ]; then
    echo "Creating conda environment 'behavior'..."
    command -v conda >/dev/null || { echo "ERROR: Conda not found"; exit 1; }
    
    # Set auto-accept environment variable if user agreed to TOS
    if [ "$ACCEPT_CONDA_TOS" = true ]; then
        export CONDA_PLUGINS_AUTO_ACCEPT_TOS=yes
        echo "✓ Conda TOS auto-acceptance enabled"
    fi
    
    source "$(conda info --base)/etc/profile.d/conda.sh"
    
    # Check if environment already exists and exit with instructions
    if conda env list | grep -q "^behavior "; then
        echo ""
        echo "ERROR: Conda environment 'behavior' already exists!"
        echo ""
        echo "Please remove or rename the existing environment and re-run this script."
        echo ""
        exit 1
    fi
    
    # Create environment with just Python and numpy
    conda create -n behavior python=3.10 "numpy<2" -y
    conda activate behavior
    
    [[ "$CONDA_DEFAULT_ENV" != "behavior" ]] && { echo "ERROR: Failed to activate environment"; exit 1; }
    
    # Install PyTorch via pip with CUDA support
    echo "Installing PyTorch with CUDA $CUDA_VERSION support..."
    
    # Determine the CUDA version string for pip URL (e.g., cu126, cu124, etc.)
    CUDA_VER_SHORT=$(echo $CUDA_VERSION | sed 's/\.//g')  # e.g. convert 12.6 to 126
    
    pip install torch==2.6.0 torchvision==0.21.0 torchaudio==2.6.0 --index-url https://download.pytorch.org/whl/cu${CUDA_VER_SHORT}
    
    echo "✓ PyTorch installation completed"
fi
# Install BDDL
if [ "$BDDL" = true ]; then
    echo "Installing BDDL..."
    [ ! -d "bddl" ] && { echo "ERROR: bddl directory not found"; exit 1; }
    pip install -e "$WORKDIR/bddl"
fi

# Install OmniGibson with Isaac Sim
if [ "$OMNIGIBSON" = true ]; then
    echo "Installing OmniGibson..."
    [ ! -d "OmniGibson" ] && { echo "ERROR: OmniGibson directory not found"; exit 1; }
    
    # Pre-installation checks
    [ -z "$CONDA_PREFIX" ] && { echo "ERROR: Must run in conda environment"; exit 1; }
    
    # Check Python version
    PYTHON_VERSION=$(python -c "import sys; print(f'{sys.version_info.major}.{sys.version_info.minor}')")
    [ "$PYTHON_VERSION" != "3.10" ] && { echo "ERROR: Python 3.10 required, found $PYTHON_VERSION"; exit 1; }
    
    # Check for conflicting environment variables
    if [[ -n "$EXP_PATH" || -n "$CARB_APP_PATH" || -n "$ISAAC_PATH" ]]; then
        echo "ERROR: Found existing Isaac Sim environment variables."
        echo "Please unset EXP_PATH, CARB_APP_PATH, and ISAAC_PATH and restart."
        exit 1
    fi
    
    # Build extras
    EXTRAS=""
    [ "$DEV" = true ] && [ "$PRIMITIVES" = true ] && EXTRAS="[dev,primitives]"
    [ "$DEV" = true ] && [ "$PRIMITIVES" = false ] && EXTRAS="[dev]"
    [ "$DEV" = false ] && [ "$PRIMITIVES" = true ] && EXTRAS="[primitives]"
    
    pip install -e "$WORKDIR/OmniGibson$EXTRAS"

    # Install pre-commit for dev setup
    if [ "$DEV" = true ]; then
        echo "Setting up pre-commit..."
        conda install -c conda-forge pre-commit -y
        cd "$WORKDIR/OmniGibson"
        pre-commit install
        cd "$WORKDIR"
    fi
    
    # Isaac Sim installation via pip
    if [ "$ACCEPT_NVIDIA_EULA" = true ]; then
        export OMNI_KIT_ACCEPT_EULA=YES
    else
        echo "ERROR: NVIDIA EULA not accepted. Cannot install Isaac Sim."
        exit 1
    fi
    
    # Check if already installed
    if python -c "import isaacsim" 2>/dev/null; then
        echo "Isaac Sim already installed, skipping..."
    else
        echo "Installing Isaac Sim via pip..."
        
        # Helper functions
        check_glibc_old() {
            ldd --version 2>&1 | grep -qE "2\.(31|32|33)"
        }
        
        install_isaac_packages() {
            local temp_dir=$(mktemp -d)
            local packages=(
                "omniverse_kit-106.5.0.162521" "isaacsim_kernel-4.5.0.0" "isaacsim_app-4.5.0.0"
                "isaacsim_core-4.5.0.0" "isaacsim_gui-4.5.0.0" "isaacsim_utils-4.5.0.0"
                "isaacsim_storage-4.5.0.0" "isaacsim_asset-4.5.0.0" "isaacsim_sensor-4.5.0.0"
                "isaacsim_robot_motion-4.5.0.0" "isaacsim_robot-4.5.0.0" "isaacsim_benchmark-4.5.0.0"
                "isaacsim_code_editor-4.5.0.0" "isaacsim_ros1-4.5.0.0" "isaacsim_cortex-4.5.0.0"
                "isaacsim_example-4.5.0.0" "isaacsim_replicator-4.5.0.0" "isaacsim_rl-4.5.0.0"
                "isaacsim_robot_setup-4.5.0.0" "isaacsim_ros2-4.5.0.0" "isaacsim_template-4.5.0.0"
                "isaacsim_test-4.5.0.0" "isaacsim-4.5.0.0" "isaacsim_extscache_physics-4.5.0.0"
                "isaacsim_extscache_kit-4.5.0.0" "isaacsim_extscache_kit_sdk-4.5.0.0"
            )
            
            local wheel_files=()
            for pkg in "${packages[@]}"; do
                local pkg_name=${pkg%-*}
                local filename="${pkg}-cp310-none-manylinux_2_34_x86_64.whl"
                local url="https://pypi.nvidia.com/${pkg_name//_/-}/$filename"
                local filepath="$temp_dir/$filename"
                
                echo "Downloading $pkg..."
                if ! curl -sL "$url" -o "$filepath"; then
                    echo "ERROR: Failed to download $pkg"
                    rm -rf "$temp_dir"
                    return 1
                fi
                
                # Rename for older GLIBC
                if check_glibc_old; then
                    local new_filepath="${filepath/manylinux_2_34/manylinux_2_31}"
                    mv "$filepath" "$new_filepath"
                    filepath="$new_filepath"
                fi
                
                wheel_files+=("$filepath")
            done
            
            echo "Installing Isaac Sim packages..."
            pip install "${wheel_files[@]}"
            rm -rf "$temp_dir"
            
            # Verify installation
            if ! python -c "import isaacsim" 2>/dev/null; then
                echo "ERROR: Isaac Sim installation verification failed"
                return 1
            fi
        }
        
        install_isaac_packages || { echo "ERROR: Isaac Sim installation failed"; exit 1; }
        
        # Fix cryptography conflict - remove conflicting version
        if [ -n "$ISAAC_PATH" ] && [ -d "$ISAAC_PATH/exts/omni.pip.cloud/pip_prebundle/cryptography" ]; then
            echo "Fixing cryptography conflict..."
            rm -rf "$ISAAC_PATH/exts/omni.pip.cloud/pip_prebundle/cryptography"
        fi
    fi
    
    # Install datasets
    if [ "$DATASET" = true ]; then
        echo "Installing datasets..."
        
        # Determine if we should accept dataset license automatically
        DATASET_ACCEPT_FLAG=""
        if [ "$ACCEPT_DATASET_TOS" = true ]; then
            DATASET_ACCEPT_FLAG="True"
        else
            DATASET_ACCEPT_FLAG="False"
        fi
        
        python -c "
import os
os.environ['OMNI_KIT_ACCEPT_EULA'] = 'YES'
try:
    from omnigibson.macros import gm
    from omnigibson.utils.asset_utils import download_assets, download_og_dataset
    
    dataset_exists = os.path.exists(gm.DATASET_PATH)
    assets_exist = os.path.exists(gm.ASSET_PATH)
    
    if not (dataset_exists and assets_exist):
        print(f'Installing data to:')
        print(f'  Dataset (~25GB): {gm.DATASET_PATH}')
        print(f'  Assets (~2.5GB): {gm.ASSET_PATH}')
        
        if not dataset_exists:
            print('Downloading dataset...')
            download_og_dataset(accept_license=${DATASET_ACCEPT_FLAG})
        
        if not assets_exist:
            print('Downloading assets...')
            download_assets()
    else:
        print('Datasets already exist, skipping download.')
except Exception as e:
    print(f'ERROR: Dataset installation failed: {e}')
    exit(1)
"
    fi
    
    echo "OmniGibson installation completed successfully!"
fi

# Install JoyLo
if [ "$TELEOP" = true ]; then
    echo "Installing JoyLo..."
    [ ! -d "joylo" ] && { echo "ERROR: joylo directory not found"; exit 1; }
    pip install -e "$WORKDIR/joylo"
fi

echo ""
echo "=== Installation Complete! ==="
[ "$NEW_ENV" = true ] && echo "✓ Created conda environment 'behavior'"
[ "$OMNIGIBSON" = true ] && echo "✓ Installed OmniGibson + Isaac Sim"
[ "$BDDL" = true ] && echo "✓ Installed BDDL"
[ "$TELEOP" = true ] && echo "✓ Installed JoyLo"
[ "$DATASET" = true ] && echo "✓ Downloaded datasets"
echo ""
[ "$NEW_ENV" = true ] && echo "To activate: conda activate behavior"<|MERGE_RESOLUTION|>--- conflicted
+++ resolved
@@ -10,33 +10,13 @@
 DATASET=false
 PRIMITIVES=false
 DEV=false
-<<<<<<< HEAD
-ERROR=false
-=======
 CUDA_VERSION="12.4"
 ACCEPT_CONDA_TOS=false
 ACCEPT_NVIDIA_EULA=false
 ACCEPT_DATASET_TOS=false
->>>>>>> 73f6553b
 
 [ "$#" -eq 0 ] && HELP=true
 
-<<<<<<< HEAD
-# Parse arguments
-while true ; do
-    case "$1" in
-        -h|--help) HELP=true ; shift ;;
-        --new-env) NEW_ENV=true ; shift ;;
-        --omnigibson) OMNIGIBSON=true ; shift ;;
-        --bddl) BDDL=true ; shift ;;
-        --teleop) TELEOP=true ; shift ;;
-        --dataset) DATASET=true ; shift ;;
-        --primitives) PRIMITIVES=true ; shift ;;
-        --asset-pipeline) ASSET_PIPELINE=true ; shift ;;
-        --dev) DEV=true ; shift ;;
-        --) shift ; break ;;
-        *) ERROR=true ; break ;;
-=======
 while [[ $# -gt 0 ]]; do
     case $1 in
         -h|--help) HELP=true; shift ;;
@@ -52,7 +32,6 @@
         --accept-nvidia-eula) ACCEPT_NVIDIA_EULA=true; shift ;;
         --accept-dataset-tos) ACCEPT_DATASET_TOS=true; shift ;;
         *) echo "Unknown option: \$1"; exit 1 ;;
->>>>>>> 73f6553b
     esac
 done
 
@@ -88,26 +67,11 @@
 
 WORKDIR=$(pwd)
 
-<<<<<<< HEAD
-# Create conda environment if requested
-if [ "$NEW_ENV" = true ] ; then
-    echo "[ENV] Creating conda environment 'behavior'..."
-    source "$(conda info --base)/etc/profile.d/conda.sh"
-    conda create -n behavior python=3.10 av "setuptools<=79" -c conda-forge -y
-    
-    if [ $? -ne 0 ] ; then
-        echo "[ERROR] Failed to create conda environment"
-        echo "[HELP] Try running: conda clean --all"
-        echo "[HELP] Or manually create environment: conda create -n behavior python=3.10"
-        return 1
-    fi
-=======
 # Function to prompt for terms acceptance
 prompt_for_terms() {
     echo ""
     echo "=== TERMS OF SERVICE AND LICENSING AGREEMENTS ==="
     echo ""
->>>>>>> 73f6553b
     
     # Check what terms need to be accepted
     NEEDS_CONDA_TOS=false
@@ -118,20 +82,8 @@
         NEEDS_CONDA_TOS=true
     fi
     
-<<<<<<< HEAD
-    # Check PyTorch installation
-    pip install torch==2.6.0 torchvision==0.21.0 torchaudio==2.6.0 --index-url https://download.pytorch.org/whl/cu126
-    pip install torch-cluster -f https://data.pyg.org/whl/torch-2.6.0+cu126.html
-    PYTORCH_VERSION=$(python -c "import torch; print(torch.__version__)" 2>/dev/null)
-    if [ $? -eq 0 ] ; then
-        CUDA_AVAILABLE=$(python -c "import torch; print(torch.cuda.is_available())")
-        echo "[ENV] PyTorch version: $PYTORCH_VERSION, CUDA available: $CUDA_AVAILABLE"
-    else
-        echo "[WARNING] PyTorch not properly installed in conda environment"
-=======
     if [ "$OMNIGIBSON" = true ] && [ "$ACCEPT_NVIDIA_EULA" = false ]; then
         NEEDS_NVIDIA_EULA=true
->>>>>>> 73f6553b
     fi
     
     if [ "$DATASET" = true ] && [ "$ACCEPT_DATASET_TOS" = false ]; then
