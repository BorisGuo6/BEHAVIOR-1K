--- conflicted
+++ resolved
@@ -44,7 +44,6 @@
 
 #include <common/MTLtexture.hpp>
 #include <common/MTLobjloader.hpp>
-#include <common/plyloader.h>
 
 #include <zmq.hpp>
 
@@ -456,23 +455,12 @@
 
         // Load the textures
         std::string mtl_path = obj_path + mtllib;
-
-
+        
+        
         bool MTL_loaded = loadMTLtextures(mtl_path, TextObj, material_name);
         if (MTL_loaded == false) { printf("Was not able to load the semantic.mtl file\n"); exit(-1); }
         else { printf("Semantic.mtl file was loaded with success.\n"); }
 
-        /*
-        //test for laoding the ply Matterport3D semantic files - under testing
-        std::string plyPath = "/root/mount/gibson/gibson/data/dataset/17DRP5sb8fy/17DRP5sb8fy.ply";
-        int * nelems;
-        char *** elem_names;
-        bool PLYloaded = false;
-        PLYloaded = loadPLYfile(plyPath, nelems, elem_names);
-        if (PLYloaded == false) { printf("Was not able to load the .ply file\n"); exit(-1); }
-        else { printf("PLY file was loaded with success.\n"); }
-        */
-        
         num_layers = TextObj.size();
         //Generate an array texture
         glGenTextures( 1, &gArrayTexture );
@@ -526,7 +514,6 @@
 
     if (semantic > 0) {
         indexVBO_MTL(mtl_vertices, mtl_uvs, mtl_normals, indices, indexed_vertices, indexed_uvs, indexed_normals, indexed_semantics);
-        printf("Finished indexing %U vbo mtl \n", indexed_semantics.size());
     } else {
         indexVBO(vertices, uvs, normals, indices, indexed_vertices, indexed_uvs, indexed_normals);
     }
@@ -607,66 +594,6 @@
     // Set "renderedTexture" as our colour attachement #0
     glFramebufferTexture(GL_FRAMEBUFFER, GL_COLOR_ATTACHMENT0, renderedTexture, 0);
 
-<<<<<<< HEAD
-=======
-    //// Depth texture alternative :
-    // ER: Duplicate this six times
-    glFramebufferTexture(GL_FRAMEBUFFER, GL_DEPTH_ATTACHMENT, depthTexture, 0);
-
-
-    // ---------------------------------
-    // Texture array
-    // ---------------------------------
-    /*
-    if (semantic > 0) {
-        GLuint texture = 0;
-
-        GLsizei width = 100;
-        GLsizei height = 100;
-        GLsizei layerCount = mtl_vertices.size();
-        GLsizei mipLevelCount = 1;
-
-        // Read you texels here. In the current example, we have 2*2*2 = 8 texels, with each texel being 4 GLubytes.
-        GLubyte texels[32] =
-        {
-             // Texels for first image.
-             0,   0,   0,   255,
-             255, 0,   0,   255,
-             0,   255, 0,   255,
-             0,   0,   255, 255,
-             // Texels for second image.
-             255, 255, 255, 255,
-             255, 255,   0, 255,
-             0,   255, 255, 255,
-             255, 0,   255, 255,
-        };
-
-        glGenTextures(1,&texture);
-        glBindTexture(GL_TEXTURE_2D_ARRAY,texture);
-        // Allocate the storage.
-        glTexStorage3D(GL_TEXTURE_2D_ARRAY, mipLevelCount, GL_RGBA8, width, height, layerCount);
-        // Upload pixel data.
-        // The first 0 refers to the mipmap level (level 0, since there's only 1)
-        // The following 2 zeroes refers to the x and y offsets in case you only want to specify a subrectangle.
-        // The final 0 refers to the layer index offset (we start from index 0 and have 2 levels).
-        // Altogether you can specify a 3D box subset of the overall texture, but only one mip level at a time.
-        glTexSubImage3D(GL_TEXTURE_2D_ARRAY, 0, 0, 0, 0, width, height, layerCount, GL_RGBA, GL_UNSIGNED_BYTE, texels);
-
-        // Always set reasonable texture parameters
-        glTexParameteri(GL_TEXTURE_2D_ARRAY,GL_TEXTURE_MIN_FILTER,GL_LINEAR);
-        glTexParameteri(GL_TEXTURE_2D_ARRAY,GL_TEXTURE_MAG_FILTER,GL_LINEAR);
-        glTexParameteri(GL_TEXTURE_2D_ARRAY,GL_TEXTURE_WRAP_S,GL_CLAMP_TO_EDGE);
-        glTexParameteri(GL_TEXTURE_2D_ARRAY,GL_TEXTURE_WRAP_T,GL_CLAMP_TO_EDGE);
-
-
-    }
-    */
-    //----------------------------------------------------
-
-    // Set the list of draw buffers.
-    // GLenum DrawBuffers[1] = {GL_COLOR_ATTACHMENT0};
-    // Pipeline: makes sure that output from 1st pass goes to 2nd pass
->>>>>>> e493bcda
     GLenum DrawBuffers[2] = {GL_COLOR_ATTACHMENT0, GL_DEPTH_ATTACHMENT};
     //GLenum DrawBuffers[1] = {GL_COLOR_ATTACHMENT0};
     glDrawBuffers(2, DrawBuffers); // "1" is the size of DrawBuffers
@@ -721,7 +648,7 @@
 
         //  Wait for next request from client
         socket.recv (&request);
-
+        
         boost::timer t;
 
         std::string request_str = std::string(static_cast<char*>(request.data()), request.size());
