import json
import os
import random

import torch as th

import omnigibson as og
import omnigibson.utils.transform_utils as T
from omnigibson.action_primitives.starter_semantic_action_primitives import (
    PlanningContext,
    StarterSemanticActionPrimitives,
)
from omnigibson.macros import gm
from omnigibson.objects.object_base import REGISTERED_OBJECTS
from omnigibson.reward_functions.grasp_reward import GraspReward
from omnigibson.scenes.scene_base import Scene
from omnigibson.tasks.task_base import BaseTask
from omnigibson.termination_conditions.falling import Falling
from omnigibson.termination_conditions.grasp_goal import GraspGoal
from omnigibson.termination_conditions.timeout import Timeout
from omnigibson.utils.grasping_planning_utils import get_grasp_poses_for_object_sticky
from omnigibson.utils.motion_planning_utils import set_arm_and_detect_collision
from omnigibson.utils.python_utils import classproperty, create_class_from_registry_and_config
from omnigibson.utils.sim_utils import land_object

MAX_JOINT_RANDOMIZATION_ATTEMPTS = 50


class GraspTask(BaseTask):
    """
    Grasp task
    """

    def __init__(
        self, obj_name, termination_config=None, reward_config=None, precached_reset_pose_path=None, objects_config=None
    ):
        self.obj_name = obj_name
        self._primitive_controller = None
        self._reset_poses = None
        self._objects_config = objects_config
        if precached_reset_pose_path is not None:
            with open(precached_reset_pose_path) as f:
                self._reset_poses = json.load(f)
        super().__init__(termination_config=termination_config, reward_config=reward_config)

    def _load(self, env):
        for obj_config in self._objects_config:
            obj = env.scene.object_registry("name", obj_config["name"])
            # Create object
            if obj is None:
                obj = create_class_from_registry_and_config(
                    cls_name=obj_config["type"],
                    cls_registry=REGISTERED_OBJECTS,
                    cfg=obj_config,
                    cls_type_descriptor="object",
                )
                # Import the object into the simulator and set the pose
                env.scene.add_object(obj)

            obj_pos = [0.0, 0.0, 0.0] if "position" not in obj_config else obj_config["position"]
            obj_orn = [0.0, 0.0, 0.0, 1.0] if "orientation" not in obj_config else obj_config["orientation"]
<<<<<<< HEAD
            obj.set_position_orientation(obj_pos, obj_orn, frame="scene")
=======
            obj_pos, obj_orn = T.pose_transform(*env.scene.get_position_orientation(), obj_pos, obj_orn)
            obj.set_position_orientation(obj_pos, obj_orn)
>>>>>>> 0d897a86

    def _create_termination_conditions(self):
        terminations = dict()
        # terminations["graspgoal"] = GraspGoal(
        #     self.obj_name
        # )
        # This helpes to prevent resets happening at different times
        terminations["timeout"] = Timeout(max_steps=self._termination_config["max_steps"])
        # terminations["falling"] = Falling()

        return terminations

    def _create_reward_functions(self):
        rewards = dict()
        rewards["grasp"] = GraspReward(self.obj_name, **self._reward_config)
        return rewards

    def _reset_agent(self, env):
        robot = env.robots[0]
        robot.release_grasp_immediately()

        # If available, reset the robot with cached reset poses.
        # This is significantly faster than randomizing using the primitives.
        if self._reset_poses is not None:
            joint_control_idx = th.cat([robot.trunk_control_idx, robot.arm_control_idx[robot.default_arm]])
            robot_pose = random.choice(self._reset_poses)
            robot.set_joint_positions(robot_pose["joint_pos"], joint_control_idx)
<<<<<<< HEAD
            robot_pos = np.array(robot_pose["base_pos"])
            robot_orn = np.array(robot_pose["base_ori"])
            robot.set_position_orientation(robot_pos, robot_orn, frame="scene")
=======
            robot_pos = th.tensor(robot_pose["base_pos"])
            robot_orn = th.tensor(robot_pose["base_ori"])
            # Move it to the appropriate scene. TODO: The scene should provide a function for this.
            robot_pos, robot_orn = T.pose_transform(*robot.scene.get_position_orientation(), robot_pos, robot_orn)
            robot.set_position_orientation(robot_pos, robot_orn)
>>>>>>> 0d897a86

        # Otherwise, reset using the primitive controller.
        else:
            if self._primitive_controller is None:
                self._primitive_controller = StarterSemanticActionPrimitives(env, enable_head_tracking=False)

            # Randomize the robots joint positions
            joint_control_idx = th.cat([robot.trunk_control_idx, robot.arm_control_idx[robot.default_arm]])
            dim = len(joint_control_idx)
            # For Tiago
            if "combined" in robot.robot_arm_descriptor_yamls:
                joint_combined_idx = th.cat([robot.trunk_control_idx, robot.arm_control_idx["combined"]])
                initial_joint_pos = th.tensor(robot.get_joint_positions()[joint_combined_idx])
                control_idx_in_joint_pos = th.where(th.isin(joint_combined_idx, joint_control_idx))[0]
            # For Fetch
            else:
                initial_joint_pos = th.tensor(robot.get_joint_positions()[joint_control_idx])
                control_idx_in_joint_pos = th.arange(dim)

            with PlanningContext(
                env, self._primitive_controller.robot, self._primitive_controller.robot_copy, "original"
            ) as context:
                for _ in range(MAX_JOINT_RANDOMIZATION_ATTEMPTS):
                    joint_pos, joint_control_idx = self._get_random_joint_position(robot)
                    initial_joint_pos[control_idx_in_joint_pos] = joint_pos
                    if not set_arm_and_detect_collision(context, initial_joint_pos):
                        robot.set_joint_positions(joint_pos, joint_control_idx)
                        og.sim.step()
                        break

            # Randomize the robot's 2d pose
            obj = env.scene.object_registry("name", self.obj_name)
            grasp_poses = get_grasp_poses_for_object_sticky(obj)
            grasp_pose, _ = random.choice(grasp_poses)
            sampled_pose_2d = self._primitive_controller._sample_pose_near_object(obj, pose_on_obj=grasp_pose)
            robot_pose = self._primitive_controller._get_robot_pose_from_2d_pose(sampled_pose_2d)
            robot.set_position_orientation(*robot_pose)

            # Settle robot
            for _ in range(10):
                og.sim.step()

            # Wait for the robot to fully stabilize.
            for _ in range(100):
                og.sim.step()
                if th.norm(robot.get_linear_velocity()) > 1e-2:
                    continue
                if th.norm(robot.get_angular_velocity()) > 1e-2:
                    continue
                break
            else:
                raise ValueError("Robot could not settle")

            # Check if the robot has toppled
<<<<<<< HEAD
            rotation = R.from_quat(robot.get_position_orientation()[1])
            robot_up = rotation.apply(np.array([0, 0, 1]))
=======
            robot_up = T.quat_apply(robot.get_orientation(), th.tensor([0, 0, 1], dtype=th.float32))
>>>>>>> 0d897a86
            if robot_up[2] < 0.75:
                raise ValueError("Robot has toppled over")

    def _reset_scene(self, env):
        # Reset the scene
        super()._reset_scene(env)

        # Reset objects
        for obj_config in self._objects_config:
            # Get object in the scene
            obj_name = obj_config["name"]
            obj = env.scene.object_registry("name", obj_name)
            if obj is None:
                raise ValueError("Object {} not found in scene".format(obj_name))

            # Set object pose
            obj_pos = [0.0, 0.0, 0.0] if "position" not in obj_config else obj_config["position"]
            obj_orn = [0.0, 0.0, 0.0, 1.0] if "orientation" not in obj_config else obj_config["orientation"]
<<<<<<< HEAD
            obj.set_position_orientation(obj_pos, obj_orn, frame="scene")
=======
            obj_pos, obj_orn = T.pose_transform(*env.scene.get_position_orientation(), obj_pos, obj_orn)
            obj.set_position_orientation(obj_pos, obj_orn)
>>>>>>> 0d897a86

    # Overwrite reset by only removeing reset scene
    def reset(self, env):
        """
        Resets this task in the environment

        Args:
            env (Environment): environment instance to reset
        """
        # Reset the scene, agent, and variables

        # Try up to 20 times.
        for _ in range(20):
            try:
                self._reset_scene(env)
                self._reset_agent(env)
                break
            except Exception as e:
                print("Resetting error: ", e)
        else:
            raise ValueError("Could not reset task.")
        self._reset_variables(env)

        # Also reset all termination conditions and reward functions
        for termination_condition in self._termination_conditions.values():
            termination_condition.reset(self, env)
        for reward_function in self._reward_functions.values():
            reward_function.reset(self, env)

    def _get_random_joint_position(self, robot):
        joint_positions = []
        joint_control_idx = th.cat([robot.trunk_control_idx, robot.arm_control_idx[robot.default_arm]])
        joints = th.tensor([joint for joint in robot.joints.values()])
        arm_joints = joints[joint_control_idx]
        for i, joint in enumerate(arm_joints):
            val = random.uniform(joint.lower_limit, joint.upper_limit)
            joint_positions.append(val)
        return joint_positions, joint_control_idx

    def _get_obs(self, env):
        obj = env.scene.object_registry("name", self.obj_name)
        robot = env.robots[0]
        relative_pos, _ = T.relative_pose_transform(*obj.get_position_orientation(), *robot.get_position_orientation())

        return {"obj_pos": relative_pos}, dict()

    def _load_non_low_dim_observation_space(self):
        # No non-low dim observations so we return an empty dict
        return dict()

    @classproperty
    def valid_scene_types(cls):
        # Any scene works
        return {Scene}

    @classproperty
    def default_termination_config(cls):
        return {"max_steps": 100000}

    @classproperty
    def default_reward_config(cls):
        return {
            "dist_coeff": 0.1,
            "grasp_reward": 1.0,
            "collision_penalty": 1.0,
            "eef_position_penalty_coef": 0.01,
            "eef_orientation_penalty_coef": 0.001,
            "regularization_coef": 0.01,
        }<|MERGE_RESOLUTION|>--- conflicted
+++ resolved
@@ -59,12 +59,7 @@
 
             obj_pos = [0.0, 0.0, 0.0] if "position" not in obj_config else obj_config["position"]
             obj_orn = [0.0, 0.0, 0.0, 1.0] if "orientation" not in obj_config else obj_config["orientation"]
-<<<<<<< HEAD
             obj.set_position_orientation(obj_pos, obj_orn, frame="scene")
-=======
-            obj_pos, obj_orn = T.pose_transform(*env.scene.get_position_orientation(), obj_pos, obj_orn)
-            obj.set_position_orientation(obj_pos, obj_orn)
->>>>>>> 0d897a86
 
     def _create_termination_conditions(self):
         terminations = dict()
@@ -92,17 +87,9 @@
             joint_control_idx = th.cat([robot.trunk_control_idx, robot.arm_control_idx[robot.default_arm]])
             robot_pose = random.choice(self._reset_poses)
             robot.set_joint_positions(robot_pose["joint_pos"], joint_control_idx)
-<<<<<<< HEAD
-            robot_pos = np.array(robot_pose["base_pos"])
-            robot_orn = np.array(robot_pose["base_ori"])
-            robot.set_position_orientation(robot_pos, robot_orn, frame="scene")
-=======
             robot_pos = th.tensor(robot_pose["base_pos"])
             robot_orn = th.tensor(robot_pose["base_ori"])
-            # Move it to the appropriate scene. TODO: The scene should provide a function for this.
-            robot_pos, robot_orn = T.pose_transform(*robot.scene.get_position_orientation(), robot_pos, robot_orn)
-            robot.set_position_orientation(robot_pos, robot_orn)
->>>>>>> 0d897a86
+            robot.set_position_orientation(robot_pos, robot_orn, frame="scene")
 
         # Otherwise, reset using the primitive controller.
         else:
@@ -157,12 +144,7 @@
                 raise ValueError("Robot could not settle")
 
             # Check if the robot has toppled
-<<<<<<< HEAD
-            rotation = R.from_quat(robot.get_position_orientation()[1])
-            robot_up = rotation.apply(np.array([0, 0, 1]))
-=======
-            robot_up = T.quat_apply(robot.get_orientation(), th.tensor([0, 0, 1], dtype=th.float32))
->>>>>>> 0d897a86
+            robot_up = T.quat_apply(robot.get_position_orientation()[1], th.tensor([0, 0, 1], dtype=th.float32))
             if robot_up[2] < 0.75:
                 raise ValueError("Robot has toppled over")
 
@@ -181,12 +163,7 @@
             # Set object pose
             obj_pos = [0.0, 0.0, 0.0] if "position" not in obj_config else obj_config["position"]
             obj_orn = [0.0, 0.0, 0.0, 1.0] if "orientation" not in obj_config else obj_config["orientation"]
-<<<<<<< HEAD
             obj.set_position_orientation(obj_pos, obj_orn, frame="scene")
-=======
-            obj_pos, obj_orn = T.pose_transform(*env.scene.get_position_orientation(), obj_pos, obj_orn)
-            obj.set_position_orientation(obj_pos, obj_orn)
->>>>>>> 0d897a86
 
     # Overwrite reset by only removeing reset scene
     def reset(self, env):
