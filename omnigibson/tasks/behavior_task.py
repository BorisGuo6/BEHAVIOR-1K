--- conflicted
+++ resolved
@@ -595,11 +595,6 @@
             "wall_time": 0.05,
             "work": 0.2,
             "energy": 0.2,
-<<<<<<< HEAD
             "rotation": 1,
             "translation": 1
-=======
-            "rotation": 0.1,
-            "translation": 0.9,
->>>>>>> 88c21055
         }