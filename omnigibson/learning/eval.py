--- conflicted
+++ resolved
@@ -5,7 +5,7 @@
 import omnigibson as og
 import sys
 import traceback
-from gello.robots.sim_robot.og_teleop_utils import load_available_tasks
+from gello.robots.sim_robot.og_teleop_utils import load_available_tasks, get_task_relevant_room_types, augment_rooms
 from hydra.utils import call
 from inspect import getsourcefile
 from omegaconf import DictConfig, OmegaConf
@@ -36,7 +36,6 @@
 logger.setLevel(20)  # info
 
 
-<<<<<<< HEAD
 def load_openpi_model():
 
     from omnigibson.learning.policies.eval_b1k_wrapper import OpenPIWrapper
@@ -50,7 +49,8 @@
     )
 
     return openpi_policy
-=======
+
+
 def load_task_instance_for_env(env, instance_id: int) -> None:
     scene_model = env.task.scene_name
     tro_filename = env.task.get_cached_activity_scene_filename(
@@ -86,7 +86,6 @@
                 entity.keep_still()
     env.scene.update_initial_file()
 
->>>>>>> 456598b2
 
 class Evaluator:
     def __init__(self, cfg: DictConfig) -> None:
@@ -133,6 +132,10 @@
                     overwrite_controller_cfg=robot_controller_cfg,
                 )
             ]
+            cfg["task"]['termination_config']["max_steps"] = self.cfg.task.max_steps
+            relevant_rooms = get_task_relevant_room_types(activity_name=task_name)
+            relevant_rooms = augment_rooms(relevant_rooms, task_cfg["scene_model"], task_name)
+            cfg["scene"]["load_room_types"] = relevant_rooms
             env = og.Environment(configs=cfg)
         else:
             raise ValueError(f"Invalid environment type {self.env_type}")
@@ -252,42 +255,8 @@
     episodes_per_instance = config.task.episodes_per_instance
 
     with Evaluator(config) as evaluator:
-<<<<<<< HEAD
         logger.info("Starting evaluation...")
-        done = False
-        while not done:
-            terminated, truncated = evaluator.step()
-            if terminated:
-                evaluator.env.reset()
-            if truncated:
-                done = True
-                
-            if evaluator.env._current_step % 100 == 0:
-                logger.info(f"Current step: {evaluator.env._current_step}")
-                mediapy.write_video(
-                    str(video_path),
-                    torch.stack(evaluator.obs_buffer).cpu().numpy()[...,:3],
-                    fps=30,
-                )
-                logger.info(f"Saved video to {video_path}")
-        
-        logger.info(f"Evaluation finished at step {evaluator.env._current_step}.")
-        logger.info(f"Evaluation exit state: {terminated}, {truncated}")
-        logger.info(f"Total trials: {evaluator.n_trials}")
-        logger.info(f"Total success trials: {evaluator.n_success_trials}")
-        #save obs_buffer to a video using mediapy
-        if len(evaluator.obs_buffer) > 0:
-            mediapy.write_video(
-                str(video_path),
-                torch.stack(evaluator.obs_buffer).cpu().numpy()[...,:3],
-                fps=30,
-            )
-            evaluator.obs_buffer = []
-            logger.info(f"Saved video to {video_path}")
-        else:
-            logger.warning("No observations were recorded.")
-        
-=======
+ 
         for idx in instances_to_run:
             load_task_instance_for_env(evaluator.env, idx)
             for _ in range(episodes_per_instance):
@@ -296,6 +265,32 @@
                     terminated, truncated = evaluator.step()
                     if terminated or truncated:
                         done = True
+                        
+                    if evaluator.env._current_step % 1000 == 0:
+                        logger.info(f"Current step: {evaluator.env._current_step}")
+                        mediapy.write_video(
+                            str(video_path),
+                            torch.stack(evaluator.obs_buffer).cpu().numpy()[...,:3],
+                            fps=30,
+                        )
+                        logger.info(f"Saved video to {video_path}")
+
+                logger.info(f"Evaluation finished at step {evaluator.env._current_step}.")
+                logger.info(f"Evaluation exit state: {terminated}, {truncated}")
+                logger.info(f"Total trials: {evaluator.n_trials}")
+                logger.info(f"Total success trials: {evaluator.n_success_trials}")
+                
+                if len(evaluator.obs_buffer) > 0:
+                    mediapy.write_video(
+                        str(video_path),
+                        torch.stack(evaluator.obs_buffer).cpu().numpy()[...,:3],
+                        fps=30,
+                    )
+                    evaluator.obs_buffer = []
+                    logger.info(f"Saved video to {video_path}")
+                else:
+                    logger.warning("No observations were recorded.")
+                    
                 # Reset environment to the current task instance
                 evaluator.env.reset()
->>>>>>> 456598b2
+                