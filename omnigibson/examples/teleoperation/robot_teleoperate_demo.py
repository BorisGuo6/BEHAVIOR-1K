"""
Example script for using external devices to teleoperate a robot.
"""
import omnigibson as og
from omnigibson.utils.ui_utils import choose_from_options

ROBOTS = {
    "FrankaPanda": "Franka Emika Panda (default)",
    "Fetch": "Mobile robot with one arm",
    "Tiago": "Mobile robot with two arms",
}
TELEOP_METHOD = {
    "keyboard": "Keyboard (default)",
    "spacemouse": "SpaceMouse",
    "oculus": "Oculus Quest",
    "vision": "Human Keypoints with Camera",
}

def main():
<<<<<<< HEAD
    """
    Spawn a robot in an empty scene with a breakfast table and some toys.
    Users can try pick and place the toy into the basket using selected external devices and robot of their choice.
    """
    teleop_system = choose_from_options(options=SYSTEMS, name="system")
=======
    from omnigibson.utils.teleop_utils import TeleopSystem
    from telemoma.utils.camera_utils import RealSenseCamera
    from telemoma.configs.base_config import teleop_config

>>>>>>> 40e2ad88
    robot_name = choose_from_options(options=ROBOTS, name="robot")
    arm_teleop_method = choose_from_options(options=TELEOP_METHOD, name="robot arm teleop method")
    if robot_name != "FrankaPanda":
        base_teleop_method = choose_from_options(options=TELEOP_METHOD, name="robot base teleop method")
    else:
        base_teleop_method = "keyboard" # Dummy value since FrankaPanda does not have a base
    # Generate teleop config
    teleop_config.arm_left_controller = arm_teleop_method
    teleop_config.arm_right_controller = arm_teleop_method
    teleop_config.base_controller = base_teleop_method
    teleop_config.interface_kwargs["keyboard"] = {"arm_speed_scaledown": 0.04}
    teleop_config.interface_kwargs["spacemouse"] = {"arm_speed_scaledown": 0.04}
    if arm_teleop_method == "vision" or base_teleop_method == "vision":
        teleop_config.interface_kwargs["vision"] = {"camera": RealSenseCamera()}
    
    # Create the config for generating the environment we want
    scene_cfg = {"type": "Scene"}
    # Add the robot we want to load
    robot_cfg = {
        "type": robot_name,
        "obs_modalities": ["rgb"],
        "action_normalize": False,
        "grasping_mode": "assisted",
    }
    arms = ["left", "right"] if robot_name == "Tiago" else ["0"]
    robot_cfg["controller_config"] = {}
    for arm in arms:
        robot_cfg["controller_config"][f"arm_{arm}"] = {
            "name": "InverseKinematicsController",
            "command_input_limits": None,
        }
        robot_cfg["controller_config"][f"gripper_{arm}"] = {
            "name": "MultiFingerGripperController",
            "command_input_limits": (0.0, 1.0),
            "mode": "smooth",
        }
    object_cfg = [
        {
            "type": "DatasetObject",
            "prim_path": "/World/breakfast_table",
            "name": "breakfast_table",
            "category": "breakfast_table",
            "model": "kwmfdg",
            "bounding_box": [2, 1, 0.4],
            "position": [0.8, 0, 0.3],
            "orientation": [0, 0, 0.707, 0.707],
        },
        {
            "type": "DatasetObject",
            "prim_path": "/World/frail",
            "name": "frail",
            "category": "frail",
            "model": "zmjovr",
            "scale": [2, 2, 2],
            "position": [0.6, -0.35, 0.5],
        },
        {
            "type": "DatasetObject",
            "prim_path": "/World/toy_figure1",
            "name": "toy_figure1",
            "category": "toy_figure",
            "model": "issvzv",
            "scale": [0.75, 0.75, 0.75],
            "position": [0.6, 0, 0.5],
        },
        {
            "type": "DatasetObject",
            "prim_path": "/World/toy_figure2",
            "name": "toy_figure2",
            "category": "toy_figure",
            "model": "nncqfn",
            "scale": [0.75, 0.75, 0.75],
            "position": [0.6, 0.15, 0.5],
        },
        {
            "type": "DatasetObject",
            "prim_path": "/World/toy_figure3",
            "name": "toy_figure3",
            "category": "toy_figure",
            "model": "eulekw",
            "scale": [0.25, 0.25, 0.25],
            "position": [0.6, 0.3, 0.5],
        }
    ]
    cfg = dict(scene=scene_cfg, robots=[robot_cfg], objects=object_cfg)

    # Create the environment
    env = og.Environment(configs=cfg)
    env.reset()
    # update viewer camera pose
    og.sim.viewer_camera.set_position_orientation([-0.22, 0.99, 1.09], [-0.14, 0.47, 0.84, -0.23])
    # Start teleoperation system
    robot = env.robots[0]

    # Initialize teleoperation system
    teleop_sys = TeleopSystem(config=teleop_config, robot=robot, show_control_marker=True)
    teleop_sys.start()
    
    # main simulation loop
    for _ in range(10000):
        action = teleop_sys.get_action(teleop_sys.get_obs())
        env.step(action) 
    
    # Shut down the environment cleanly at the end
    teleop_sys.stop()
    env.close()

if __name__ == "__main__":
    main()<|MERGE_RESOLUTION|>--- conflicted
+++ resolved
@@ -17,18 +17,15 @@
 }
 
 def main():
-<<<<<<< HEAD
     """
     Spawn a robot in an empty scene with a breakfast table and some toys.
     Users can try pick and place the toy into the basket using selected external devices and robot of their choice.
     """
     teleop_system = choose_from_options(options=SYSTEMS, name="system")
-=======
     from omnigibson.utils.teleop_utils import TeleopSystem
     from telemoma.utils.camera_utils import RealSenseCamera
     from telemoma.configs.base_config import teleop_config
 
->>>>>>> 40e2ad88
     robot_name = choose_from_options(options=ROBOTS, name="robot")
     arm_teleop_method = choose_from_options(options=TELEOP_METHOD, name="robot arm teleop method")
     if robot_name != "FrankaPanda":
