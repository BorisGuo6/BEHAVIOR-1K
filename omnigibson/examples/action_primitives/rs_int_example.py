--- conflicted
+++ resolved
@@ -8,16 +8,8 @@
     StarterSemanticActionPrimitives,
     StarterSemanticActionPrimitiveSet,
 )
-<<<<<<< HEAD
-from omnigibson.macros import gm
 from omnigibson.robots.tiago import Tiago
 from omnigibson.utils.ui_utils import choose_from_options
-=======
-
-# Don't use GPU dynamics and use flatcache for performance boost
-# gm.USE_GPU_DYNAMICS = True
-# gm.ENABLE_FLATCACHE = True
->>>>>>> 47319449
 
 
 def execute_controller(ctrl_gen, env):
@@ -54,6 +46,7 @@
     # Load the environment
     env = og.Environment(configs=config)
     scene = env.scene
+    robot = env.robots[0]
 
     # Open the gripper(s) to match cuRobo's default state
     for arm_name in robot.gripper_control_idx.keys():
