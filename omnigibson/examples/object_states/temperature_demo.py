--- conflicted
+++ resolved
@@ -149,13 +149,7 @@
     for apple in apples:
         apple.states[object_states.Temperature].set_value(-50)
     apples[0].states[object_states.Inside].set_value(oven, True)
-<<<<<<< HEAD
-    apples[1].set_position_orientation(
-        position=stove.states[object_states.HeatSourceOrSink].link.get_position_orientation()[0] + np.array([0, 0, 0.1])
-    )
-=======
-    apples[1].set_position(stove.states[object_states.HeatSourceOrSink].link.get_position() + th.tensor([0, 0, 0.1]))
->>>>>>> 0d897a86
+    apples[1].set_position_orientation(position=stove.states[object_states.HeatSourceOrSink].link.get_position_orientation()[0] + th.tensor([0, 0, 0.1]))
     apples[2].states[object_states.OnTop].set_value(tray, True)
     apples[3].states[object_states.Inside].set_value(fridge, True)
     apples[4].states[object_states.Inside].set_value(microwave, True)
