--- conflicted
+++ resolved
@@ -208,28 +208,6 @@
         
         self.disable_collisions_for_fixed_objects()
 
-<<<<<<< HEAD
-=======
-    def disable_collisions_for_fixed_objects(self):
-        # disable collision between the fixed links of the fixed objects
-        fixed_objs = self.object_registry("fixed_base", True, default_val=[])
-        if len(fixed_objs) > 1:
-            # We iterate over all pairwise combinations of fixed objects
-            building_categories = {"walls", "floors", "ceilings"}
-            for obj_a, obj_b in combinations(fixed_objs, 2):
-                # TODO: Remove this hotfix once asset collision meshes are fixed!
-                # Filter out collisions between walls / ceilings / floors and ALL links of the other object
-                if obj_a.category in building_categories:
-                    for link in obj_b.links.values():
-                        obj_a.root_link.add_filtered_collision_pair(link)
-                elif obj_b.category in building_categories:
-                    for link in obj_a.links.values():
-                        obj_b.root_link.add_filtered_collision_pair(link)
-                else:
-                    # Only filter out root links
-                    obj_a.root_link.add_filtered_collision_pair(obj_b.root_link)
-
->>>>>>> d45a5f9d
     def _should_load_object(self, obj_info):
         """
         Helper function to check whether we should load an object given its init_info. Useful for potentially filtering
