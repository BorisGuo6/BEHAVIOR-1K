--- conflicted
+++ resolved
@@ -1,13 +1,7 @@
-<<<<<<< HEAD
-import time
-
-import gymnasium as gym
-=======
 import math
 import time
 
-import gym
->>>>>>> 461898d8
+import gymnasium as gym
 import numpy as np
 
 import omnigibson as og
