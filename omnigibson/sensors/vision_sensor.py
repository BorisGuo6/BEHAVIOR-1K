--- conflicted
+++ resolved
@@ -396,7 +396,29 @@
         self.set_attribute("focalLength", length)
 
     @property
-<<<<<<< HEAD
+    def intrinsic_matrix(self):
+        """
+        Returns:
+            n-array: (3, 3) camera intrinsic matrix. Transforming point p (x,y,z) in the camera frame via K * p will
+                produce p' (x', y', w) - the point in the image plane. To get pixel coordiantes, divide x' and y' by w
+        """
+        params = get_camera_params(viewport=self._viewport.viewport_api)
+        h, w = self.image_height, self.image_width
+        horizontal_fov = params["fov"]
+        vertical_fov = horizontal_fov * h / w
+
+        f_x = (w / 2.0) / np.tan(horizontal_fov / 2.0)
+        f_y = (h / 2.0) / np.tan(vertical_fov / 2.0)
+
+        K = np.array([
+            [f_x, 0.0, w / 2.0],
+            [0.0, f_y, h / 2.0],
+            [0.0, 0.0, 1.0]
+        ])
+
+        return K
+
+    @property
     def horizontal_aperture(self):
         """
         Returns:
@@ -420,29 +442,6 @@
                 clipping_range (tuple(float, float)): Near and Far clipping values.
         """
         return get_camera_params(self._viewport.viewport_api)
-=======
-    def intrinsic_matrix(self):
-        """
-        Returns:
-            n-array: (3, 3) camera intrinsic matrix. Transforming point p (x,y,z) in the camera frame via K * p will
-                produce p' (x', y', w) - the point in the image plane. To get pixel coordiantes, divide x' and y' by w
-        """
-        params = get_camera_params(viewport=self._viewport.viewport_api)
-        h, w = self.image_height, self.image_width
-        horizontal_fov = params["fov"]
-        vertical_fov = horizontal_fov * h / w
-
-        f_x = (w / 2.0) / np.tan(horizontal_fov / 2.0)
-        f_y = (h / 2.0) / np.tan(vertical_fov / 2.0)
-
-        K = np.array([
-            [f_x, 0.0, w / 2.0],
-            [0.0, f_y, h / 2.0],
-            [0.0, 0.0, 1.0]
-        ])
-
-        return K
->>>>>>> 444c3a94
 
     @property
     def _obs_space_mapping(self):
