import itertools

import torch as th
from scipy.spatial import ConvexHull, HalfspaceIntersection, QhullError

import omnigibson as og
import omnigibson.utils.transform_utils as T
from omnigibson.macros import create_module_macros
from omnigibson.object_states.kinematics_mixin import KinematicsMixin
from omnigibson.object_states.object_state_base import BooleanStateMixin, RelativeObjectState
from omnigibson.object_states.touching import Touching
from omnigibson.utils.constants import PrimType
from omnigibson.utils.object_state_utils import sample_cloth_on_rigid

# Create settings for this module
m = create_module_macros(module_path=__file__)

# Percentage of xy-plane of the object's base aligned bbox that needs to covered by the cloth
m.OVERLAP_AREA_PERCENTAGE = 0.5

# z-offset for sampling
m.SAMPLING_Z_OFFSET = 0.01


class Overlaid(KinematicsMixin, RelativeObjectState, BooleanStateMixin):

    @classmethod
    def get_dependencies(cls):
        deps = super().get_dependencies()
        deps.add(Touching)
        return deps

    def _set_value(self, other, new_value):
        if not new_value:
            raise NotImplementedError("Overlaid does not support set_value(False)")
        state = og.sim.dump_state(serialized=False)

        if sample_cloth_on_rigid(self.obj, other, randomize_xy=False) and self.get_value(other):
            return True
        else:
            og.sim.load_state(state, serialized=False)

        return False

    def _get_value(self, other):
        """
        Check whether the (cloth) object is overlaid on the other (rigid) object.
        First, the cloth object needs to be touching the rigid object.
        Then, the convex hull of the particles of the cloth object needs to cover a decent percentage of the
        base aligned bounding box of the other rigid object.
        """
        if not (self.obj.prim_type == PrimType.CLOTH and other.prim_type == PrimType.RIGID):
            raise ValueError("Overlaid state requires obj1 is cloth and obj2 is rigid.")

        if not self.obj.states[Touching].get_value(other):
            return False

        # Compute the convex hull of the particles of the cloth object.
        points = self.obj.root_link.keypoint_particle_positions[:, :2].cpu()
        cloth_hull = ConvexHull(points)

        # Compute the base aligned bounding box of the rigid object.
        bbox_center, bbox_orn, bbox_extent, _ = other.get_base_aligned_bbox(xy_aligned=True)
        vertices_local = th.tensor(list(itertools.product((1, -1), repeat=3))) * (bbox_extent / 2)
<<<<<<< HEAD
        vertices = th.tensor(
            T.transform_points(vertices_local, T.pose2mat((bbox_center, bbox_orn))),
            dtype=th.float32,
        )
        rigid_hull = ConvexHull(vertices[:, :2].cpu())
=======
        vertices = T.transform_points(vertices_local, T.pose2mat((bbox_center, bbox_orn)))
        rigid_hull = ConvexHull(vertices[:, :2])
>>>>>>> a56050c9

        # The goal is to find the intersection of the convex hull and the bounding box.
        # We can do so with HalfspaceIntersection, which takes as input a list of equations that define the half spaces,
        # and an interior point. We assume the center of the bounding box is an interior point.
        interior_pt = th.mean(vertices, dim=0)[:2]
        half_spaces = th.vstack((th.tensor(cloth_hull.equations), th.tensor(rigid_hull.equations)))
        try:
            half_space_intersection = HalfspaceIntersection(half_spaces.cpu(), interior_pt.cpu())
        except QhullError:
            # The bbox center of the rigid body does not lie in the intersection, return False.
            return False

        # Compute the ratio between the intersection area and the bounding box area in the x-y plane.
        # When input points are 2-dimensional, this is the area of the convex hull.
        # Ref: https://docs.scipy.org/doc/scipy/reference/generated/scipy.spatial.ConvexHull.html
        intersection_area = ConvexHull(half_space_intersection.intersections).volume
        rigid_xy_area = bbox_extent[0] * bbox_extent[1]

        return (intersection_area / rigid_xy_area) > m.OVERLAP_AREA_PERCENTAGE<|MERGE_RESOLUTION|>--- conflicted
+++ resolved
@@ -62,16 +62,8 @@
         # Compute the base aligned bounding box of the rigid object.
         bbox_center, bbox_orn, bbox_extent, _ = other.get_base_aligned_bbox(xy_aligned=True)
         vertices_local = th.tensor(list(itertools.product((1, -1), repeat=3))) * (bbox_extent / 2)
-<<<<<<< HEAD
-        vertices = th.tensor(
-            T.transform_points(vertices_local, T.pose2mat((bbox_center, bbox_orn))),
-            dtype=th.float32,
-        )
+        vertices = T.transform_points(vertices_local, T.pose2mat((bbox_center, bbox_orn)))
         rigid_hull = ConvexHull(vertices[:, :2].cpu())
-=======
-        vertices = T.transform_points(vertices_local, T.pose2mat((bbox_center, bbox_orn)))
-        rigid_hull = ConvexHull(vertices[:, :2])
->>>>>>> a56050c9
 
         # The goal is to find the intersection of the convex hull and the bounding box.
         # We can do so with HalfspaceIntersection, which takes as input a list of equations that define the half spaces,
