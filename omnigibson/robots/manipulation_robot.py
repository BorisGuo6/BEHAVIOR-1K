--- conflicted
+++ resolved
@@ -916,10 +916,6 @@
         for joint_name, j_val in self._ag_freeze_joint_pos[arm].items():
             joint = self._joints[joint_name]
             joint.set_pos(pos=j_val)
-<<<<<<< HEAD
-            # joint.set_vel(vel=0.0)
-=======
->>>>>>> a4ce93bb
 
     @property
     def robot_arm_descriptor_yamls(self):
