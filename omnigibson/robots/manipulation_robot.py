from abc import abstractmethod
from collections import namedtuple
import numpy as np

import omnigibson as og
from omnigibson.macros import gm, create_module_macros
from omnigibson.object_states import ContactBodies
import omnigibson.utils.transform_utils as T
from omnigibson.controllers import (
    IsGraspingState,
    ControlType,
    ManipulationController,
    GripperController,
)
from omnigibson.objects.dataset_object import DatasetObject
from omnigibson.robots.robot_base import BaseRobot
from omnigibson.utils.python_utils import classproperty, assert_valid_key
from omnigibson.utils.geometry_utils import generate_points_in_volume_checker_function
from omnigibson.utils.constants import JointType, PrimType
from omnigibson.utils.usd_utils import create_joint
from omnigibson.utils.ui_utils import suppress_omni_log

from pxr import Gf


# Create settings for this module
m = create_module_macros(module_path=__file__)

# Assisted grasping parameters
m.ASSIST_FRACTION = 1.0
m.ASSIST_GRASP_MASS_THRESHOLD = 10.0
m.ARTICULATED_ASSIST_FRACTION = 0.7
m.MIN_ASSIST_FORCE = 0
m.MAX_ASSIST_FORCE = 100
m.ASSIST_FORCE = m.MIN_ASSIST_FORCE + (m.MAX_ASSIST_FORCE - m.MIN_ASSIST_FORCE) * m.ASSIST_FRACTION
m.CONSTRAINT_VIOLATION_THRESHOLD = 0.1
m.RELEASE_WINDOW = 1 / 30.0  # release window in seconds

AG_MODES = {
    "physical",
    "assisted",
    "sticky",
}
GraspingPoint = namedtuple("GraspingPoint", ["link_name", "position"])  # link_name (str), position (x,y,z tuple)


class ManipulationRobot(BaseRobot):
    """
    Robot that is is equipped with grasping (manipulation) capabilities.
    Provides common interface for a wide variety of robots.

    NOTE: controller_config should, at the minimum, contain:
        arm: controller specifications for the controller to control this robot's arm (manipulation).
            Should include:

            - name: Controller to create
            - <other kwargs> relevant to the controller being created. Note that all values will have default
                values specified, but setting these individual kwargs will override them
    """

    def __init__(
        self,
        # Shared kwargs in hierarchy
        name,
        prim_path=None,
        class_id=None,
        uuid=None,
        scale=None,
        visible=True,
        fixed_base=False,
        visual_only=False,
        self_collisions=False,
        load_config=None,

        # Unique to USDObject hierarchy
        abilities=None,

        # Unique to ControllableObject hierarchy
        control_freq=None,
        controller_config=None,
        action_type="continuous",
        action_normalize=True,
        reset_joint_pos=None,

        # Unique to BaseRobot
        obs_modalities="all",
        proprio_obs="default",
        sensor_config=None,

        # Unique to ManipulationRobot
        grasping_mode="physical",
        disable_grasp_handling=False,

        **kwargs,
    ):
        """
        Args:
            name (str): Name for the object. Names need to be unique per scene
            prim_path (None or str): global path in the stage to this object. If not specified, will automatically be
                created at /World/<name>
            class_id (None or int): What class ID the object should be assigned in semantic segmentation rendering mode.
                If None, the ID will be inferred from this object's category.
            uuid (None or int): Unique unsigned-integer identifier to assign to this object (max 8-numbers).
                If None is specified, then it will be auto-generated
            scale (None or float or 3-array): if specified, sets either the uniform (float) or x,y,z (3-array) scale
                for this object. A single number corresponds to uniform scaling along the x,y,z axes, whereas a
                3-array specifies per-axis scaling.
            visible (bool): whether to render this object or not in the stage
            fixed_base (bool): whether to fix the base of this object or not
            visual_only (bool): Whether this object should be visual only (and not collide with any other objects)
            self_collisions (bool): Whether to enable self collisions for this object
            load_config (None or dict): If specified, should contain keyword-mapped values that are relevant for
                loading this prim at runtime.
            abilities (None or dict): If specified, manually adds specific object states to this object. It should be
                a dict in the form of {ability: {param: value}} containing object abilities and parameters to pass to
                the object state instance constructor.
            control_freq (float): control frequency (in Hz) at which to control the object. If set to be None,
                simulator.import_object will automatically set the control frequency to be 1 / render_timestep by default.
            controller_config (None or dict): nested dictionary mapping controller name(s) to specific controller
                configurations for this object. This will override any default values specified by this class.
            action_type (str): one of {discrete, continuous} - what type of action space to use
            action_normalize (bool): whether to normalize inputted actions. This will override any default values
                specified by this class.
            reset_joint_pos (None or n-array): if specified, should be the joint positions that the object should
                be set to during a reset. If None (default), self.default_joint_pos will be used instead.
            obs_modalities (str or list of str): Observation modalities to use for this robot. Default is "all", which
                corresponds to all modalities being used.
                Otherwise, valid options should be part of omnigibson.sensors.ALL_SENSOR_MODALITIES.
                Note: If @sensor_config explicitly specifies `modalities` for a given sensor class, it will
                    override any values specified from @obs_modalities!
            proprio_obs (str or list of str): proprioception observation key(s) to use for generating proprioceptive
                observations. If str, should be exactly "default" -- this results in the default proprioception
                observations being used, as defined by self.default_proprio_obs. See self._get_proprioception_dict
                for valid key choices
            sensor_config (None or dict): nested dictionary mapping sensor class name(s) to specific sensor
                configurations for this object. This will override any default values specified by this class.
            grasping_mode (str): One of {"physical", "assisted", "sticky"}.
                If "physical", no assistive grasping will be applied (relies on contact friction + finger force).
                If "assisted", will magnetize any object touching and within the gripper's fingers. In this mode,
                    at least two "fingers" need to touch the object.
                If "sticky", will magnetize any object touching the gripper's fingers. In this mode, only one finger
                    needs to touch the object.
            disable_grasp_handling (bool): If True, the robot will not automatically handle assisted or sticky grasps.
                Instead, you will need to call the grasp handling methods yourself.
            kwargs (dict): Additional keyword arguments that are used for other super() calls from subclasses, allowing
                for flexible compositions of various object subclasses (e.g.: Robot is USDObject + ControllableObject).
        """
        # Store relevant internal vars
        assert_valid_key(key=grasping_mode, valid_keys=AG_MODES, name="grasping_mode")
        self._grasping_mode = grasping_mode
        self._disable_grasp_handling = disable_grasp_handling

        # Initialize other variables used for assistive grasping
        self._ag_freeze_joint_pos = {
            arm: {} for arm in self.arm_names
        }  # Frozen positions for keeping fingers held still
        self._ag_obj_in_hand = {arm: None for arm in self.arm_names}
        self._ag_obj_constraints = {arm: None for arm in self.arm_names}
        self._ag_obj_constraint_params = {arm: {} for arm in self.arm_names}
        self._ag_freeze_gripper = {arm: None for arm in self.arm_names}
        self._ag_release_counter = {arm: None for arm in self.arm_names}
        self._ag_check_in_volume = {arm: None for arm in self.arm_names}
        self._ag_calculate_volume = {arm: None for arm in self.arm_names}

        # Call super() method
        super().__init__(
            prim_path=prim_path,
            name=name,
            class_id=class_id,
            uuid=uuid,
            scale=scale,
            visible=visible,
            fixed_base=fixed_base,
            visual_only=visual_only,
            self_collisions=self_collisions,
            load_config=load_config,
            abilities=abilities,
            control_freq=control_freq,
            controller_config=controller_config,
            action_type=action_type,
            action_normalize=action_normalize,
            reset_joint_pos=reset_joint_pos,
            obs_modalities=obs_modalities,
            proprio_obs=proprio_obs,
            sensor_config=sensor_config,
            **kwargs,
        )

    def _validate_configuration(self):
        # Iterate over all arms
        for arm in self.arm_names:
            # We make sure that our arm controller exists and is a manipulation controller
            assert (
                "arm_{}".format(arm) in self._controllers
            ), "Controller 'arm_{}' must exist in controllers! Current controllers: {}".format(
                arm, list(self._controllers.keys())
            )
            assert isinstance(
                self._controllers["arm_{}".format(arm)], ManipulationController
            ), "Arm {} controller must be a ManipulationController!".format(arm)

            # We make sure that our gripper controller exists and is a gripper controller
            assert (
                "gripper_{}".format(arm) in self._controllers
            ), "Controller 'gripper_{}' must exist in controllers! Current controllers: {}".format(
                arm, list(self._controllers.keys())
            )
            assert isinstance(
                self._controllers["gripper_{}".format(arm)], GripperController
            ), "Gripper {} controller must be a GripperController!".format(arm)

        # run super
        super()._validate_configuration()

    def _initialize(self):
        super()._initialize()
        if gm.AG_CLOTH:
            for arm in self.arm_names:
                self._ag_check_in_volume[arm], self._ag_calculate_volume[arm] = \
                    generate_points_in_volume_checker_function(obj=self, volume_link=self.eef_links[arm], mesh_name_prefixes="container")

    def is_grasping(self, arm="default", candidate_obj=None):
        """
        Returns True if the robot is grasping the target option @candidate_obj or any object if @candidate_obj is None.

        Args:
            arm (str): specific arm to check for grasping. Default is "default" which corresponds to the first entry
                in self.arm_names
            candidate_obj (StatefulObject or None): object to check if this robot is currently grasping. If None, then
                will be a general (object-agnostic) check for grasping.
                Note: if self.grasping_mode is "physical", then @candidate_obj will be ignored completely

        Returns:
            IsGraspingState: For the specific manipulator appendage, returns IsGraspingState.TRUE if it is grasping
                (potentially @candidate_obj if specified), IsGraspingState.FALSE if it is not grasping,
                and IsGraspingState.UNKNOWN if unknown.
        """
        arm = self.default_arm if arm == "default" else arm
        if self.grasping_mode != "physical":
            is_grasping_obj = (
                self._ag_obj_in_hand[arm] is not None
                if candidate_obj is None
                else self._ag_obj_in_hand[arm] == candidate_obj
            )
            is_grasping = (
                IsGraspingState.TRUE
                if is_grasping_obj and self._ag_release_counter[arm] is None
                else IsGraspingState.FALSE
            )
        else:
            # Infer from the gripper controller the state
            is_grasping = self._controllers["gripper_{}".format(arm)].is_grasping()
            # If candidate obj is not None, we also check to see if our fingers are in contact with the object
            if is_grasping and candidate_obj is not None:
                finger_links = {link for link in self.finger_links[arm]}
                is_grasping = len(candidate_obj.states[ContactBodies].get_value().intersection(finger_links)) > 0

        return is_grasping

    def _find_gripper_contacts(self, arm="default", return_contact_positions=False):
        """
        For arm @arm, calculate any body IDs and corresponding link IDs that are not part of the robot
        itself that are in contact with any of this arm's gripper's fingers

        Args:
            arm (str): specific arm whose gripper will be checked for contact. Default is "default" which
                corresponds to the first entry in self.arm_names
            return_contact_positions (bool): if True, will additionally return the contact (x,y,z) position

        Returns:
            2-tuple:
                - set: set of unique contact prim_paths that are not the robot self-collisions.
                    If @return_contact_positions is True, then returns (prim_path, pos), where pos is the contact
                    (x,y,z) position
                    Note: if no objects that are not the robot itself are intersecting, the set will be empty.
                - dict: dictionary mapping unique contact objects defined by the contact prim_path to
                    set of unique robot link prim_paths that it is in contact with
        """
        arm = self.default_arm if arm == "default" else arm
        robot_contact_links = dict()
        contact_data = set()
        # Find all objects in contact with all finger joints for this arm
        con_results = [con for link in self.finger_links[arm] for con in link.contact_list()]

        # Get robot contact links
        link_paths = set(self.link_prim_paths)

        for con_res in con_results:
            # Only add this contact if it's not a robot self-collision
            other_contact_set = {con_res.body0, con_res.body1} - link_paths
            if len(other_contact_set) == 1:
                link_contact, other_contact = (con_res.body0, con_res.body1) if \
                    list(other_contact_set)[0] == con_res.body1 else (con_res.body1, con_res.body0)
                # Add to contact data
                contact_data.add((other_contact, tuple(con_res.position)) if return_contact_positions else other_contact)
                # Also add robot contact link info
                if other_contact not in robot_contact_links:
                    robot_contact_links[other_contact] = set()
                robot_contact_links[other_contact].add(link_contact)

        return contact_data, robot_contact_links

    def set_position_orientation(self, position=None, orientation=None):
        # Store the original EEF poses.
        original_poses = {}
        for arm in self.arm_names:
            original_poses[arm] = (self.get_eef_position(arm), self.get_eef_orientation(arm))

        # Run the super method
        super().set_position_orientation(position=position, orientation=orientation)

        # Now for each hand, if it was holding an AG object, teleport it.
        for arm in self.arm_names:
            if self._ag_obj_in_hand[arm] is not None:
                original_eef_pose = T.pose2mat(original_poses[arm])
                inv_original_eef_pose = T.pose_inv(pose_mat=original_eef_pose)
                original_obj_pose = T.pose2mat(self._ag_obj_in_hand[arm].get_position_orientation())
                new_eef_pose = T.pose2mat((self.get_eef_position(arm), self.get_eef_orientation(arm)))
                # New object pose is transform:
                # original --> "De"transform the original EEF pose --> "Re"transform the new EEF pose
                new_obj_pose = new_eef_pose @ inv_original_eef_pose @ original_obj_pose
                self._ag_obj_in_hand[arm].set_position_orientation(*T.mat2pose(hmat=new_obj_pose))

    def apply_action(self, action):
        # Run super method as normal
        super().apply_action(action)

        # Then run assisted grasping
        if self.grasping_mode != "physical" and not self._disable_grasp_handling:
            self._handle_assisted_grasping(action=action)

        # Potentially freeze gripper joints
        for arm in self.arm_names:
            if self._ag_freeze_gripper[arm]:
                self._freeze_gripper(arm)

    def deploy_control(self, control, control_type, indices=None, normalized=False):
        # We intercept the gripper control and replace it with the current joint position if we're freezing our gripper
        for arm in self.arm_names:
            if self._ag_freeze_gripper[arm]:
                control[self.gripper_control_idx[arm]] = self._ag_obj_constraint_params[arm]["gripper_pos"] if \
                    self.controllers[f"gripper_{arm}"].control_type == ControlType.POSITION else 0.0

        super().deploy_control(control=control, control_type=control_type, indices=indices, normalized=normalized)

    def _release_grasp(self, arm="default"):
        """
        Magic action to release this robot's grasp on an object

        Args:
            arm (str): specific arm whose grasp will be released.
                Default is "default" which corresponds to the first entry in self.arm_names
        """
        arm = self.default_arm if arm == "default" else arm

        # Remove joint and filtered collision restraints
        og.sim.stage.RemovePrim(self._ag_obj_constraint_params[arm]["ag_joint_prim_path"])
        self._ag_obj_constraints[arm] = None
        self._ag_obj_constraint_params[arm] = {}
        self._ag_freeze_gripper[arm] = False
        self._ag_release_counter[arm] = 0

    def release_grasp_immediately(self):
        """
        Magic action to release this robot's grasp for all arms at once.
        As opposed to @_release_grasp, this method would byupass the release window mechanism and immediately release.
        """
        for arm in self.arm_names:
            if self._ag_obj_in_hand[arm] is not None:
                self._release_grasp(arm=arm)
                self._ag_release_counter[arm] = int(np.ceil(m.RELEASE_WINDOW / og.sim.get_rendering_dt()))
                self._handle_release_window(arm=arm)
                assert not self._ag_obj_in_hand[arm], "Object still in ag list after release!"
                # TODO: Verify not needed!
                # for finger_link in self.finger_links[arm]:
                #     finger_link.remove_filtered_collision_pair(prim=self._ag_obj_in_hand[arm])

    def get_control_dict(self):
        # In addition to super method, add in EEF states
        dic = super().get_control_dict()

        for arm in self.arm_names:
            dic["eef_{}_pos_relative".format(arm)] = self.get_relative_eef_position(arm)
            dic["eef_{}_quat_relative".format(arm)] = self.get_relative_eef_orientation(arm)

        return dic

    def _get_proprioception_dict(self):
        dic = super()._get_proprioception_dict()

        # Loop over all arms to grab proprio info
        joint_positions = self.get_joint_positions(normalized=False)
        joint_velocities = self.get_joint_velocities(normalized=False)
        for arm in self.arm_names:
            # Add arm info
            dic["arm_{}_qpos".format(arm)] = joint_positions[self.arm_control_idx[arm]]
            dic["arm_{}_qpos_sin".format(arm)] = np.sin(joint_positions[self.arm_control_idx[arm]])
            dic["arm_{}_qpos_cos".format(arm)] = np.cos(joint_positions[self.arm_control_idx[arm]])
            dic["arm_{}_qvel".format(arm)] = joint_velocities[self.arm_control_idx[arm]]

            # Add eef and grasping info
            dic["eef_{}_pos_global".format(arm)] = self.get_eef_position(arm)
            dic["eef_{}_quat_global".format(arm)] = self.get_eef_orientation(arm)
            dic["eef_{}_pos".format(arm)] = self.get_relative_eef_position(arm)
            dic["eef_{}_quat".format(arm)] = self.get_relative_eef_orientation(arm)
            dic["grasp_{}".format(arm)] = np.array([self.is_grasping(arm)])
            dic["gripper_{}_qpos".format(arm)] = joint_positions[self.gripper_control_idx[arm]]
            dic["gripper_{}_qvel".format(arm)] = joint_velocities[self.gripper_control_idx[arm]]

        return dic

    @property
    def default_proprio_obs(self):
        obs_keys = super().default_proprio_obs
        for arm in self.arm_names:
            obs_keys += [
                "arm_{}_qpos_sin".format(arm),
                "arm_{}_qpos_cos".format(arm),
                "eef_{}_pos".format(arm),
                "eef_{}_quat".format(arm),
                "gripper_{}_qpos".format(arm),
                "grasp_{}".format(arm),
            ]
        return obs_keys

    @property
    def grasping_mode(self):
        """
        Grasping mode of this robot. Is one of AG_MODES

        Returns:
            str: Grasping mode for this robot
        """
        return self._grasping_mode

    @property
    def controller_order(self):
        # Assumes we have arm(s) and corresponding gripper(s)
        controllers = []
        for arm in self.arm_names:
            controllers += ["arm_{}".format(arm), "gripper_{}".format(arm)]

        return controllers

    @property
    def _default_controllers(self):
        # Always call super first
        controllers = super()._default_controllers

        # For best generalizability use, joint controller as default
        for arm in self.arm_names:
            controllers["arm_{}".format(arm)] = "JointController"
            controllers["gripper_{}".format(arm)] = "JointController"

        return controllers

    @property
    def n_arms(self):
        """
        Returns:
            int: Number of arms this robot has. Returns 1 by default
        """
        return 1

    @property
    def arm_names(self):
        """
        Returns:
            list of str: List of arm names for this robot. Should correspond to the keys used to index into
                arm- and gripper-related dictionaries, e.g.: eef_link_names, finger_link_names, etc.
                Default is string enumeration based on @self.n_arms.
        """
        return [str(i) for i in range(self.n_arms)]

    @property
    def default_arm(self):
        """
        Returns:
            str: Default arm name for this robot, corresponds to the first entry in @arm_names by default
        """
        return self.arm_names[0]

    @property
    @abstractmethod
    def arm_link_names(self):
        """
        Returns:
            dict: Dictionary mapping arm appendage name to corresponding arm link names,
                should correspond to specific link names in this robot's underlying model file
        """
        raise NotImplementedError

    @property
    @abstractmethod
    def arm_joint_names(self):
        """
        Returns:
            dict: Dictionary mapping arm appendage name to corresponding arm joint names,
                should correspond to specific joint names in this robot's underlying model file
        """
        raise NotImplementedError

    @property
    @abstractmethod
    def eef_link_names(self):
        """
        Returns:
            dict: Dictionary mapping arm appendage name to corresponding name of the EEF link,
                should correspond to specific link name in this robot's underlying model file
        """
        raise NotImplementedError

    @property
    @abstractmethod
    def finger_link_names(self):
        """
        Returns:
            dict: Dictionary mapping arm appendage name to array of link names corresponding to
                this robot's fingers
        """
        raise NotImplementedError

    @property
    @abstractmethod
    def finger_joint_names(self):
        """
        Returns:
            dict: Dictionary mapping arm appendage name to array of joint names corresponding to
                this robot's fingers
        """
        raise NotImplementedError

    @property
    @abstractmethod
    def arm_control_idx(self):
        """
        Returns:
            dict: Dictionary mapping arm appendage name to indices in low-level control
                vector corresponding to arm joints.
        """
        raise NotImplementedError

    @property
    @abstractmethod
    def gripper_control_idx(self):
        """
        Returns:
            dict: Dictionary mapping arm appendage name to indices in low-level control
                vector corresponding to gripper joints.
        """
        raise NotImplementedError

    @property
    def arm_links(self):
        """
        Returns:
            dict: Dictionary mapping arm appendage name to robot links corresponding to
                that arm's links
        """
        return {arm: [self._links[link] for link in self.arm_link_names[arm]] for arm in self.arm_names}

    @property
    def eef_links(self):
        """
        Returns:
            dict: Dictionary mapping arm appendage name to robot link corresponding to that arm's
                eef link
        """
        return {arm: self._links[self.eef_link_names[arm]] for arm in self.arm_names}

    @property
    def finger_links(self):
        """
        Returns:
            dict: Dictionary mapping arm appendage name to robot links corresponding to
                that arm's finger links
        """
        return {arm: [self._links[link] for link in self.finger_link_names[arm]] for arm in self.arm_names}

    @property
    def finger_joints(self):
        """
        Returns:
            dict: Dictionary mapping arm appendage name to robot joints corresponding to
                that arm's finger joints
        """
        return {arm: [self._joints[joint] for joint in self.finger_joint_names[arm]] for arm in self.arm_names}

    @property
    def assisted_grasp_start_points(self):
        """
        Returns:
            dict: Dictionary mapping individual arm appendage names to array of GraspingPoint tuples,
                composed of (link_name, position) values specifying valid grasping start points located at
                cartesian (x,y,z) coordinates specified in link_name's local coordinate frame.
                These values will be used in conjunction with
                @self.assisted_grasp_end_points to trigger assisted grasps, where objects that intersect
                with any ray starting at any point in @self.assisted_grasp_start_points and terminating at any point in
                @self.assisted_grasp_end_points will trigger an assisted grasp (calculated individually for each gripper
                appendage). By default, each entry returns None, and must be implemented by any robot subclass that
                wishes to use assisted grasping.
        """
        return {arm: None for arm in self.arm_names}

    @property
    def assisted_grasp_end_points(self):
        """
        Returns:
            dict: Dictionary mapping individual arm appendage names to array of GraspingPoint tuples,
                composed of (link_name, position) values specifying valid grasping end points located at
                cartesian (x,y,z) coordinates specified in link_name's local coordinate frame.
                These values will be used in conjunction with
                @self.assisted_grasp_start_points to trigger assisted grasps, where objects that intersect
                with any ray starting at any point in @self.assisted_grasp_start_points and terminating at any point in
                @self.assisted_grasp_end_points will trigger an assisted grasp (calculated individually for each gripper
                appendage). By default, each entry returns None, and must be implemented by any robot subclass that
                wishes to use assisted grasping.
        """
        return {arm: None for arm in self.arm_names}

    @property
    def finger_lengths(self):
        """
        Returns:
            dict: Dictionary mapping arm appendage name to corresponding length of the fingers in that
                hand defined from the palm (assuming all fingers in one hand are equally long)
        """
        raise NotImplementedError

    @property
    def arm_workspace_range(self):
        """
        Returns:
            dict: Dictionary mapping arm appendage name to a tuple indicating the start and end of the
                angular range of the arm workspace around the Z axis of the robot, where 0 is facing
                forward.
        """
        raise NotImplementedError

    def get_eef_position(self, arm="default"):
        """
        Args:
            arm (str): specific arm to grab eef position. Default is "default" which corresponds to the first entry
                in self.arm_names

        Returns:
            3-array: (x,y,z) global end-effector Cartesian position for this robot's end-effector corresponding
                to arm @arm
        """
        arm = self.default_arm if arm == "default" else arm
        return self._links[self.eef_link_names[arm]].get_position()

    def get_eef_orientation(self, arm="default"):
        """
        Args:
            arm (str): specific arm to grab eef orientation. Default is "default" which corresponds to the first entry
                in self.arm_names

        Returns:
            3-array: (x,y,z,w) global quaternion orientation for this robot's end-effector corresponding
                to arm @arm
        """
        arm = self.default_arm if arm == "default" else arm
        return self._links[self.eef_link_names[arm]].get_orientation()

    def get_relative_eef_pose(self, arm="default", mat=False):
        """
        Args:
            arm (str): specific arm to grab eef pose. Default is "default" which corresponds to the first entry
                in self.arm_names
            mat (bool): whether to return pose in matrix form (mat=True) or (pos, quat) tuple (mat=False)

        Returns:
            2-tuple or (4, 4)-array: End-effector pose, either in 4x4 homogeneous
                matrix form (if @mat=True) or (pos, quat) tuple (if @mat=False), corresponding to arm @arm
        """
        arm = self.default_arm if arm == "default" else arm
        eef_link_pose = self.eef_links[arm].get_position_orientation()
        base_link_pose = self.get_position_orientation()
        pose = T.relative_pose_transform(*eef_link_pose, *base_link_pose)
        return T.pose2mat(pose) if mat else pose

    def get_relative_eef_position(self, arm="default"):
        """
        Args:
            arm (str): specific arm to grab relative eef pos.
                Default is "default" which corresponds to the first entry in self.arm_names


        Returns:
            3-array: (x,y,z) Cartesian position of end-effector relative to robot base frame
        """
        arm = self.default_arm if arm == "default" else arm
        return self.get_relative_eef_pose(arm=arm)[0]

    def get_relative_eef_orientation(self, arm="default"):
        """
        Args:
            arm (str): specific arm to grab relative eef orientation.
                Default is "default" which corresponds to the first entry in self.arm_names

        Returns:
            4-array: (x,y,z,w) quaternion orientation of end-effector relative to robot base frame
        """
        arm = self.default_arm if arm == "default" else arm
        return self.get_relative_eef_pose(arm=arm)[1]

    def _calculate_in_hand_object_rigid(self, arm="default"):
        """
        Calculates which object to assisted-grasp for arm @arm. Returns an (object_id, link_id) tuple or None
        if no valid AG-enabled object can be found.

        Args:
            arm (str): specific arm to calculate in-hand object for.
                Default is "default" which corresponds to the first entry in self.arm_names

        Returns:
            None or 2-tuple: If a valid assisted-grasp object is found, returns the corresponding
                (object, object_link) (i.e.: (BaseObject, RigidPrim)) pair to the contacted in-hand object.
                Otherwise, returns None
        """
        arm = self.default_arm if arm == "default" else arm

        # If we're not using physical grasping, we check for gripper contact
        if self.grasping_mode != "physical":
            candidates_set, robot_contact_links = self._find_gripper_contacts(arm=arm)
            # If we're using assisted grasping, we further filter candidates via ray-casting
            if self.grasping_mode == "assisted":
                raise NotImplementedError("Assisted grasp not yet available in OmniGibson!")
        else:
            raise ValueError("Invalid grasping mode for calculating in hand object: {}".format(self.grasping_mode))

        # Immediately return if there are no valid candidates
        if len(candidates_set) == 0:
            return None

        # Find the closest object to the gripper center
        gripper_center_pos = self.eef_links[arm].get_position()

        candidate_data = []
        for prim_path in candidates_set:
            # Calculate position of the object link
            # Note: this assumes the simulator is playing!
            rb_handle = self._dc.get_rigid_body(prim_path)
            pose = self._dc.get_rigid_body_pose(rb_handle)
            link_pos = np.asarray(pose.p)
            dist = np.linalg.norm(np.array(link_pos) - np.array(gripper_center_pos))
            candidate_data.append((prim_path, dist))

        candidate_data = sorted(candidate_data, key=lambda x: x[-1])
        ag_prim_path, _ = candidate_data[0]

        # Make sure the ag_prim_path is not a self collision
        assert ag_prim_path not in self.link_prim_paths, "assisted grasp object cannot be the robot itself!"

        # Make sure at least two fingers are in contact with this object
        robot_contacts = robot_contact_links[ag_prim_path]
        touching_at_least_two_fingers = True if self.grasping_mode == "sticky" else len({link.prim_path for link in self.finger_links[arm]}.intersection(robot_contacts)) >= 2

        # TODO: Better heuristic, hacky, we assume the parent object prim path is the prim_path minus the last "/" item
        ag_obj_prim_path = "/".join(ag_prim_path.split("/")[:-1])
        ag_obj_link_name = ag_prim_path.split("/")[-1]
        ag_obj = og.sim.scene.object_registry("prim_path", ag_obj_prim_path)

        # Return None if object cannot be assisted grasped or not touching at least two fingers
        if ag_obj is None or not touching_at_least_two_fingers:
            return None

        # Get object and its contacted link
        return ag_obj, ag_obj.links[ag_obj_link_name]

    def _handle_release_window(self, arm="default"):
        """
        Handles releasing an object from arm @arm

        Args:
            arm (str): specific arm to handle release window.
                Default is "default" which corresponds to the first entry in self.arm_names
        """
        arm = self.default_arm if arm == "default" else arm
        self._ag_release_counter[arm] += 1
        time_since_release = self._ag_release_counter[arm] * og.sim.get_rendering_dt()
        if time_since_release >= m.RELEASE_WINDOW:
            # TODO: Verify not needed!
            # Remove filtered collision restraints
            # for finger_link in self.finger_links[arm]:
            #     finger_link.remove_filtered_collision_pair(prim=self._ag_obj_in_hand[arm])
            self._ag_obj_in_hand[arm] = None
            self._ag_release_counter[arm] = None

    def _freeze_gripper(self, arm="default"):
        """
        Freezes gripper finger joints - used in assisted grasping.

        Args:
            arm (str): specific arm to freeze gripper.
                Default is "default" which corresponds to the first entry in self.arm_names
        """
        arm = self.default_arm if arm == "default" else arm
        for joint_name, j_val in self._ag_freeze_joint_pos[arm].items():
            joint = self._joints[joint_name]
            joint.set_pos(pos=j_val)
            joint.set_vel(vel=0.0)

    @property
    def robot_arm_descriptor_yamls(self):
        """
        Returns:
            dict: Dictionary mapping arm appendage name to files path to the descriptor
                of the robot for IK Controller.
        """
        raise NotImplementedError

    @property
    def _default_arm_joint_controller_configs(self):
        """
        Returns:
            dict: Dictionary mapping arm appendage name to default controller config to control that
                robot's arm. Uses velocity control by default.
        """
        dic = {}
        for arm in self.arm_names:
            dic[arm] = {
                "name": "JointController",
                "control_freq": self._control_freq,
                "motor_type": "velocity",
                "control_limits": self.control_limits,
                "dof_idx": self.arm_control_idx[arm],
                "command_output_limits": "default",
                "use_delta_commands": False,
            }
        return dic

    @property
    def _default_arm_ik_controller_configs(self):
        """
        Returns:
            dict: Dictionary mapping arm appendage name to default controller config for an
                Inverse kinematics controller to control this robot's arm
        """
        dic = {}
        for arm in self.arm_names:
            dic[arm] = {
                "name": "InverseKinematicsController",
                "task_name": f"eef_{arm}",
                "robot_description_path": self.robot_arm_descriptor_yamls[arm],
                "robot_urdf_path": self.urdf_path,
                "eef_name": self.eef_link_names[arm],
                "control_freq": self._control_freq,
                "default_joint_pos": self.default_joint_pos,
                "control_limits": self.control_limits,
                "dof_idx": self.arm_control_idx[arm],
                "command_output_limits": (
                    np.array([-0.2, -0.2, -0.2, -0.5, -0.5, -0.5]),
                    np.array([0.2, 0.2, 0.2, 0.5, 0.5, 0.5]),
                ),
                "kv": 2.0,
                "mode": "pose_delta_ori",
                "smoothing_filter_size": 2,
                "workspace_pose_limiter": None,
            }
        return dic

    @property
    def _default_arm_null_joint_controller_configs(self):
        """
        Returns:
            dict: Dictionary mapping arm appendage name to default arm null controller config
                to control this robot's arm i.e. dummy controller
        """
        dic = {}
        for arm in self.arm_names:
            dic[arm] = {
                "name": "NullJointController",
                "control_freq": self._control_freq,
                "motor_type": "velocity",
                "control_limits": self.control_limits,
                "dof_idx": self.arm_control_idx[arm],
            }
        return dic

    @property
    def _default_gripper_multi_finger_controller_configs(self):
        """
        Returns:
            dict: Dictionary mapping arm appendage name to default controller config to control
                this robot's multi finger gripper. Assumes robot gripper idx has exactly two elements
        """
        dic = {}
        for arm in self.arm_names:
            dic[arm] = {
                "name": "MultiFingerGripperController",
                "control_freq": self._control_freq,
                "motor_type": "position",
                "control_limits": self.control_limits,
                "dof_idx": self.gripper_control_idx[arm],
                "command_output_limits": "default",
                "mode": "binary",
                "limit_tolerance": 0.001,
            }
        return dic

    @property
    def _default_gripper_joint_controller_configs(self):
        """
        Returns:
            dict: Dictionary mapping arm appendage name to default gripper joint controller config
                to control this robot's gripper
        """
        dic = {}
        for arm in self.arm_names:
            dic[arm] = {
                "name": "JointController",
                "control_freq": self._control_freq,
                "motor_type": "velocity",
                "control_limits": self.control_limits,
                "dof_idx": self.gripper_control_idx[arm],
                "command_output_limits": "default",
                "use_delta_commands": False,
            }
        return dic

    @property
    def _default_gripper_null_controller_configs(self):
        """
        Returns:
            dict: Dictionary mapping arm appendage name to default gripper null controller config
                to control this robot's (non-prehensile) gripper i.e. dummy controller
        """
        dic = {}
        for arm in self.arm_names:
            dic[arm] = {
                "name": "NullJointController",
                "control_freq": self._control_freq,
                "motor_type": "velocity",
                "control_limits": self.control_limits,
                "dof_idx": self.gripper_control_idx[arm],
            }
        return dic

    @property
    def _default_controller_config(self):
        # Always run super method first
        cfg = super()._default_controller_config

        arm_ik_configs = self._default_arm_ik_controller_configs
        arm_joint_configs = self._default_arm_joint_controller_configs
        arm_null_joint_configs = self._default_arm_null_joint_controller_configs
        gripper_pj_configs = self._default_gripper_multi_finger_controller_configs
        gripper_joint_configs = self._default_gripper_joint_controller_configs
        gripper_null_configs = self._default_gripper_null_controller_configs

        # Add arm and gripper defaults, per arm
        for arm in self.arm_names:
            cfg["arm_{}".format(arm)] = {
                arm_ik_configs[arm]["name"]: arm_ik_configs[arm],
                arm_joint_configs[arm]["name"]: arm_joint_configs[arm],
                arm_null_joint_configs[arm]["name"]: arm_null_joint_configs[arm],
            }
            cfg["gripper_{}".format(arm)] = {
                gripper_pj_configs[arm]["name"]: gripper_pj_configs[arm],
                gripper_joint_configs[arm]["name"]: gripper_joint_configs[arm],
                gripper_null_configs[arm]["name"]: gripper_null_configs[arm],
            }

        return cfg

<<<<<<< HEAD
    def _get_assisted_grasp_joint_type(self, ag_obj, ag_link):
=======
    def _establish_grasp_rigid(self, arm="default", ag_data=None, contact_pos=None):
>>>>>>> 2ea9f22e
        """
        Check whether an object @obj can be grasped. If so, return the joint type to use for assisted grasping.
        Otherwise, return None.

        Args:
<<<<<<< HEAD
            ag_obj (BaseObject): Object targeted for an assisted grasp
            ag_link (RigidPrim): Link of the object to be grasped
=======
            arm (str): specific arm to establish grasp.
                Default is "default" which corresponds to the first entry in self.arm_names
            ag_data (None or 2-tuple): if specified, assisted-grasp object, link tuple (i.e. :(BaseObject, RigidPrim)).
                Otherwise, does a no-op
            contact_pos (None or np.array): if specified, contact position to use for grasp.
        """
        arm = self.default_arm if arm == "default" else arm
>>>>>>> 2ea9f22e

        Returns:
            (None or str): If obj can be grasped, returns the joint type to use for assisted grasping.
        """

        # Deny objects that are too heavy and are not a non-base link of a fixed-base object)
        mass = ag_link.mass
        if mass > m.ASSIST_GRASP_MASS_THRESHOLD and not (ag_obj.fixed_base and ag_link != ag_obj.root_link):
            return None
        
        # Otherwise, compute the joint type. We use a fixed joint unless the link is a non-fixed link.
        joint_type = "FixedJoint"
        if ag_obj.root_link != ag_link:
            # We search up the tree path from the ag_link until we encounter the root (joint == 0) or a non fixed
            # joint (e.g.: revolute or fixed)
            link_handle = ag_link.handle
            joint_handle = self._dc.get_rigid_body_parent_joint(link_handle)
            while joint_handle != 0:
                # If this joint type is not fixed, we've encountered a valid moving joint
                # So we create a spherical joint rather than fixed joint
                if self._dc.get_joint_type(joint_handle) != JointType.JOINT_FIXED:
                    joint_type = "SphericalJoint"
                    break
                # Grab the parent link and its parent joint for the link
                link_handle = self._dc.get_joint_parent_body(joint_handle)
                joint_handle = self._dc.get_rigid_body_parent_joint(link_handle)

<<<<<<< HEAD
        return joint_type

    def _establish_grasp_rigid(self, arm="default", ag_data=None, contact_pos=None):
        """
        Establishes an ag-assisted grasp, if enabled.

        Args:
            arm (str): specific arm to establish grasp.
                Default is "default" which corresponds to the first entry in self.arm_names
            ag_data (None or 2-tuple): if specified, assisted-grasp object, link tuple (i.e. :(BaseObject, RigidPrim)).
                Otherwise, does a no-op
            contact_pos (None or np.array): if specified, contact position to use for grasp.
        """
        arm = self.default_arm if arm == "default" else arm

        # Return immediately if ag_data is None
        if ag_data is None:
            return
        ag_obj, ag_link = ag_data

        # Get the appropriate joint type
        joint_type = self._get_assisted_grasp_joint_type(ag_obj, ag_link)
        if joint_type is None:
            return

=======
>>>>>>> 2ea9f22e
        if contact_pos is None:
            force_data, _ = self._find_gripper_contacts(arm=arm, return_contact_positions=True)
            for c_link_prim_path, c_contact_pos in force_data:
                if c_link_prim_path == ag_link.prim_path:
                    contact_pos = np.array(c_contact_pos)
                    break
        assert contact_pos is not None

        # Joint frame set at the contact point
        # Need to find distance between robot and contact point in robot link's local frame and
        # ag link and contact point in ag link's local frame
        joint_frame_pos = contact_pos
        joint_frame_orn = np.array([0, 0, 0, 1.0])
        eef_link_pos, eef_link_orn = self.eef_links[arm].get_position_orientation()
        parent_frame_pos, parent_frame_orn = T.relative_pose_transform(joint_frame_pos, joint_frame_orn, eef_link_pos, eef_link_orn)
        obj_link_pos, obj_link_orn = ag_link.get_position_orientation()
        child_frame_pos, child_frame_orn = T.relative_pose_transform(joint_frame_pos, joint_frame_orn, obj_link_pos, obj_link_orn)

        # Create the joint
        joint_prim_path = f"{self.eef_links[arm].prim_path}/ag_constraint"
        joint_prim = create_joint(
            prim_path=joint_prim_path,
            joint_type=joint_type,
            body0=self.eef_links[arm].prim_path,
            body1=ag_link.prim_path,
            enabled=True,
            joint_frame_in_parent_frame_pos=parent_frame_pos / self.scale,
            joint_frame_in_parent_frame_quat=parent_frame_orn,
            joint_frame_in_child_frame_pos=child_frame_pos / ag_obj.scale,
            joint_frame_in_child_frame_quat=child_frame_orn,
        )

        # Save a reference to this joint prim
        self._ag_obj_constraints[arm] = joint_prim

        # Modify max force based on user-determined assist parameters
        # TODO
        max_force = m.ASSIST_FORCE if joint_type == "FixedJoint" else m.ASSIST_FORCE * m.ARTICULATED_ASSIST_FRACTION
        # joint_prim.GetAttribute("physics:breakForce").Set(max_force)

        self._ag_obj_constraint_params[arm] = {
            "ag_obj_prim_path": ag_obj.prim_path,
            "ag_link_prim_path": ag_link.prim_path,
            "ag_joint_prim_path": joint_prim_path,
            "joint_type": joint_type,
            "gripper_pos": self.get_joint_positions()[self.gripper_control_idx[arm]],
            "max_force": max_force,
            "contact_pos": contact_pos,
        }
        self._ag_obj_in_hand[arm] = ag_obj
        self._ag_freeze_gripper[arm] = True
        # Disable collisions while picking things up
        # TODO: Verify not needed!
        # for finger_link in self.finger_links[arm]:
        #     finger_link.add_filtered_collision_pair(prim=ag_obj)
        for joint in self.finger_joints[arm]:
            j_val = joint.get_state()[0][0]
            self._ag_freeze_joint_pos[arm][joint.joint_name] = j_val

    def _handle_assisted_grasping(self, action):
        """
        Handles assisted grasping.

        Args:
            action (n-array): gripper action to apply. >= 0 is release (open), < 0 is grasp (close).
        """
        # Loop over all arms
        for arm in self.arm_names:
            # Make sure gripper action dimension is only 1
            cmd_dim = self._controllers[f"gripper_{arm}"].command_dim
            assert cmd_dim == 1, \
                f"Gripper {arm} controller command dim must be 1 to use assisted grasping, got: {cmd_dim}."

            # We apply a threshold based on the control rather than the command here so that the behavior
            # stays the same across different controllers and control modes (absolute / delta). This way,
            # a zero action will actually keep the AG setting where it already is.
            # TODO: Compare this to the iG2 implementation to see if there could be a benefit to using
            # a combination of control and existing position.
            controller = self._controllers[f"gripper_{arm}"]
            controlled_joints = controller.dof_idx
            threshold = np.mean(np.array(self.control_limits["position"])[:, controlled_joints], axis=0)
            applying_grasp = np.any(controller.control < threshold)

            # Execute gradual release of object
            if self._ag_obj_in_hand[arm]:
                if self._ag_release_counter[arm] is not None:
                    self._handle_release_window(arm=arm)
                else:
                    if gm.AG_CLOTH:
                        self._update_constraint_cloth(arm=arm)

                    if not applying_grasp:
                        self._release_grasp(arm=arm)
            elif applying_grasp:
                self._establish_grasp(arm=arm, ag_data=self._calculate_in_hand_object(arm=arm))

    def _update_constraint_cloth(self, arm="default"):
        """
        Update the AG constraint for cloth: for the fixed joint between the attachment point and the world, we set
        the local pos to match the current eef link position plus the attachment_point_pos_local offset. As a result,
        the joint will drive the attachment point to the updated position, which will then drive the cloth.
        See _establish_grasp_cloth for more details.

        Args:
            arm (str): specific arm to establish grasp.
                Default is "default" which corresponds to the first entry in self.arm_names
        """
        attachment_point_pos_local = self._ag_obj_constraint_params[arm]["attachment_point_pos_local"]
        eef_link_pos, eef_link_orn = self.eef_links[arm].get_position_orientation()
        attachment_point_pos, _ = T.pose_transform(eef_link_pos, eef_link_orn, attachment_point_pos_local, [0, 0, 0, 1])
        joint_prim = self._ag_obj_constraints[arm]
        joint_prim.GetAttribute("physics:localPos1").Set(Gf.Vec3f(*attachment_point_pos.astype(float)))

    def _calculate_in_hand_object(self, arm="default"):
        if gm.AG_CLOTH:
            return self._calculate_in_hand_object_cloth(arm)
        else:
            return self._calculate_in_hand_object_rigid(arm)

    def _establish_grasp(self, arm="default", ag_data=None, contact_pos=None):
        if gm.AG_CLOTH:
            return self._establish_grasp_cloth(arm, ag_data)
        else:
            return self._establish_grasp_rigid(arm, ag_data, contact_pos)

    def _calculate_in_hand_object_cloth(self, arm="default"):
        """
        Same as _calculate_in_hand_object_rigid, except for cloth. Only one should be used at any given time.

        Calculates which object to assisted-grasp for arm @arm. Returns an (BaseObject, RigidPrim, np.ndarray) tuple or
        None if no valid AG-enabled object can be found.

        1) Check if the gripper is closed enough
        2) Go through each of the cloth object, and check if its attachment point link position is within the "ghost"
        box volume of the gripper link.

        Only returns the first valid object and ignore the rest.

        Args:
            arm (str): specific arm to establish grasp.
                Default is "default" which corresponds to the first entry in self.arm_names

        Returns:
            None or 3-tuple: If a valid assisted-grasp object is found,
                returns the corresponding (object, object_link, attachment_point_position), i.e.
                ((BaseObject, RigidPrim, np.ndarray)) to the contacted in-hand object. Otherwise, returns None
        """
        # TODO (eric): Assume joint_pos = 0 means fully closed
        GRIPPER_FINGER_CLOSE_THRESHOLD = 0.03
        gripper_finger_pos = self.get_joint_positions()[self.gripper_control_idx[arm]]
        gripper_finger_close = np.sum(gripper_finger_pos) < GRIPPER_FINGER_CLOSE_THRESHOLD
        if not gripper_finger_close:
            return None

        cloth_objs = og.sim.scene.object_registry("prim_type", PrimType.CLOTH)
        if cloth_objs is None:
            return None

        # TODO (eric): Only AG one cloth at any given moment.
        # Returns the first cloth that overlaps with the "ghost" box volume
        for cloth_obj in cloth_objs:
            attachment_point_pos = cloth_obj.links["attachment_point"].get_position()
            particles_in_volume = self._ag_check_in_volume[arm]([attachment_point_pos])
            if particles_in_volume.sum() > 0:
                return cloth_obj, cloth_obj.links["attachment_point"], attachment_point_pos

        return None

    def _establish_grasp_cloth(self, arm="default", ag_data=None):
        """
        Same as _establish_grasp_cloth, except for cloth. Only one should be used at any given time.
        Establishes an ag-assisted grasp, if enabled.

        Create a fixed joint between the attachment point link of the cloth object and the world.
        In theory, we could have created a fixed joint to the eef link, but omni doesn't support this as the robot has
        an articulation root API attached to it, which is incompatible with the attachment API.

        We also store attachment_point_pos_local as the attachment point position in the eef link frame when the fixed
        joint is created. As the eef link frame changes its pose, we will use attachment_point_pos_local to figure out
        the new attachment_point_pos in the world frame and set the fixed joint to there. See _update_constraint_cloth
        for more details.

        Args:
            arm (str): specific arm to establish grasp.
                Default is "default" which corresponds to the first entry in self.arm_names
            ag_data (None or 3-tuple): If specified, should be the corresponding
                (object, object_link, attachment_point_position), i.e. ((BaseObject, RigidPrim, np.ndarray)) to the]
                contacted in-hand object
        """
        arm = self.default_arm if arm == "default" else arm

        # Return immediately if ag_data is None
        if ag_data is None:
            return

        ag_obj, ag_link, attachment_point_pos = ag_data

        # Find the attachment point position in the eef frame
        eef_link_pos, eef_link_orn = self.eef_links[arm].get_position_orientation()
        attachment_point_pos_local, _ = \
            T.relative_pose_transform(attachment_point_pos, [0, 0, 0, 1], eef_link_pos, eef_link_orn)

        # Create the joint
        joint_prim_path = f"{ag_link.prim_path}/ag_constraint"
        joint_type = "FixedJoint"
        joint_prim = create_joint(
            prim_path=joint_prim_path,
            joint_type=joint_type,
            body0=ag_link.prim_path,
            body1=None,
            enabled=False,
            joint_frame_in_child_frame_pos=attachment_point_pos,
        )

        # Save a reference to this joint prim
        self._ag_obj_constraints[arm] = joint_prim

        # Modify max force based on user-determined assist parameters
        # TODO
        max_force = m.ASSIST_FORCE
        # joint_prim.GetAttribute("physics:breakForce").Set(max_force)

        self._ag_obj_constraint_params[arm] = {
            "ag_obj_prim_path": ag_obj.prim_path,
            "ag_link_prim_path": ag_link.prim_path,
            "ag_joint_prim_path": joint_prim_path,
            "joint_type": joint_type,
            "gripper_pos": self.get_joint_positions()[self.gripper_control_idx[arm]],
            "max_force": max_force,
            "attachment_point_pos_local": attachment_point_pos_local,
            "contact_pos": attachment_point_pos,
        }
        self._ag_obj_in_hand[arm] = ag_obj
        self._ag_freeze_gripper[arm] = True
        # Disable collisions while picking things up
        # for finger_link in self.finger_links[arm]:
        #     finger_link.add_filtered_collision_pair(prim=ag_obj)
        for joint in self.finger_joints[arm]:
            j_val = joint.get_state()[0][0]
            self._ag_freeze_joint_pos[arm][joint.joint_name] = j_val

    def _dump_state(self):
        # Call super first
        state = super()._dump_state()

        # If we're using actual physical grasping, no extra state needed to save
        if self.grasping_mode == "physical":
            return state

        # Include AG_state
        state["ag_obj_constraint_params"] = self._ag_obj_constraint_params
        return state

    def _load_state(self, state):
        # If there is an existing AG object, remove it
        self.release_grasp_immediately()

        super()._load_state(state=state)

        # No additional loading needed if we're using physical grasping
        if self.grasping_mode == "physical":
            return

<<<<<<< HEAD
        # Save AG state
        # TODO: currently doese not take care of cloth objects
        # TODO: add unit tests
        self._ag_obj_constraint_params = state["ag_obj_constraint_params"]
        for arm in self._ag_obj_constraint_params.keys():
            if len(self._ag_obj_constraint_params[arm]) > 0:
                data = self._ag_obj_constraint_params[arm]
                obj = og.sim.scene.object_registry("prim_path", data["ag_obj_prim_path"])
                link = obj.links[data["ag_link_prim_path"].split("/")[-1]]
                self._ag_obj_in_hand[arm] = obj
                self._establish_grasp(arm=arm, ag_data=(obj, link), contact_pos=data["contact_pos"])
=======
        # Include AG_state
        # TODO: currently does not take care of cloth objects
        for arm in state["ag_obj_constraint_params"].keys():
            if len(state["ag_obj_constraint_params"][arm]) > 0:
                data = state["ag_obj_constraint_params"][arm]
                obj = og.sim.scene.object_registry("prim_path", data["ag_obj_prim_path"])
                link = obj.links[data["ag_link_prim_path"].split("/")[-1]]
                self._ag_data[arm] = (obj, link)
                self._establish_grasp(arm=arm, ag_data=self._ag_data[arm], contact_pos=data["contact_pos"])
>>>>>>> 2ea9f22e

    def _serialize(self, state):
        # Call super first
        state_flat = super()._serialize(state=state)

        # No additional serialization needed if we're using physical grasping
        if self.grasping_mode == "physical":
            return state_flat

        # TODO AG
        return state_flat

    def _deserialize(self, state):
        # Call super first
        state_dict, idx = super()._deserialize(state=state)

        # No additional deserialization needed if we're using physical grasping
        if self.grasping_mode == "physical":
            return state_dict, idx

        # TODO AG
        return state_dict, idx

    @classproperty
    def _do_not_register_classes(cls):
        # Don't register this class since it's an abstract template
        classes = super()._do_not_register_classes
        classes.add("ManipulationRobot")
        return classes<|MERGE_RESOLUTION|>--- conflicted
+++ resolved
@@ -965,28 +965,14 @@
 
         return cfg
 
-<<<<<<< HEAD
     def _get_assisted_grasp_joint_type(self, ag_obj, ag_link):
-=======
-    def _establish_grasp_rigid(self, arm="default", ag_data=None, contact_pos=None):
->>>>>>> 2ea9f22e
         """
         Check whether an object @obj can be grasped. If so, return the joint type to use for assisted grasping.
         Otherwise, return None.
 
         Args:
-<<<<<<< HEAD
             ag_obj (BaseObject): Object targeted for an assisted grasp
             ag_link (RigidPrim): Link of the object to be grasped
-=======
-            arm (str): specific arm to establish grasp.
-                Default is "default" which corresponds to the first entry in self.arm_names
-            ag_data (None or 2-tuple): if specified, assisted-grasp object, link tuple (i.e. :(BaseObject, RigidPrim)).
-                Otherwise, does a no-op
-            contact_pos (None or np.array): if specified, contact position to use for grasp.
-        """
-        arm = self.default_arm if arm == "default" else arm
->>>>>>> 2ea9f22e
 
         Returns:
             (None or str): If obj can be grasped, returns the joint type to use for assisted grasping.
@@ -1014,7 +1000,6 @@
                 link_handle = self._dc.get_joint_parent_body(joint_handle)
                 joint_handle = self._dc.get_rigid_body_parent_joint(link_handle)
 
-<<<<<<< HEAD
         return joint_type
 
     def _establish_grasp_rigid(self, arm="default", ag_data=None, contact_pos=None):
@@ -1040,8 +1025,6 @@
         if joint_type is None:
             return
 
-=======
->>>>>>> 2ea9f22e
         if contact_pos is None:
             force_data, _ = self._find_gripper_contacts(arm=arm, return_contact_positions=True)
             for c_link_prim_path, c_contact_pos in force_data:
@@ -1305,21 +1288,9 @@
         if self.grasping_mode == "physical":
             return
 
-<<<<<<< HEAD
-        # Save AG state
-        # TODO: currently doese not take care of cloth objects
-        # TODO: add unit tests
-        self._ag_obj_constraint_params = state["ag_obj_constraint_params"]
-        for arm in self._ag_obj_constraint_params.keys():
-            if len(self._ag_obj_constraint_params[arm]) > 0:
-                data = self._ag_obj_constraint_params[arm]
-                obj = og.sim.scene.object_registry("prim_path", data["ag_obj_prim_path"])
-                link = obj.links[data["ag_link_prim_path"].split("/")[-1]]
-                self._ag_obj_in_hand[arm] = obj
-                self._establish_grasp(arm=arm, ag_data=(obj, link), contact_pos=data["contact_pos"])
-=======
         # Include AG_state
         # TODO: currently does not take care of cloth objects
+        # TODO: add unit tests
         for arm in state["ag_obj_constraint_params"].keys():
             if len(state["ag_obj_constraint_params"][arm]) > 0:
                 data = state["ag_obj_constraint_params"][arm]
@@ -1327,7 +1298,6 @@
                 link = obj.links[data["ag_link_prim_path"].split("/")[-1]]
                 self._ag_data[arm] = (obj, link)
                 self._establish_grasp(arm=arm, ag_data=self._ag_data[arm], contact_pos=data["contact_pos"])
->>>>>>> 2ea9f22e
 
     def _serialize(self, state):
         # Call super first
