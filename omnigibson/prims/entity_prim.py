import numpy as np
import networkx as nx

import omnigibson as og
import omnigibson.lazy as lazy
import omnigibson.utils.transform_utils as T

from omnigibson.prims.cloth_prim import ClothPrim
from omnigibson.prims.joint_prim import JointPrim
from omnigibson.prims.rigid_prim import RigidPrim
from omnigibson.prims.xform_prim import XFormPrim
from omnigibson.utils.constants import PrimType, GEOM_TYPES, JointType, JointAxis
from omnigibson.utils.ui_utils import suppress_omni_log
from omnigibson.utils.usd_utils import BoundingBoxAPI, PoseAPI

from omnigibson.macros import gm


class EntityPrim(XFormPrim):
    """
    Provides high level functions to deal with an articulation prim and its attributes/ properties. Note that this
    type of prim cannot be created from scratch, and assumes there is already a pre-existing prim tree that should
    be converted into an articulation!

    Args:
        prim_path (str): prim path of the Prim to encapsulate or create.
        name (str): Name for the object. Names need to be unique per scene.
        load_config (None or dict): If specified, should contain keyword-mapped values that are relevant for
            loading this prim at runtime. Note that by default, this assumes an articulation already exists (i.e.:
            load() will raise NotImplementedError)! Subclasses must implement _load() for this prim to be able to be
            dynamically loaded after this class is created.

            visual_only (None or bool): If specified, whether this prim should include collisions or not.
                    Default is True.
        """

    def __init__(
        self,
        prim_path,
        name,
        load_config=None,
    ):
        # Other values that will be filled in at runtime
        self._root_link_name = None             # Name of the root link
        self._n_dof = None
        self._links = None
        self._joints = None
        self._materials = None
        self._visual_only = None
        self._articulation_tree = None
        self._articulation_view_direct = None

        # This needs to be initialized to be used for _load() of PrimitiveObject
        self._prim_type = load_config["prim_type"] if load_config is not None and "prim_type" in load_config else PrimType.RIGID
        assert self._prim_type in iter(PrimType), f"Unknown prim type {self._prim_type}!"

        # Run super init
        super().__init__(
            prim_path=prim_path,
            name=name,
            load_config=load_config,
        )

    def _initialize(self):
        # Run super method
        super()._initialize()

        # Force populate inputs and outputs of the shaders of all materials
        # We suppress errors from omni.usd if we're using encrypted assets, because we're loading from tmp location,
        # not the original location
        with suppress_omni_log(channels=["omni.usd"]):
            for material in self.materials:
                material.shader_force_populate(render=False)

        # Initialize all the links
        for link in self._links.values():
            link.initialize()

        # Update joint information
        self.update_joints()

    def _load(self):
        # By default, this prim cannot be instantiated from scratch!
        raise NotImplementedError("By default, an entity prim cannot be created from scratch.")

    def _post_load(self):
        # If this is a cloth, delete the root link and replace it with the single nested mesh
        if self._prim_type == PrimType.CLOTH:
            # Verify only a single link and a single mesh exists
            old_link_prim = None
            cloth_mesh_prim = None
            for prim in self._prim.GetChildren():
                if prim.GetPrimTypeInfo().GetTypeName() == "Xform":
                    assert old_link_prim is None, "Found multiple XForm links for a Cloth entity prim! Expected: 1"
                    old_link_prim = prim
                    for child in prim.GetChildren():
                        if child.GetPrimTypeInfo().GetTypeName() == "Mesh" and not child.HasAPI(lazy.pxr.UsdPhysics.CollisionAPI):
                            assert cloth_mesh_prim is None, "Found multiple meshes for a Cloth entity prim! Expected: 1"
                            cloth_mesh_prim = child

            # Move mesh prim one level up via copy, then delete the original link
            # NOTE: We copy because we cannot directly move the prim because it is ancestral
            # NOTE: We use this specific delete method because alternative methods (eg: "delete_prim") fail beacuse
            # the prim is ancestral. Note that because it is non-destructive, the original link prim path is still
            # tracked by omni, so we have to utilize a new unique prim path for the copied cloth mesh
            # See omni.kit.context_menu module for reference
            new_path = f"{self._prim_path}/{old_link_prim.GetName()}_cloth"
            lazy.omni.kit.commands.execute("CopyPrim", path_from=cloth_mesh_prim.GetPath(), path_to=new_path)
            lazy.omni.kit.commands.execute("DeletePrims", paths=[old_link_prim.GetPath()], destructive=False)

        # Setup links info FIRST before running any other post loading behavior
        # We pass in scale explicitly so that the generated links can leverage the desired entity scale
        self.update_links()

        # Prepare the articulation view.
        if self.n_joints > 0:
            # Import now to avoid too-eager load of Omni classes due to inheritance
            from omnigibson.utils.deprecated_utils import ArticulationView
            self._articulation_view_direct = ArticulationView(f"{self._prim_path}/{self.root_link_name}")

        # Set visual only flag
        # This automatically handles setting collisions / gravity appropriately per-link
        self.visual_only = self._load_config["visual_only"] if \
            "visual_only" in self._load_config and self._load_config["visual_only"] is not None else False

        if self._prim_type == PrimType.CLOTH:
            assert not self._visual_only, "Cloth cannot be visual-only."
            assert len(self._links) == 1, f"Cloth entity prim can only have one link; got: {len(self._links)}"
            if gm.AG_CLOTH:
                self.create_attachment_point_link()

        # Globally disable any requested collision links
        for link_name in self.disabled_collision_link_names:
            self._links[link_name].disable_collisions()

        # Disable any requested collision pairs
        for a_name, b_name in self.disabled_collision_pairs:
            link_a, link_b = self._links[a_name], self._links[b_name]
            link_a.add_filtered_collision_pair(prim=link_b)

        # Run super
        super()._post_load()

        # Cache material information
        materials = set()
        material_paths = set()
        for link in self._links.values():
            xforms = [link] + list(link.visual_meshes.values()) if self.prim_type == PrimType.RIGID else [link]
            for xform in xforms:
                if xform.has_material():
                    mat_path = xform.material.prim_path
                    if mat_path not in material_paths:
                        materials.add(xform.material)
                        material_paths.add(mat_path)

        self._materials = materials

    def remove(self):
        # First remove all joints
        if self._joints is not None:
            for joint in self._joints.values():
                joint.remove()

        # Then links
        if self._links is not None:
            for link in self._links.values():
                link.remove()

        # Finally, remove this prim
        super().remove()

    def update_links(self):
        """
        Helper function to refresh owned joints. Useful for synchronizing internal data if
        additional bodies are added manually
        """
        load_config = {
            "scale": self._load_config.get("scale", None),
        }

        # Make sure to clean up all pre-existing names for all links
        if self._links is not None:
            for link in self._links.values():
                link.remove_names()

        # We iterate over all children of this object's prim,
        # and grab any that are presumed to be rigid bodies (i.e.: other Xforms)
        joint_children = set()
        links_to_create = {}
        for prim in self._prim.GetChildren():
            link_cls = None
            link_name = prim.GetName()
            if self._prim_type == PrimType.RIGID and prim.GetPrimTypeInfo().GetTypeName() == "Xform":
                # For rigid body object, process prims that are Xforms (e.g. rigid links)
                link_cls = RigidPrim
                # Also iterate through all children to infer joints and determine the children of those joints
                # We will use this info to infer which link is the base link!
                for child_prim in prim.GetChildren():
                    if "joint" in child_prim.GetPrimTypeInfo().GetTypeName().lower():
                        # Store the child target of this joint
                        relationships = {r.GetName(): r for r in child_prim.GetRelationships()}
                        # Only record if this is NOT a fixed link tying us to the world (i.e.: no target for body0)
                        if len(relationships["physics:body0"].GetTargets()) > 0:
                            joint_children.add(relationships["physics:body1"].GetTargets()[0].pathString.split("/")[-1])

            elif self._prim_type == PrimType.CLOTH and prim.GetPrimTypeInfo().GetTypeName() == "Mesh":
                # For cloth object, process prims that are Meshes
                link_cls = ClothPrim

            # Keep track of all the links we will create. We can't create that just yet because we need to find
            # the base link first.
            if link_cls is not None:
                links_to_create[link_name] = (link_cls, prim)

        # Infer the correct root link name -- this corresponds to whatever link does not have any joint existing
        # in the children joints
        valid_root_links = list(set(links_to_create.keys()) - joint_children)

        assert len(valid_root_links) == 1, f"Only a single root link should have been found for {self.name}, " \
                                           f"but found multiple instead: {valid_root_links}"
        self._root_link_name = valid_root_links[0] if len(valid_root_links) == 1 else "base_link"

        # Now actually create the links
        self._links = dict()
        for link_name, (link_cls, prim) in links_to_create.items():
            link_load_config = {
                "kinematic_only": self._load_config.get("kinematic_only", False)
                if link_name == self._root_link_name else False,
            }
            link_load_config.update(load_config)
            self._links[link_name] = link_cls(
                prim_path=prim.GetPrimPath().__str__(),
                name=f"{self._name}:{link_name}",
                load_config=link_load_config,
            )

    def update_joints(self):
        """
        Helper function to refresh owned joints. Useful for synchronizing internal data if
        additional bodies are added manually
        """
        # Make sure to clean up all pre-existing names for all joints
        if self._joints is not None:
            for joint in self._joints.values():
                joint.remove_names()

        # Initialize joints dictionary
        self._joints = dict()
        self.update_handles()

        # Handle case separately based on whether we are actually articulated or not
        if self._articulation_view and not self.kinematic_only:
            self._n_dof = self._articulation_view.num_dof

            # Additionally grab DOF info if we have non-fixed joints
            if self._n_dof > 0:
                for i in range(self._articulation_view._metadata.joint_count):
                    # Only add the joint if it's not fixed (i.e.: it has DOFs > 0)
                    if self._articulation_view._metadata.joint_dof_counts[i] > 0:
                        joint_name = self._articulation_view._metadata.joint_names[i]
                        joint_dof_offset = self._articulation_view._metadata.joint_dof_offsets[i]
                        joint_path = self._articulation_view._dof_paths[0][joint_dof_offset]
                        joint = JointPrim(
                            prim_path=joint_path,
                            name=f"{self._name}:joint_{joint_name}",
                            articulation_view=self._articulation_view_direct,
                        )
                        joint.initialize()
                        self._joints[joint_name] = joint
        else:
            # TODO: May need to extend to clusters of rigid bodies, that aren't exactly joined
            # We assume this object contains a single rigid body
            self._n_dof = 0

        assert self.n_joints == len(self._joints), \
            f"Number of joints inferred from prim tree ({self.n_joints}) does not match number of joints " \
            f"found in the articulation view ({len(self._joints)})!"

        self._update_joint_limits()
        self._compute_articulation_tree()

    def _update_joint_limits(self):
        """
        Helper function to update internal joint limits for prismatic joints based on the object's scale
        """
        # If the scale is [1, 1, 1], we can skip this step
        if np.allclose(self.scale, np.ones(3)):
            return

        prismatic_joints = {j_name: j for j_name, j in self._joints.items() if j.joint_type == JointType.JOINT_PRISMATIC}

        # If there are no prismatic joints, we can skip this step
        if len(prismatic_joints) == 0:
            return

        uniform_scale = np.allclose(self.scale, self.scale[0])

        for joint_name, joint in prismatic_joints.items():
            if uniform_scale:
                scale_along_axis = self.scale[0]
            else:
                assert not self.initialized, \
                    "Cannot update joint limits for a non-uniformly scaled object when already initialized."
                for link in self.links.values():
                    if joint.body0 == link.prim_path:
                        # Find the parent link frame orientation in the object frame
                        _, link_local_orn = link.get_local_pose()

                        # Find the joint frame orientation in the parent link frame
                        joint_local_orn = lazy.omni.isaac.core.utils.rotations.gf_quat_to_np_array(joint.get_attribute("physics:localRot0"))[[1, 2, 3, 0]]

                        # Compute the joint frame orientation in the object frame
                        joint_orn = T.quat_multiply(quaternion1=joint_local_orn, quaternion0=link_local_orn)

                        # assert T.check_quat_right_angle(joint_orn), \
                        #     f"Objects that are NOT uniformly scaled requires all joints to have orientations that " \
                        #     f"are factors of 90 degrees! Got orn: {joint_orn} for object {self.name}"

                        # Find the joint axis unit vector (e.g. [1, 0, 0] for "X", [0, 1, 0] for "Y", etc.)
                        axis_in_joint_frame = np.zeros(3)
                        axis_in_joint_frame[JointAxis.index(joint.axis)] = 1.0

                        # Compute the joint axis unit vector in the object frame
                        axis_in_obj_frame = T.quat2mat(joint_orn) @ axis_in_joint_frame

                        # Find the correct scale along the joint axis direction
                        scale_along_axis = self.scale[np.argmax(np.abs(axis_in_obj_frame))]

            joint.lower_limit = joint.lower_limit * scale_along_axis
            joint.upper_limit = joint.upper_limit * scale_along_axis

    @property
    def _articulation_view(self):
        if self._articulation_view_direct is None:
            return None

        # Validate that the articulation view is initialized and that if physics is running, the
        # view is valid.
        if og.sim.is_playing() and self.initialized:
            assert self._articulation_view_direct.is_physics_handle_valid() and \
                self._articulation_view_direct._physics_view.check(), \
                "Articulation view must be valid if physics is running!"
        
        return self._articulation_view_direct

    @property
    def prim_type(self):
        """
        Returns:
            str: Type of this entity prim, one of omnigibson.utils.constants.PrimType
        """
        return self._prim_type

    @property
    def articulated(self):
        """
        Returns:
             bool: Whether this prim is articulated or not
        """
        # Note that this is not equivalent to self.n_joints > 0 because articulation root path is
        # overridden by the object classes
        return self.articulation_root_path is not None

    @property
    def articulation_root_path(self):
        """
        Returns:
            None or str: Absolute USD path to the expected prim that represents the articulation root, if it exists. By default,
                this corresponds to self.prim_path
        """
        return self._prim_path if self.n_joints > 0 else None

    @property
    def root_link_name(self):
        """
        Returns:
            str: Name of this entity's root link
        """
        return self._root_link_name

    @property
    def root_link(self):
        """
        Returns:
            RigidPrim or ClothPrim: Root link of this object prim
        """
        return self._links[self.root_link_name]

    @property
    def root_prim(self):
        """
        Returns:
            UsdPrim: Root prim object associated with the root link of this object prim
        """
        # The root prim belongs to the link with name root_link_name
        return self._links[self.root_link_name].prim

    @property
    def n_dof(self):
        """
        Returns:
            int: number of DoFs of the object
        """
        return self._n_dof

    @property
    def n_joints(self):
        """
        Returns:
            int: Number of joints owned by this articulation
        """
        if self.initialized:
            num = len(list(self._joints.keys()))
        else:
            # Manually iterate over all links and check for any joints that are not fixed joints!
            num = 0
            children = list(self.prim.GetChildren())
            while children:
                child_prim = children.pop()
                children.extend(child_prim.GetChildren())
                prim_type = child_prim.GetPrimTypeInfo().GetTypeName().lower()
                if "joint" in prim_type and "fixed" not in prim_type:
                    num += 1
        return num

    @property
    def n_fixed_joints(self):
        """
        Returns:
        int: Number of fixed joints owned by this articulation
        """
        # Manually iterate over all links and check for any joints that are not fixed joints!
        num = 0
        children = list(self.prim.GetChildren())
        while children:
            child_prim = children.pop()
            children.extend(child_prim.GetChildren())
            prim_type = child_prim.GetPrimTypeInfo().GetTypeName().lower()
            if "joint" in prim_type and "fixed" in prim_type:
                num += 1

        return num

    @property
    def n_links(self):
        """
        Returns:
            int: Number of links owned by this articulation
        """
        return len(list(self._links.keys()))

    @property
    def joints(self):
        """
        Returns:
            dict: Dictionary mapping joint names (str) to joint prims (JointPrim) owned by this articulation
        """
        return self._joints

    @property
    def links(self):
        """
        Returns:
            dict: Dictionary mapping link names (str) to link prims (RigidPrim) owned by this articulation
        """
        return self._links
    
    def _compute_articulation_tree(self):
        """
        Get a graph of the articulation tree, where nodes are link names and edges
        correspond to joint names, where the joint name is accessible on the `joint_name`
        data field of the edge, and the joint type on the `joint_type` field.
        """
        G = nx.DiGraph()
        rename_later = {}

        # Add the links
        for link_name, link in self.links.items():
            prim_path = link.prim_path
            G.add_node(prim_path)
            rename_later[prim_path] = link_name

        # Add the joints
        children = list(self.prim.GetChildren())
        while children:
            child_prim = children.pop()
            children.extend(child_prim.GetChildren())
            prim_type = child_prim.GetPrimTypeInfo().GetTypeName()
            if "Joint" in prim_type:
                # Get body 0
                body0_targets = child_prim.GetRelationship("physics:body0").GetTargets()
                if not body0_targets:
                    continue
                body0 = str(body0_targets[0])

                # Get body 1
                body1_targets = child_prim.GetRelationship("physics:body1").GetTargets()
                if not body1_targets:
                    continue
                body1 = str(body1_targets[0])

                # Assert both bodies in links
                if body0 not in G.nodes or body1 not in G.nodes:
                    continue
            
                # Add the joint
                joint_type = JointType.get_type(prim_type.split("Physics")[-1])
                G.add_edge(body0, body1, joint_name=child_prim.GetName(), joint_type=joint_type)

        # Relabel nodes to use link name instead of prim path
        nx.relabel_nodes(G, rename_later, copy=False)

        # Assert all nodes have in-degree of 1 except root
        in_degrees = {node: G.in_degree(node) for node in G.nodes}
        assert in_degrees[self.root_link_name] == 0, "Root link should have in-degree of 0!"
        assert all([in_degrees[node] == 1 for node in G.nodes if node != self.root_link_name]), \
            "All non-root links should have in-degree of 1!"
        
        self._articulation_tree = G

    @property
    def articulation_tree(self):
        return self._articulation_tree

    @property
    def materials(self):
        """
        Loop through each link and their visual meshes to gather all the materials that belong to this object

        Returns:
            set of MaterialPrim: a set of MaterialPrim that belongs to this object
        """
        return self._materials

    @property
    def visual_only(self):
        """
        Returns:
            bool: Whether this link is a visual-only link (i.e.: no gravity or collisions applied)
        """
        return self._visual_only

    @visual_only.setter
    def visual_only(self, val):
        """
        Sets the visaul only state of this link

        Args:
            val (bool): Whether this link should be a visual-only link (i.e.: no gravity or collisions applied)
        """
        # Iterate over all owned links and set their respective visual-only properties accordingly
        for link in self._links.values():
            link.visual_only = val

        # Also set the internal value
        self._visual_only = val

    def contact_list(self):
        """
        Get list of all current contacts with this object prim

        Returns:
            list of CsRawData: raw contact info for this rigid body
        """
        contacts = []
        for link in self._links.values():
            contacts += link.contact_list()
        return contacts

    def enable_gravity(self) -> None:
        """
        Enables gravity for this entity
        """
        for link in self._links.values():
            link.enable_gravity()

    def disable_gravity(self) -> None:
        """
        Disables gravity for this entity
        """
        for link in self._links.values():
            link.disable_gravity()

    def set_joint_positions(self, positions, indices=None, normalized=False, drive=False):
        """
        Set the joint positions (both actual value and target values) in simulation. Note: only works if the simulator
        is actively running!

        Args:
            positions (np.ndarray): positions to set. This should be n-DOF length if all joints are being set,
                or k-length (k < n) if specific indices are being set. In this case, the length of @positions must
                be the same length as @indices!
            indices (None or k-array): If specified, should be k (k < n) length array of specific DOF positions to set.
                Default is None, which assumes that all joints are being set.
            normalized (bool): Whether the inputted joint positions should be interpreted as normalized values. Default
                is False
            drive (bool): Whether the positions being set are values that should be driven naturally by this entity's
                motors or manual values to immediately set. Default is False, corresponding to an instantaneous
                setting of the positions
        """
        # Run sanity checks -- make sure that we are articulated
        assert self.n_joints > 0, "Tried to call method not intended for entity prim with no joints!"

        # Possibly de-normalize the inputs
        if normalized:
            positions = self._denormalize_positions(positions=positions, indices=indices)

        # Set the DOF states
        if not drive:
            self._articulation_view.set_joint_positions(positions, joint_indices=indices)
            PoseAPI.invalidate()
            BoundingBoxAPI.clear()

        # Also set the target
        self._articulation_view.set_joint_position_targets(positions, joint_indices=indices)

    def set_joint_velocities(self, velocities, indices=None, normalized=False, drive=False):
        """
        Set the joint velocities (both actual value and target values) in simulation. Note: only works if the simulator
        is actively running!

        Args:
            velocities (np.ndarray): velocities to set. This should be n-DOF length if all joints are being set,
                or k-length (k < n) if specific indices are being set. In this case, the length of @velocities must
                be the same length as @indices!
            indices (None or k-array): If specified, should be k (k < n) length array of specific DOF velocities to set.
                Default is None, which assumes that all joints are being set.
            normalized (bool): Whether the inputted joint velocities should be interpreted as normalized values. Default
                is False
            drive (bool): Whether the velocities being set are values that should be driven naturally by this entity's
                motors or manual values to immediately set. Default is False, corresponding to an instantaneous
                setting of the velocities
        """
        # Run sanity checks -- make sure we are articulated
        assert self.n_joints > 0, "Tried to call method not intended for entity prim with no joints!"

        # Possibly de-normalize the inputs
        if normalized:
            velocities = self._denormalize_velocities(velocities=velocities, indices=indices)

        # Set the DOF states
        if not drive:
            self._articulation_view.set_joint_velocities(velocities, joint_indices=indices)

        # Also set the target
        self._articulation_view.set_joint_velocity_targets(velocities, joint_indices=indices)

    def set_joint_efforts(self, efforts, indices=None, normalized=False):
        """
        Set the joint efforts (both actual value and target values) in simulation. Note: only works if the simulator
        is actively running!

        Args:
            efforts (np.ndarray): efforts to set. This should be n-DOF length if all joints are being set,
                or k-length (k < n) if specific indices are being set. In this case, the length of @efforts must
                be the same length as @indices!
            indices (None or k-array): If specified, should be k (k < n) length array of specific DOF efforts to set.
                Default is None, which assumes that all joints are being set.
            normalized (bool): Whether the inputted joint efforts should be interpreted as normalized values. Default
                is False
        """
        # Run sanity checks -- make sure we are articulated
        assert self.n_joints > 0, "Tried to call method not intended for entity prim with no joints!"

        # Possibly de-normalize the inputs
        if normalized:
            efforts = self._denormalize_efforts(efforts=efforts, indices=indices)

        # Set the DOF states
        self._articulation_view.set_joint_efforts(efforts, joint_indices=indices)

    def _normalize_positions(self, positions, indices=None):
        """
        Normalizes raw joint positions @positions

        Args:
            positions (n- or k-array): n-DOF raw positions to normalize, or k (k < n) specific positions to normalize.
                In the latter case, @indices should be specified
            indices (None or k-array): If specified, should be k (k < n) DOF indices corresponding to the specific
                positions to normalize. Default is None, which assumes the positions correspond to all DOF being
                normalized.

        Returns:
            n- or k-array: normalized positions in range [-1, 1] for the specified DOFs
        """
        low, high = self.joint_lower_limits, self.joint_upper_limits
        mean = (low + high) / 2.0
        magnitude = (high - low) / 2.0
        return (positions - mean) / magnitude if indices is None else (positions - mean[indices]) / magnitude[indices]

    def _denormalize_positions(self, positions, indices=None):
        """
        De-normalizes joint positions @positions

        Args:
            positions (n- or k-array): n-DOF normalized positions or k (k < n) specific positions in range [-1, 1]
                to de-normalize. In the latter case, @indices should be specified
            indices (None or k-array): If specified, should be k (k < n) DOF indices corresponding to the specific
                positions to de-normalize. Default is None, which assumes the positions correspond to all DOF being
                de-normalized.

        Returns:
            n- or k-array: de-normalized positions for the specified DOFs
        """
        low, high = self.joint_lower_limits, self.joint_upper_limits
        mean = (low + high) / 2.0
        magnitude = (high - low) / 2.0
        return positions * magnitude + mean if indices is None else positions * magnitude[indices] + mean[indices]

    def _normalize_velocities(self, velocities, indices=None):
        """
        Normalizes raw joint velocities @velocities

        Args:
            velocities (n- or k-array): n-DOF raw velocities to normalize, or k (k < n) specific velocities to normalize.
                In the latter case, @indices should be specified
            indices (None or k-array): If specified, should be k (k < n) DOF indices corresponding to the specific
                velocities to normalize. Default is None, which assumes the velocities correspond to all DOF being
                normalized.

        Returns:
            n- or k-array: normalized velocities in range [-1, 1] for the specified DOFs
        """
        return velocities / self.max_joint_velocities if indices is None else \
            velocities / self.max_joint_velocities[indices]

    def _denormalize_velocities(self, velocities, indices=None):
        """
        De-normalizes joint velocities @velocities

        Args:
            velocities (n- or k-array): n-DOF normalized velocities or k (k < n) specific velocities in range [-1, 1]
                to de-normalize. In the latter case, @indices should be specified
            indices (None or k-array): If specified, should be k (k < n) DOF indices corresponding to the specific
                velocities to de-normalize. Default is None, which assumes the velocities correspond to all DOF being
                de-normalized.

        Returns:
            n- or k-array: de-normalized velocities for the specified DOFs
        """
        return velocities * self.max_joint_velocities if indices is None else \
            velocities * self.max_joint_velocities[indices]

    def _normalize_efforts(self, efforts, indices=None):
        """
        Normalizes raw joint efforts @efforts

        Args:
            efforts (n- or k-array): n-DOF raw efforts to normalize, or k (k < n) specific efforts to normalize.
                In the latter case, @indices should be specified
            indices (None or k-array): If specified, should be k (k < n) DOF indices corresponding to the specific
                efforts to normalize. Default is None, which assumes the efforts correspond to all DOF being
                normalized.

        Returns:
            n- or k-array: normalized efforts in range [-1, 1] for the specified DOFs
        """
        return efforts / self.max_joint_efforts if indices is None else efforts / self.max_joint_efforts[indices]

    def _denormalize_efforts(self, efforts, indices=None):
        """
        De-normalizes joint efforts @efforts

        Args:
            efforts (n- or k-array): n-DOF normalized efforts or k (k < n) specific efforts in range [-1, 1]
                to de-normalize. In the latter case, @indices should be specified
            indices (None or k-array): If specified, should be k (k < n) DOF indices corresponding to the specific
                efforts to de-normalize. Default is None, which assumes the efforts correspond to all DOF being
                de-normalized.

        Returns:
            n- or k-array: de-normalized efforts for the specified DOFs
        """
        return efforts * self.max_joint_efforts if indices is None else efforts * self.max_joint_efforts[indices]

    def update_handles(self):
        """
        Updates all internal handles for this prim, in case they change since initialization
        """
        assert og.sim.is_playing(), "Simulator must be playing if updating handles!"

        # Reinitialize the articulation view
        if self._articulation_view_direct is not None:
            self._articulation_view_direct.initialize(og.sim.physics_sim_view)

        # Update all links and joints as well
        for link in self._links.values():
            if not link.initialized:
                link.initialize()
            link.update_handles()

        for joint in self._joints.values():
            if not joint.initialized:
                joint.initialize()
            joint.update_handles()

    def get_joint_positions(self, normalized=False):
        """
        Grabs this entity's joint positions

        Args:
            normalized (bool): Whether returned values should be normalized to range [-1, 1] based on limits or not.

        Returns:
            n-array: n-DOF length array of positions
        """
        # Run sanity checks -- make sure we are articulated
        assert self.n_joints > 0, "Tried to call method not intended for entity prim with no joints!"

        joint_positions = self._articulation_view.get_joint_positions().reshape(self.n_dof)

        # Possibly normalize values when returning
        return self._normalize_positions(positions=joint_positions) if normalized else joint_positions

    def get_joint_velocities(self, normalized=False):
        """
        Grabs this entity's joint velocities

        Args:
            normalized (bool): Whether returned values should be normalized to range [-1, 1] based on limits or not.

        Returns:
            n-array: n-DOF length array of velocities
        """
        # Run sanity checks -- make sure we are articulated
        assert self.n_joints > 0, "Tried to call method not intended for entity prim with no joints!"

        joint_velocities = self._articulation_view.get_joint_velocities().reshape(self.n_dof)

        # Possibly normalize values when returning
        return self._normalize_velocities(velocities=joint_velocities) if normalized else joint_velocities

    def get_joint_efforts(self, normalized=False):
        """
        Grabs this entity's joint efforts

        Args:
            normalized (bool): Whether returned values should be normalized to range [-1, 1] based on limits or not.

        Returns:
            n-array: n-DOF length array of efforts
        """
        # Run sanity checks -- make sure we are articulated
        assert self.n_joints > 0, "Tried to call method not intended for entity prim with no joints!"

        joint_efforts = self._articulation_view.get_applied_joint_efforts().reshape(self.n_dof)

        # Possibly normalize values when returning
        return self._normalize_efforts(efforts=joint_efforts) if normalized else joint_efforts

    def set_linear_velocity(self, velocity: np.ndarray):
        """
        Sets the linear velocity of the root prim in stage.

        Args:
            velocity (np.ndarray): linear velocity to set the rigid prim to, in the world frame. Shape (3,).
        """
        self.root_link.set_linear_velocity(velocity)

    def get_linear_velocity(self):
        """
        Gets the linear velocity of the root prim in stage.

        Returns:
            velocity (np.ndarray): linear velocity to set the rigid prim to, in the world frame. Shape (3,).
        """
        return self.root_link.get_linear_velocity()

    def set_angular_velocity(self, velocity):
        """
        Sets the angular velocity of the root prim in stage.

        Args:
            velocity (np.ndarray): angular velocity to set the rigid prim to, in the world frame. Shape (3,).
        """
        self.root_link.set_angular_velocity(velocity)

    def get_angular_velocity(self):
        """Gets the angular velocity of the root prim in stage.

        Returns:
            velocity (np.ndarray): angular velocity to set the rigid prim to, in the world frame. Shape (3,).
        """
        return self.root_link.get_angular_velocity()

    def get_relative_linear_velocity(self):
        """
        Returns:
            3-array: (x,y,z) Linear velocity of root link in its own frame
        """
        return T.quat2mat(self.get_orientation()).T @ self.get_linear_velocity()

    def get_relative_angular_velocity(self):
        """
        Returns:
            3-array: (ax,ay,az) angular velocity of root link in its own frame
        """
        return T.quat2mat(self.get_orientation()).T @ self.get_angular_velocity()

    def set_position_orientation(self, position=None, orientation=None):
        # If kinematic only, clear cache for the root link
        if self.kinematic_only:
            self.root_link.clear_kinematic_only_cache()
        # If the simulation isn't running, we should set this prim's XForm (object-level) properties directly
        if og.sim.is_stopped():
            XFormPrim.set_position_orientation(self, position=position, orientation=orientation)
        # Delegate to RigidPrim if we are not articulated
<<<<<<< HEAD
        if self._articulation_view is None:
            return self.root_link.set_position_orientation(position=position, orientation=orientation)
        
        if position is not None:
            position = np.asarray(position)[None, :]
        if orientation is not None:
            orientation = np.asarray(orientation)[None, [3, 0, 1, 2]]
        self._articulation_view.set_world_poses(position, orientation)
        PoseAPI.invalidate()
        BoundingBoxAPI.clear()
=======
        elif self._articulation_view is None:
            self.root_link.set_position_orientation(position=position, orientation=orientation)
        # Sim is running and articulation view exists, so use that physx API backend
        else:
            if position is not None:
                position = np.asarray(position)[None, :]
            if orientation is not None:
                orientation = np.asarray(orientation)[None, [3, 0, 1, 2]]
            self._articulation_view.set_world_poses(position, orientation)
            BoundingBoxAPI.clear()
>>>>>>> 852a93d5

    def get_position_orientation(self):
        # If the simulation isn't running, we should read from this prim's XForm (object-level) properties directly
        if og.sim.is_stopped():
            return XFormPrim.get_position_orientation(self)
        # Delegate to RigidPrim if we are not articulated
        elif self._articulation_view is None:
            return self.root_link.get_position_orientation()
        # Sim is running and articulation view exists, so use that physx API backend
        else:
            positions, orientations = self._articulation_view.get_world_poses()
            return positions[0], orientations[0][[1, 2, 3, 0]]

    def set_local_pose(self, position=None, orientation=None):
        # If kinematic only, clear cache for the root link
        if self.kinematic_only:
            self.root_link.clear_kinematic_only_cache()
        # If the simulation isn't running, we should set this prim's XForm (object-level) properties directly
        if og.sim.is_stopped():
            return XFormPrim.set_local_pose(self, position, orientation)
        # Delegate to RigidPrim if we are not articulated
<<<<<<< HEAD
        if self._articulation_view is None:
            return self.root_link.set_local_pose(position=position, orientation=orientation)
        
        if position is not None:
            position = np.asarray(position)[None, :]
        if orientation is not None:
            orientation = np.asarray(orientation)[None, [3, 0, 1, 2]]
        self._articulation_view.set_local_poses(position, orientation)
        PoseAPI.invalidate()
        BoundingBoxAPI.clear()
=======
        elif self._articulation_view is None:
            self.root_link.set_local_pose(position=position, orientation=orientation)
        # Sim is running and articulation view exists, so use that physx API backend
        else:
            if position is not None:
                position = np.asarray(position)[None, :]
            if orientation is not None:
                orientation = np.asarray(orientation)[None, [3, 0, 1, 2]]
            self._articulation_view.set_local_poses(position, orientation)
            BoundingBoxAPI.clear()
>>>>>>> 852a93d5

    def get_local_pose(self):
        # If the simulation isn't running, we should read from this prim's XForm (object-level) properties directly
        if og.sim.is_stopped():
            return XFormPrim.get_local_pose(self)
        # Delegate to RigidPrim if we are not articulated
        elif self._articulation_view is None:
            return self.root_link.get_local_pose()
        # Sim is running and articulation view exists, so use that physx API backend
        else:
            positions, orientations = self._articulation_view.get_local_poses()
            return positions[0], orientations[0][[1, 2, 3, 0]]

    # TODO: Is the omni joint damping (used for driving motors) same as dissipative joint damping (what we had in pb)?
    @property
    def joint_damping(self):
        """
        Returns:
            n-array: joint damping values for this prim
        """
        return np.concatenate([joint.damping for joint in self._joints.values()])

    @property
    def joint_lower_limits(self):
        """
        Returns:
            n-array: minimum values for this robot's joints. If joint does not have a range, returns -1000
                for that joint
        """
        return np.array([joint.lower_limit for joint in self._joints.values()])

    @property
    def joint_upper_limits(self):
        """
        Returns:
            n-array: maximum values for this robot's joints. If joint does not have a range, returns 1000
                for that joint
        """
        return np.array([joint.upper_limit for joint in self._joints.values()])

    @property
    def joint_range(self):
        """
        Returns:
            n-array: joint range values for this robot's joints
        """
        return self.joint_upper_limits - self.joint_lower_limits

    @property
    def max_joint_velocities(self):
        """
        Returns:
            n-array: maximum velocities for this robot's joints
        """
        return np.array([joint.max_velocity for joint in self._joints.values()])

    @property
    def max_joint_efforts(self):
        """
        Returns:
            n-array: maximum efforts for this robot's joints
        """
        return np.array([joint.max_effort for joint in self._joints.values()])

    @property
    def joint_position_limits(self):
        """
        Returns:
            2-tuple:
                - n-array: min joint position limits, where each is an n-DOF length array
                - n-array: max joint position limits, where each is an n-DOF length array
        """
        return self.joint_lower_limits, self.joint_upper_limits

    @property
    def joint_velocity_limits(self):
        """
        Returns:
            2-tuple:
                - n-array: min joint velocity limits, where each is an n-DOF length array
                - n-array: max joint velocity limits, where each is an n-DOF length array
        """
        return -self.max_joint_velocities, self.max_joint_velocities

    @property
    def joint_effort_limits(self):
        """
        Returns:
            2-tuple:
                - n-array: min joint effort limits, where each is an n-DOF length array
                - n-array: max joint effort limits, where each is an n-DOF length array
        """
        return -self.max_joint_efforts, self.max_joint_efforts

    @property
    def joint_at_limits(self):
        """
        Returns:
            n-array: n-DOF length array specifying whether joint is at its limit,
                with 1.0 --> at limit, otherwise 0.0
        """
        return 1.0 * (np.abs(self.get_joint_positions(normalized=True)) > 0.99)

    @property
    def joint_has_limits(self):
        """
        Returns:
            n-array: n-DOF length array specifying whether joint has a limit or not
        """
        return np.array([j.has_limit for j in self._joints.values()])

    @property
    def disabled_collision_link_names(self):
        """
        Returns:
            list of str: List of link names for this entity whose collisions should be globally disabled
        """
        return []

    @property
    def disabled_collision_pairs(self):
        """
        Returns:
            list of (str, str): List of rigid body collision pairs to disable within this object prim.
                Default is an empty list (no pairs)
        """
        return []

    @property
    def scale(self):
        # Since all rigid bodies owned by this object prim have the same scale, we simply grab it from the root prim
        return self.root_link.scale

    @scale.setter
    def scale(self, scale):
        # We iterate over all rigid bodies owned by this object prim and set their individual scales
        # We do this because omniverse cannot scale orientation of an articulated prim, so we get mesh mismatches as
        # they rotate in the world
        for link in self._links.values():
            link.scale = scale

    @property
    def solver_position_iteration_count(self):
        """
        Returns:
            int: How many position iterations to take per physics step by the physx solver
        """
        return lazy.omni.isaac.core.utils.prims.get_prim_property(self.articulation_root_path, "physxArticulation:solverPositionIterationCount") if \
            self.articulated else self.root_link.solver_position_iteration_count

    @solver_position_iteration_count.setter
    def solver_position_iteration_count(self, count):
        """
        Sets how many position iterations to take per physics step by the physx solver

        Args:
            count (int): How many position iterations to take per physics step by the physx solver
        """
        if self.articulated:
            lazy.omni.isaac.core.utils.prims.set_prim_property(self.articulation_root_path, "physxArticulation:solverPositionIterationCount", count)
        else:
            for link in self._links.values():
                link.solver_position_iteration_count = count

    @property
    def solver_velocity_iteration_count(self):
        """
        Returns:
            int: How many velocity iterations to take per physics step by the physx solver
        """
        return lazy.omni.isaac.core.utils.prims.get_prim_property(self.articulation_root_path, "physxArticulation:solverVelocityIterationCount") if \
            self.articulated else self.root_link.solver_velocity_iteration_count

    @solver_velocity_iteration_count.setter
    def solver_velocity_iteration_count(self, count):
        """
        Sets how many velocity iterations to take per physics step by the physx solver

        Args:
            count (int): How many velocity iterations to take per physics step by the physx solver
        """
        if self.articulated:
            lazy.omni.isaac.core.utils.prims.set_prim_property(self.articulation_root_path, "physxArticulation:solverVelocityIterationCount", count)
        else:
            for link in self._links.values():
                link.solver_velocity_iteration_count = count

    @property
    def stabilization_threshold(self):
        """
        Returns:
            float: threshold for stabilizing this articulation
        """
        return lazy.omni.isaac.core.utils.prims.get_prim_property(self.articulation_root_path, "physxArticulation:stabilizationThreshold") if \
            self.articulated else self.root_link.stabilization_threshold

    @stabilization_threshold.setter
    def stabilization_threshold(self, threshold):
        """
        Sets threshold for stabilizing this articulation

        Args:
            threshold (float): Stabilization threshold
        """
        if self.articulated:
            lazy.omni.isaac.core.utils.prims.set_prim_property(self.articulation_root_path, "physxArticulation:stabilizationThreshold", threshold)
        else:
            for link in self._links.values():
                link.stabilization_threshold = threshold

    @property
    def sleep_threshold(self):
        """
        Returns:
            float: threshold for sleeping this articulation
        """
        return lazy.omni.isaac.core.utils.prims.get_prim_property(self.articulation_root_path, "physxArticulation:sleepThreshold") if \
            self.articulated else self.root_link.sleep_threshold

    @sleep_threshold.setter
    def sleep_threshold(self, threshold):
        """
        Sets threshold for sleeping this articulation

        Args:
            threshold (float): Sleeping threshold
        """
        if self.articulated:
            lazy.omni.isaac.core.utils.prims.set_prim_property(self.articulation_root_path, "physxArticulation:sleepThreshold", threshold)
        else:
            for link in self._links.values():
                link.sleep_threshold = threshold

    @property
    def self_collisions(self):
        """
        Returns:
            bool: Whether self-collisions are enabled for this prim or not
        """
        assert self.articulated, "Cannot get self-collision for non-articulated EntityPrim!"
        return lazy.omni.isaac.core.utils.prims.get_prim_property(self.articulation_root_path, "physxArticulation:enabledSelfCollisions")

    @self_collisions.setter
    def self_collisions(self, flag):
        """
        Sets whether self-collisions are enabled for this prim or not

        Args:
            flag (bool): Whether self collisions are enabled for this prim or not
        """
        assert self.articulated, "Cannot set self-collision for non-articulated EntityPrim!"
        lazy.omni.isaac.core.utils.prims.set_prim_property(self.articulation_root_path, "physxArticulation:enabledSelfCollisions", flag)

    @property
    def kinematic_only(self):
        """
        Returns:
            bool: Whether this object is a kinematic-only object (otherwise, it is a rigid body). A kinematic-only
                object is not subject to simulator dynamics, and remains fixed unless the user explicitly sets the
                body's pose / velocities. See https://docs.omniverse.nvidia.com/app_create/prod_extensions/ext_physics/rigid-bodies.html?highlight=rigid%20body%20enabled#kinematic-rigid-bodies
                for more information
        """
        return self.root_link.kinematic_only

    @property
    def aabb(self):
        # If we're a cloth prim type, we compute the bounding box from the limits of the particles. Otherwise, use the
        # normal method for computing bounding box
        if self._prim_type == PrimType.CLOTH:
            particle_contact_offset = self.root_link.cloth_system.particle_contact_offset
            particle_positions = self.root_link.compute_particle_positions()
            aabb_lo, aabb_hi = np.min(particle_positions, axis=0) - particle_contact_offset, \
                               np.max(particle_positions, axis=0) + particle_contact_offset
        else:
            aabb_lo, aabb_hi = super().aabb
            aabb_lo, aabb_hi = np.array(aabb_lo), np.array(aabb_hi)

        return aabb_lo, aabb_hi

    def get_coriolis_and_centrifugal_forces(self):
        """
        Returns:
            n-array: (N,) shaped per-DOF coriolis and centrifugal forces experienced by the entity, if articulated
        """
        assert self.articulated, "Cannot get coriolis and centrifugal forces for non-articulated entity!"
        return self._articulation_view.get_coriolis_and_centrifugal_forces().reshape(self.n_dof)

    def get_generalized_gravity_forces(self):
        """
        Returns:
            n-array: (N, N) shaped per-DOF gravity forces, if articulated
        """
        assert self.articulated, "Cannot get generalized gravity forces for non-articulated entity!"
        return self._articulation_view.get_generalized_gravity_forces().reshape(self.n_dof)

    def get_mass_matrix(self):
        """
        Returns:
            n-array: (N, N) shaped per-DOF mass matrix, if articulated
        """
        assert self.articulated, "Cannot get mass matrix for non-articulated entity!"
        return self._articulation_view.get_mass_matrices().reshape(self.n_dof, self.n_dof)

    def get_jacobian(self):
        """
        Returns:
            n-array: (N_links - 1 [+ 1], 6, N_dof [+ 6]) shaped per-link jacobian, if articulated. Note that the first
                dimension is +1 and the final dimension is +6 if the entity does not have a fixed base
                (i.e.: there is an additional "floating" joint tying the robot to the world frame)
        """
        assert self.articulated, "Cannot get jacobian for non-articulated entity!"
        return self._articulation_view.get_jacobians().squeeze(axis=0)

    def get_relative_jacobian(self):
        """
        Returns:
            n-array: (N_links - 1 [+ 1], 6, N_dof [+ 6]) shaped per-link relative jacobian, if articulated (expressed in
                this entity's base frame). Note that the first dimension is +1 and the final dimension is +6 if the
                entity does not have a fixed base (i.e.: there is an additional "floating" joint tying the robot to
                the world frame)
        """
        jac = self.get_jacobian()
        ori_t = T.quat2mat(self.get_orientation()).T.astype(np.float32)
        tf = np.zeros((1, 6, 6), dtype=np.float32)
        tf[:, :3, :3] = ori_t
        tf[:, 3:, 3:] = ori_t
        return tf @ jac

    def wake(self):
        """
        Enable physics for this articulation
        """
        if self.articulated:
            prim_id = lazy.pxr.PhysicsSchemaTools.sdfPathToInt(self.prim_path)
            og.sim.psi.wake_up(og.sim.stage_id, prim_id)
        else:
            for link in self._links.values():
                link.wake()

    def sleep(self):
        """
        Disable physics for this articulation
        """
        if self.articulated:
            prim_id = lazy.pxr.PhysicsSchemaTools.sdfPathToInt(self.prim_path)
            og.sim.psi.put_to_sleep(og.sim.stage_id, prim_id)
        else:
            for link in self._links.values():
                link.sleep()

    def keep_still(self):
        """
        Zero out all velocities for this prim
        """
        self.set_linear_velocity(velocity=np.zeros(3))
        self.set_angular_velocity(velocity=np.zeros(3))
        for joint in self._joints.values():
            joint.keep_still()
        # Make sure object is awake
        self.wake()

    def create_attachment_point_link(self):
        """
        Create a collision-free, invisible attachment point link for the cloth object, and create an attachment between
        the ClothPrim and this attachment point link (RigidPrim).

        One use case for this is that we can create a fixed joint between this link and the world to enable AG fo cloth.
        During simulation, this joint will move and match the robot gripper frame, which will then drive the cloth.
        """

        assert self._prim_type == PrimType.CLOTH, "create_attachment_point_link should only be called for Cloth"
        link_name = "attachment_point"
        stage = lazy.omni.isaac.core.utils.stage.get_current_stage()
        link_prim = stage.DefinePrim(f"{self._prim_path}/{link_name}", "Xform")
        vis_prim = lazy.pxr.UsdGeom.Sphere.Define(stage, f"{self._prim_path}/{link_name}/visuals").GetPrim()
        col_prim = lazy.pxr.UsdGeom.Sphere.Define(stage, f"{self._prim_path}/{link_name}/collisions").GetPrim()

        # Set the radius to be 0.03m. In theory, we want this radius to be as small as possible. Otherwise, the cloth
        # dynamics will be unrealistic. However, in practice, if the radius is too small, the attachment becomes very
        # unstable. Empirically 0.03m works reasonably well.
        vis_prim.GetAttribute("radius").Set(0.03)
        col_prim.GetAttribute("radius").Set(0.03)

        # Need to sync the extents
        extent = vis_prim.GetAttribute("extent").Get()
        extent[0] = lazy.pxr.Gf.Vec3f(-0.03, -0.03, -0.03)
        extent[1] = lazy.pxr.Gf.Vec3f(0.03, 0.03, 0.03)
        vis_prim.GetAttribute("extent").Set(extent)
        col_prim.GetAttribute("extent").Set(extent)

        # Add collision API to collision geom
        lazy.pxr.UsdPhysics.CollisionAPI.Apply(col_prim)
        lazy.pxr.UsdPhysics.MeshCollisionAPI.Apply(col_prim)
        lazy.pxr.PhysxSchema.PhysxCollisionAPI.Apply(col_prim)

        # Create a attachment point link
        link = RigidPrim(
            prim_path=link_prim.GetPrimPath().__str__(),
            name=f"{self._name}:{link_name}",
        )
        link.disable_collisions()
        # TODO (eric): Should we disable gravity for this link?
        # link.disable_gravity()
        link.visible = False
        # Set a very small mass
        link.mass = 1e-6

        self._links[link_name] = link

        # Create an attachment between the root link (ClothPrim) and the newly created attachment point link (RigidPrim)
        attachment_path = self.root_link.prim.GetPath().AppendElementString("attachment")
        lazy.omni.kit.commands.execute("CreatePhysicsAttachment", target_attachment_path=attachment_path,
                                  actor0_path=self.root_link.prim.GetPath(), actor1_path=link.prim.GetPath())

    def _dump_state(self):
        # We don't call super, instead, this state is simply the root link state and all joint states
        state = dict(root_link=self.root_link._dump_state())
        joint_state = dict()
        for prim_name, prim in self._joints.items():
            joint_state[prim_name] = prim._dump_state()
        state["joints"] = joint_state

        return state

    def _load_state(self, state):
        # Load base link state and joint states
        self.root_link._load_state(state=state["root_link"])
        for joint_name, joint_state in state["joints"].items():
            self._joints[joint_name]._load_state(state=joint_state)

        # Make sure this object is awake
        self.wake()

    def _serialize(self, state):
        # We serialize by first flattening the root link state and then iterating over all joints and
        # adding them to the a flattened array
        state_flat = [self.root_link.serialize(state=state["root_link"])]
        if self.n_joints > 0:
            state_flat.append(
                np.concatenate(
                    [prim.serialize(state=state["joints"][prim_name]) for prim_name, prim in self._joints.items()]
                )
            )

        return np.concatenate(state_flat).astype(float)

    def _deserialize(self, state):
        # We deserialize by first de-flattening the root link state and then iterating over all joints and
        # sequentially grabbing from the flattened state array, incrementing along the way
        idx = self.root_link.state_size
        state_dict = dict(root_link=self.root_link.deserialize(state=state[:idx]))
        joint_state_dict = dict()
        for prim_name, prim in self._joints.items():
            joint_state_dict[prim_name] = prim.deserialize(state=state[idx:idx+prim.state_size])
            idx += prim.state_size
        state_dict["joints"] = joint_state_dict

        return state_dict, idx

    def _create_prim_with_same_kwargs(self, prim_path, name, load_config):
        # Subclass must implement this method for duplication functionality
        raise NotImplementedError("Subclass must implement _create_prim_with_same_kwargs() to enable duplication "
                                  "functionality for EntityPrim!")<|MERGE_RESOLUTION|>--- conflicted
+++ resolved
@@ -905,18 +905,6 @@
         if og.sim.is_stopped():
             XFormPrim.set_position_orientation(self, position=position, orientation=orientation)
         # Delegate to RigidPrim if we are not articulated
-<<<<<<< HEAD
-        if self._articulation_view is None:
-            return self.root_link.set_position_orientation(position=position, orientation=orientation)
-        
-        if position is not None:
-            position = np.asarray(position)[None, :]
-        if orientation is not None:
-            orientation = np.asarray(orientation)[None, [3, 0, 1, 2]]
-        self._articulation_view.set_world_poses(position, orientation)
-        PoseAPI.invalidate()
-        BoundingBoxAPI.clear()
-=======
         elif self._articulation_view is None:
             self.root_link.set_position_orientation(position=position, orientation=orientation)
         # Sim is running and articulation view exists, so use that physx API backend
@@ -926,8 +914,8 @@
             if orientation is not None:
                 orientation = np.asarray(orientation)[None, [3, 0, 1, 2]]
             self._articulation_view.set_world_poses(position, orientation)
+            PoseAPI.invalidate()
             BoundingBoxAPI.clear()
->>>>>>> 852a93d5
 
     def get_position_orientation(self):
         # If the simulation isn't running, we should read from this prim's XForm (object-level) properties directly
@@ -949,18 +937,6 @@
         if og.sim.is_stopped():
             return XFormPrim.set_local_pose(self, position, orientation)
         # Delegate to RigidPrim if we are not articulated
-<<<<<<< HEAD
-        if self._articulation_view is None:
-            return self.root_link.set_local_pose(position=position, orientation=orientation)
-        
-        if position is not None:
-            position = np.asarray(position)[None, :]
-        if orientation is not None:
-            orientation = np.asarray(orientation)[None, [3, 0, 1, 2]]
-        self._articulation_view.set_local_poses(position, orientation)
-        PoseAPI.invalidate()
-        BoundingBoxAPI.clear()
-=======
         elif self._articulation_view is None:
             self.root_link.set_local_pose(position=position, orientation=orientation)
         # Sim is running and articulation view exists, so use that physx API backend
@@ -970,8 +946,8 @@
             if orientation is not None:
                 orientation = np.asarray(orientation)[None, [3, 0, 1, 2]]
             self._articulation_view.set_local_poses(position, orientation)
+            PoseAPI.invalidate()
             BoundingBoxAPI.clear()
->>>>>>> 852a93d5
 
     def get_local_pose(self):
         # If the simulation isn't running, we should read from this prim's XForm (object-level) properties directly
