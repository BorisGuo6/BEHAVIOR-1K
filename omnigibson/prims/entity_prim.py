--- conflicted
+++ resolved
@@ -10,10 +10,6 @@
 from omnigibson.prims.joint_prim import JointPrim
 from omnigibson.prims.rigid_prim import RigidPrim
 from omnigibson.prims.xform_prim import XFormPrim
-<<<<<<< HEAD
-from omnigibson.utils.deprecated_utils import RetensorArticulationView
-=======
->>>>>>> 9709addd
 from omnigibson.utils.constants import PrimType, GEOM_TYPES, JointType, JointAxis
 from omnigibson.utils.ui_utils import suppress_omni_log
 
@@ -128,13 +124,9 @@
 
         # Prepare the articulation view.
         if self.n_joints > 0:
-<<<<<<< HEAD
+            # Import now to avoid too-eager load of Omni classes due to inheritance
+            from omnigibson.utils.deprecated_utils import RetensorArticulationView
             self._articulation_view_direct = RetensorArticulationView(f"{self._prim_path}/{self.root_link_name}")
-=======
-            # Import now to avoid too-eager load of Omni classes due to inheritance
-            from omnigibson.utils.deprecated_utils import ArticulationView
-            self._articulation_view_direct = ArticulationView(f"{self._prim_path}/{self.root_link_name}")
->>>>>>> 9709addd
 
         # Set visual only flag
         # This automatically handles setting collisions / gravity appropriately per-link
