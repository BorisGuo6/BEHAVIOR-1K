--- conflicted
+++ resolved
@@ -55,11 +55,7 @@
         self._wheel_axle_halflength = wheel_axle_length / 2.0
 
         # If we're using default command output limits, map this to maximum linear / angular velocities
-<<<<<<< HEAD
-        if MAGIC_DEFAULT == command_output_limits:
-=======
         if type(command_output_limits) == str and command_output_limits == "default":
->>>>>>> c4effae4
             min_vels = control_limits["velocity"][0][dof_idx]
             assert (
                 min_vels[0] == min_vels[1]
