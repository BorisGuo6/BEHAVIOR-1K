--- conflicted
+++ resolved
@@ -1,7 +1,3 @@
-<<<<<<< HEAD
-from omnigibson.controllers.controller_base import _controller_backend as cb
-=======
->>>>>>> 42e1d9d4
 from omnigibson.controllers import JointController
 from omnigibson.utils.backend_utils import _compute_backend as cb
 
@@ -98,9 +94,6 @@
             len(target) == self.control_dim
         ), f"Default control must be length: {self.control_dim}, got length: {len(target)}"
 
-<<<<<<< HEAD
-        self._default_command = cb.array(target)
-=======
         self._default_command = cb.array(target)
 
     def _compute_no_op_action(self, control_dict):
@@ -110,5 +103,4 @@
     @property
     def command_dim(self):
         # Auto-generates control, so no command should be received
-        return 0
->>>>>>> 42e1d9d4
+        return 0