--- conflicted
+++ resolved
@@ -154,13 +154,10 @@
 
         return super()._update_goal(command=command, control_dict=control_dict)
 
-<<<<<<< HEAD
-=======
     # For "position" control mode, this controller behaves similar to use_delta_commands=True,
     # where the command [dx, dy, drz] means the robot should move by [dx, dy] and rotate by drz (in the base link frame)
     # For "velocity" and "effort" control modes, this controller behaves similar to use_delta_commands=False,
     # where the command [vx, vy, vrz] means the robot should move with linear velocity [vx, vy] and angular velocity vrz (in the base link frame)
     # In all cases, no-op commands should be [0, 0, 0].
->>>>>>> b66a042f
     def _compute_no_op_command(self, control_dict):
         return cb.zeros(self.command_dim)