"""
Helper classes and functions for streamlining user interactions
"""

import contextlib
import datetime
import logging
import math
import random
import sys
from pathlib import Path

import imageio
import torch as th
from IPython import embed
from PIL import Image
from scipy.integrate import quad
from scipy.interpolate import CubicSpline
from termcolor import colored

import omnigibson as og
import omnigibson.lazy as lazy
import omnigibson.utils.transform_utils as T
from omnigibson.macros import gm


def print_icon():
    raw_texts = [
        # Lgrey, grey, lgrey, grey, red, lgrey, red
        ("                   ___________", "", "", "", "", "", "_"),
        ("                  /          ", "", "", "", "", "", "/ \\"),
        ("                 /          ", "", "", "", "/ /", "__", ""),
        ("                /          ", "", "", "", "", "", "/ /  /\\"),
        ("               /", "__________", "", "", "/ /", "__", "/  \\"),
        ("               ", "\\   _____  ", "", "", "\\ \\", "__", "\\  /"),
        ("                ", "\\  \\  ", "/ ", "\\  ", "", "", "\\ \\_/ /"),
        ("                 ", "\\  \\", "/", "___\\  ", "", "", "\\   /"),
        ("                  ", "\\__________", "", "", "", "", "\\_/  "),
    ]
    for lgrey_text0, grey_text0, lgrey_text1, grey_text1, red_text0, lgrey_text2, red_text1 in raw_texts:
        lgrey_text0 = colored(lgrey_text0, "light_grey", attrs=["bold"])
        grey_text0 = colored(grey_text0, "light_grey", attrs=["bold", "dark"])
        lgrey_text1 = colored(lgrey_text1, "light_grey", attrs=["bold"])
        grey_text1 = colored(grey_text1, "light_grey", attrs=["bold", "dark"])
        red_text0 = colored(red_text0, "light_red", attrs=["bold"])
        lgrey_text2 = colored(lgrey_text2, "light_grey", attrs=["bold"])
        red_text1 = colored(red_text1, "light_red", attrs=["bold"])
        print(lgrey_text0 + grey_text0 + lgrey_text1 + grey_text1 + red_text0 + lgrey_text2 + red_text1)


def print_logo():
    raw_texts = [
        ("       ___                  _", "  ____ _ _                     "),
        ("      / _ \ _ __ ___  _ __ (_)", "/ ___(_) |__  ___  ___  _ __  "),
        ("     | | | | '_ ` _ \| '_ \| |", " |  _| | '_ \/ __|/ _ \| '_ \ "),
        ("     | |_| | | | | | | | | | |", " |_| | | |_) \__ \ (_) | | | |"),
        ("      \___/|_| |_| |_|_| |_|_|", "\____|_|_.__/|___/\___/|_| |_|"),
    ]
    for grey_text, red_text in raw_texts:
        grey_text = colored(grey_text, "light_grey", attrs=["bold", "dark"])
        red_text = colored(red_text, "light_red", attrs=["bold"])
        print(grey_text + red_text)


def logo_small():
    grey_text = colored("Omni", "light_grey", attrs=["bold", "dark"])
    red_text = colored("Gibson", "light_red", attrs=["bold"])
    return grey_text + red_text


def dock_window(space, name, location, ratio=0.5):
    """
    Method for docking a specific GUI window in a specified location within the workspace

    Args:
        space (WindowHandle): Handle to the docking space to dock the window specified by @name
        name (str): Name of a window to dock
        location (omni.ui.DockPosition): docking position for placing the window specified by @name
        ratio (float): Ratio when splitting the docking space between the pre-existing and newly added window

    Returns:
        WindowHandle: Handle to the docking space that the window specified by @name was placed in
    """
    window = lazy.omni.ui.Workspace.get_window(name)
    if window and space:
        window.dock_in(space, location, ratio=ratio)
    return window


class KeyboardEventHandler:
    """
    Simple singleton class for handing keyboard events
    """

    # Global keyboard callbacks
    KEYBOARD_CALLBACKS = dict()

    # ID assigned to meta callback method for this class
    _CALLBACK_ID = None

    def __init__(self):
        raise ValueError("Cannot create an instance of keyboard event handler!")

    @classmethod
    def initialize(cls):
        """
        Hook up a meta function callback to the omni backend
        """
        appwindow = lazy.omni.appwindow.get_default_app_window()
        input_interface = lazy.carb.input.acquire_input_interface()
        keyboard = appwindow.get_keyboard()
        cls._CALLBACK_ID = input_interface.subscribe_to_keyboard_events(keyboard, cls._meta_callback)

    @classmethod
    def reset(cls):
        """
        Resets this callback interface by removing all current callback functions
        """
        appwindow = lazy.omni.appwindow.get_default_app_window()
        input_interface = lazy.carb.input.acquire_input_interface()
        keyboard = appwindow.get_keyboard()
        input_interface.unsubscribe_to_keyboard_events(keyboard, cls._CALLBACK_ID)
        cls.KEYBOARD_CALLBACKS = dict()
        cls._CALLBACK_ID = None

    @classmethod
    def add_keyboard_callback(cls, key, callback_fn):
        """
        Registers a keyboard callback function with omni, mapping a keypress from @key to run the callback_function
        @callback_fn

        Args:
            key (carb.input.KeyboardInput): key to associate with the callback
            callback_fn (function): Callback function to call if the key @key is pressed or repeated. Note that this
                function's signature should be:

                callback_fn() --> None
        """
        # Initialize the interface if not initialized yet
        if cls._CALLBACK_ID is None:
            cls.initialize()
        # Add the callback
        cls.KEYBOARD_CALLBACKS[key] = callback_fn

    @classmethod
    def _meta_callback(cls, event, *args, **kwargs):
        """
        Meta callback function that is hooked up to omni's backend
        """
        # Check if we've received a key press or repeat
        if (
            event.type == lazy.carb.input.KeyboardEventType.KEY_PRESS
            or event.type == lazy.carb.input.KeyboardEventType.KEY_REPEAT
        ):
            # Run the specific callback
            cls.KEYBOARD_CALLBACKS.get(event.input, lambda: None)()

        # Always return True
        return True


@contextlib.contextmanager
def suppress_omni_log(channels):
    """
    A context scope for temporarily suppressing logging for certain omni channels.

    Args:
        channels (None or list of str): Logging channel(s) to suppress. If None, will globally disable logger
    """
    # Record the state to restore to after the context exists
    log = lazy.omni.log.get_log()

    if gm.DEBUG:
        # Do nothing
        pass
    elif channels is None:
        # Globally disable log
        log.enabled = False
    else:
        # For some reason, all enabled states always return False even if the logging is clearly enabled for the
        # given channel, so we assume all channels are enabled
        # We do, however, check what behavior was assigned to this channel, since we force an override during this context
        channel_behavior = {channel: log.get_channel_enabled(channel)[2] for channel in channels}

        # Suppress the channels
        for channel in channels:
            log.set_channel_enabled(channel, False, lazy.omni.log.SettingBehavior.OVERRIDE)

    yield

    if gm.DEBUG:
        # Do nothing
        pass
    elif channels is None:
        # Globally re-enable log
        log.enabled = True
    else:
        # Unsuppress the channels
        for channel in channels:
            log.set_channel_enabled(channel, True, channel_behavior[channel])


@contextlib.contextmanager
def suppress_loggers(logger_names):
    """
    A context scope for temporarily suppressing logging for certain omni channels.

    Args:
        logger_names (list of str): Logger name(s) whose corresponding loggers should be suppressed
    """
    if not gm.DEBUG:
        # Store prior states so we can restore them after this context exits
        logger_levels = {name: logging.getLogger(name).getEffectiveLevel() for name in logger_names}

        # Suppress the loggers (only output fatal messages)
        for name in logger_names:
            logging.getLogger(name).setLevel(logging.FATAL)

    yield

    if not gm.DEBUG:
        # Unsuppress the loggers
        for name in logger_names:
            logging.getLogger(name).setLevel(logger_levels[name])


def create_module_logger(module_name):
    """
    Creates and returns a logger for logging statements from the module represented by @module_name

    Args:
    module_name (str): Module to create the logger for. Should be the module's `__name__` variable

    Returns:
        Logger: Created logger for the module
    """
    return logging.getLogger(module_name)


def disclaimer(msg):
    """
    Prints a disclaimer message, i.e.: "We know this doesn't work; it's an omni issue; we expect it to be fixed in the
    next release!
    """
    if gm.SHOW_DISCLAIMERS:
        print("****** DISCLAIMER ******")
        print("Isaac Sim / Omniverse has some significant limitations and bugs in its current release.")
        print(
            "This message has popped up because a potential feature in OmniGibson relies upon a feature in Omniverse that "
            "is yet to be released publically. Currently, the expected behavior may not be fully functional, but "
            "should be resolved by the next Isaac Sim release."
        )
        print(f"Exact Limitation: {msg}")
        print("************************")


def debug_breakpoint(msg):
    og.log.error(msg)
    embed()


def choose_from_options(options, name, random_selection=False):
    """
    Prints out options from a list, and returns the requested option.

    Args:
        options (dict or list): options to choose from. If dict, the value entries are assumed to be docstrings
            explaining the individual options
        name (str): name of the options
        random_selection (bool): if the selection is random (for automatic demo execution). Default False

    Returns:
        str: Requested option
    """
    # Select robot
    print("\nHere is a list of available {}s:\n".format(name))

    for k, option in enumerate(options):
        docstring = ": {}".format(options[option]) if isinstance(options, dict) else ""
        print("[{}] {}{}".format(k + 1, option, docstring))
    print()

    if not random_selection:
        try:
            s = input("Choose a {} (enter a number from 1 to {}): ".format(name, len(options)))
            # parse input into a number within range
            k = min(max(int(s), 1), len(options)) - 1
        except ValueError:
            k = 0
            print("Input is not valid. Use {} by default.".format(list(options)[k]))
    else:
        k = random.choice(range(len(options)))

    # Return requested option
    return list(options)[k]


class CameraMover:
    """
    A helper class for manipulating a camera via the keyboard. Utilizes carb keyboard callbacks to move
    the camera around.

    Args:
        cam (VisionSensor): The camera vision sensor to manipulate via the keyboard
        delta (float): Change (m) per keypress when moving the camera
        save_dir (str): Absolute path to where recorded images should be stored. Default is <OMNIGIBSON_PATH>/imgs
    """

    def __init__(self, cam, delta=0.25, save_dir=None):
        if save_dir is None:
            save_dir = f"{og.root_path}/../images"

        self.cam = cam
        self.delta = delta
        self.light_val = gm.FORCE_LIGHT_INTENSITY
        self.save_dir = save_dir

        self._appwindow = lazy.omni.appwindow.get_default_app_window()
        self._input = lazy.carb.input.acquire_input_interface()
        self._keyboard = self._appwindow.get_keyboard()
        self._sub_keyboard = self._input.subscribe_to_keyboard_events(self._keyboard, self._sub_keyboard_event)

    def clear(self):
        """
        Clears this camera mover. After this is called, the camera mover cannot be used.
        """
        self._input.unsubscribe_to_keyboard_events(self._keyboard, self._sub_keyboard)

    def set_save_dir(self, save_dir):
        """
        Sets the absolute path corresponding to the image directory where recorded images from this CameraMover
        should be saved

        Args:
            save_dir (str): Absolute path to where recorded images should be stored
        """
        self.save_dir = save_dir

    def change_light(self, delta):
        self.light_val += delta
        self.set_lights(self.light_val)

    def set_lights(self, intensity):
        world = lazy.omni.isaac.core.utils.prims.get_prim_at_path("/World")
        for prim in world.GetChildren():
            for prim_child in prim.GetChildren():
                for prim_child_child in prim_child.GetChildren():
                    if "Light" in prim_child_child.GetPrimTypeInfo().GetTypeName():
                        prim_child_child.GetAttribute("intensity").Set(intensity)

    def print_info(self):
        """
        Prints keyboard command info out to the user
        """
        print("*" * 40)
        print("CameraMover! Commands:")
        print()
        print(f"\t Right Click + Drag: Rotate camera")
        print(f"\t W / S : Move camera forward / backward")
        print(f"\t A / D : Move camera left / right")
        print(f"\t T / G : Move camera up / down")
        print(f"\t 9 / 0 : Increase / decrease the lights")
        print(f"\t P : Print current camera pose")
        print(f"\t O: Save the current camera view as an image")

    def print_cam_pose(self):
        """
        Prints out the camera pose as (position, quaternion) in the world frame
        """
        print(f"cam pose: {self.cam.get_position_orientation()}")

    def get_image(self):
        """
        Helper function for quickly grabbing the currently viewed RGB image

        Returns:
            th.tensor: (H, W, 3) sized RGB image array
        """
        return self.cam.get_obs()[0]["rgb"][:, :, :-1]

    def record_image(self, fpath=None):
        """
        Saves the currently viewed image and writes it to disk

        Args:
            fpath (None or str): If specified, the absolute fpath to the image save location. Default is located in
                self.save_dir
        """
        og.log.info("Recording image...")

        # Use default fpath if not specified
        if fpath is None:
            timestamp = datetime.datetime.now().strftime("%Y-%m-%d_%H-%M-%S")
            fpath = f"{self.save_dir}/og_{timestamp}.png"

        # Make sure save path directory exists, and then save the image to that location
        Path(Path(fpath).parent).mkdir(parents=True, exist_ok=True)
        Image.fromarray(self.get_image()).save(fpath)
        og.log.info(f"Saved current viewer camera image to {fpath}.")

    def record_trajectory(self, poses, fps, steps_per_frame=1, fpath=None):
        """
        Moves the viewer camera through the poses specified by @poses and records the resulting trajectory to an mp4
        video file on disk.

        Args:
            poses (list of 2-tuple): List of global (position, quaternion) values to set the viewer camera to defining
                this trajectory
            fps (int): Frames per second when recording this video
            steps_per_frame (int): How many sim steps should occur between each frame being recorded. Minimum and
                default is 1.
            fpath (None or str): If specified, the absolute fpath to the video save location. Default is located in
                self.save_dir
        """
        og.log.info("Recording trajectory...")

        # Use default fpath if not specified
        if fpath is None:
            timestamp = datetime.datetime.now().strftime("%Y-%m-%d_%H-%M-%S")
            fpath = f"{self.save_dir}/og_{timestamp}.mp4"

        # Make sure save path directory exists, and then create the video writer
        Path(Path(fpath).parent).mkdir(parents=True, exist_ok=True)
        video_writer = imageio.get_writer(fpath, fps=fps)

        # Iterate through all desired poses, and record the trajectory
        for i, (pos, quat) in enumerate(poses):
            self.cam.set_position_orientation(position=pos, orientation=quat)
            og.sim.step()
            if i % steps_per_frame == 0:
                video_writer.append_data(self.get_image())

        # Close writer
        video_writer.close()
        og.log.info(f"Saved camera trajectory video to {fpath}.")

    def record_trajectory_from_waypoints(self, waypoints, per_step_distance, fps, steps_per_frame=1, fpath=None):
        """
        Moves the viewer camera through the waypoints specified by @waypoints and records the resulting trajectory to
        an mp4 video file on disk.

        Args:
            waypoints (th.tensor): (n, 3) global position waypoint values to set the viewer camera to defining this trajectory
            per_step_distance (float): How much distance (in m) should be approximately covered per trajectory step.
                This will determine the path length between individual waypoints
            fps (int): Frames per second when recording this video
            steps_per_frame (int): How many sim steps should occur between each frame being recorded. Minimum and
                default is 1.
            fpath (None or str): If specified, the absolute fpath to the video save location. Default is located in
                self.save_dir
        """
        # Create splines and their derivatives
        n_waypoints = len(waypoints)
        if n_waypoints < 3:
            og.log.error("Cannot generate trajectory from waypoints with less than 3 waypoints!")
            return

        splines = [CubicSpline(range(n_waypoints), waypoints[:, i], bc_type="clamped") for i in range(3)]
        dsplines = [spline.derivative() for spline in splines]

        # Function help get arc derivative
        def arc_derivative(u):
            return th.sqrt(th.sum([dspline(u) ** 2 for dspline in dsplines]))

        # Function to help get interpolated positions
        def get_interpolated_positions(step):
            assert step < n_waypoints - 1
            dist = quad(func=arc_derivative, a=step, b=step + 1)[0]
            path_length = int(dist / per_step_distance)
            interpolated_points = th.zeros((path_length, 3))
            for i in range(path_length):
                curr_step = step + (i / path_length)
                interpolated_points[i, :] = th.tensor([spline(curr_step) for spline in splines])
            return interpolated_points

        # Iterate over all waypoints and infer the resulting trajectory, recording the resulting poses
        poses = []
        for i in range(n_waypoints - 1):
            positions = get_interpolated_positions(step=i)
            for j in range(len(positions) - 1):
                # Get direction vector from the current to the following point
                direction = positions[j + 1] - positions[j]
                direction = direction / th.norm(direction)
                # Infer tilt and pan angles from this direction
                xy_direction = direction[:2] / th.norm(direction[:2])
                z = direction[2]
                pan_angle = th.arctan2(-xy_direction[0], xy_direction[1])
                tilt_angle = th.arcsin(z)
                # Infer global quat orientation from these angles
                quat = T.euler2quat([math.pi / 2 + tilt_angle, 0.0, pan_angle])
                poses.append([positions[j], quat])

        # Record the generated trajectory
        self.record_trajectory(poses=poses, fps=fps, steps_per_frame=steps_per_frame, fpath=fpath)

    def set_delta(self, delta):
        """
        Sets the delta value (how much the camera moves with each keypress) for this CameraMover

        Args:
            delta (float): Change (m) per keypress when moving the camera
        """
        self.delta = delta

    def set_cam(self, cam):
        """
        Sets the active camera sensor for this CameraMover

        Args:
            cam (VisionSensor): The camera vision sensor to manipulate via the keyboard
        """
        self.cam = cam

    @property
    def input_to_function(self):
        """
        Returns:
            dict: Mapping from relevant keypresses to corresponding function call to use
        """
        return {
            lazy.carb.input.KeyboardInput.O: lambda: self.record_image(fpath=None),
            lazy.carb.input.KeyboardInput.P: lambda: self.print_cam_pose(),
            lazy.carb.input.KeyboardInput.KEY_9: lambda: self.change_light(delta=-2e4),
            lazy.carb.input.KeyboardInput.KEY_0: lambda: self.change_light(delta=2e4),
        }

    @property
    def input_to_command(self):
        """
        Returns:
            dict: Mapping from relevant keypresses to corresponding delta command to apply to the camera pose
        """
        return {
            lazy.carb.input.KeyboardInput.D: th.tensor([self.delta, 0, 0]),
            lazy.carb.input.KeyboardInput.A: th.tensor([-self.delta, 0, 0]),
            lazy.carb.input.KeyboardInput.W: th.tensor([0, 0, -self.delta]),
            lazy.carb.input.KeyboardInput.S: th.tensor([0, 0, self.delta]),
            lazy.carb.input.KeyboardInput.T: th.tensor([0, self.delta, 0]),
            lazy.carb.input.KeyboardInput.G: th.tensor([0, -self.delta, 0]),
        }

    def _sub_keyboard_event(self, event, *args, **kwargs):
        """
        Handle keyboard events. Note: The signature is pulled directly from omni.

        Args:
            event (int): keyboard event type
        """
        if (
            event.type == lazy.carb.input.KeyboardEventType.KEY_PRESS
            or event.type == lazy.carb.input.KeyboardEventType.KEY_REPEAT
        ):

            if event.type == lazy.carb.input.KeyboardEventType.KEY_PRESS and event.input in self.input_to_function:
                self.input_to_function[event.input]()

            else:
                command = self.input_to_command.get(event.input, None)

                if command is not None:
                    # Convert to world frame to move the camera
                    transform = T.quat2mat(self.cam.get_orientation())
                    delta_pos_global = transform @ command
                    self.cam.set_position(self.cam.get_position() + delta_pos_global)

        return True


class KeyboardRobotController:
    """
    Simple class for controlling OmniGibson robots using keyboard commands
    """

    def __init__(self, robot):
        """
        Args:
            robot (BaseRobot): robot to control
        """
        # Store relevant info from robot
        self.robot = robot
        self.action_dim = robot.action_dim
        self.controller_info = dict()
        self.joint_idx_to_controller = dict()
        idx = 0
        for name, controller in robot._controllers.items():
            self.controller_info[name] = {
                "name": type(controller).__name__,
                "start_idx": idx,
                "dofs": controller.dof_idx,
                "command_dim": controller.command_dim,
            }
            idx += controller.command_dim
<<<<<<< HEAD
            for i in controller.dof_idx:
                self.joint_idx_to_controller[i.item()] = controller
=======
            for i in controller.dof_idx.tolist():
                self.joint_idx_to_controller[i] = controller
>>>>>>> a095b279

        # Other persistent variables we need to keep track of
        self.joint_names = [name for name in robot.joints.keys()]  # Ordered list of joint names belonging to the robot
        self.joint_types = [joint.joint_type for joint in robot.joints.values()]  # Ordered list of joint types
        self.joint_command_idx = None  # Indices of joints being directly controlled in the action array
        self.joint_control_idx = None  # Indices of joints being directly controlled in the actual joint array
        self.active_joint_command_idx_idx = (
            0  # Which index within the joint_command_idx variable is being controlled by the user
        )
        self.current_joint = -1  # Active joint being controlled for joint control
        self.ik_arms = []  # List of arm controller names to be controlled by IK
        self.active_arm_idx = 0  # Which index within self.ik_arms is actively being controlled (only relevant for IK)
        self.binary_grippers = []  # Grippers being controlled using multi-finger binary controller
        self.active_gripper_idx = 0  # Which index within self.binary_grippers is actively being controlled
        self.gripper_direction = None  # Flips between -1 and 1, per arm controlled by multi-finger binary control
        self.persistent_gripper_action = (
            None  # Persistent gripper commands, per arm controlled by multi-finger binary control
        )
        # i.e.: if using binary gripper control and when no keypress is active, the gripper action should still the last executed gripper action
        self.keypress_mapping = None  # Maps omni keybindings to information for controlling various parts of the robot
        self.current_keypress = None  # Current key that is being pressed
        self.active_action = None  # Current action information based on the current keypress
        self.toggling_gripper = False  # Whether we should toggle the gripper during the next action
        self.custom_keymapping = None  # Dictionary mapping custom keys to custom callback functions / info

        # Populate the keypress mapping dictionary
        self.populate_keypress_mapping()

        # Register the keyboard callback function
        self.register_keyboard_handler()

    def register_keyboard_handler(self):
        """
        Sets up the keyboard callback functionality with omniverse
        """
        appwindow = lazy.omni.appwindow.get_default_app_window()
        input_interface = lazy.carb.input.acquire_input_interface()
        keyboard = appwindow.get_keyboard()
        sub_keyboard = input_interface.subscribe_to_keyboard_events(keyboard, self.keyboard_event_handler)

    def register_custom_keymapping(self, key, description, callback_fn):
        """
        Register a custom keymapping with corresponding callback function for this keyboard controller.
        Note that this will automatically override any pre-existing callback that existed for that key.

        Args:
            key (carb.input.KeyboardInput): Key to map to callback function
            description (str): Description for the callback function
            callback_fn (function): Callback function, should have signature:

                callback_fn() -> None
        """
        self.custom_keymapping[key] = {"description": description, "callback": callback_fn}

    def generate_ik_keypress_mapping(self, controller_info):
        """
        Generates a dictionary for keypress mappings for IK control, based on the inputted @controller_info

        Args:
            controller_info (dict): Dictionary of controller information for the specific robot arm to control
                with IK

        Returns:
            dict: Populated keypress mappings for IK to control the specified controller
        """
        mapping = {}

        mapping[lazy.carb.input.KeyboardInput.UP] = {"idx": controller_info["start_idx"] + 0, "val": 0.5}
        mapping[lazy.carb.input.KeyboardInput.DOWN] = {"idx": controller_info["start_idx"] + 0, "val": -0.5}
        mapping[lazy.carb.input.KeyboardInput.RIGHT] = {"idx": controller_info["start_idx"] + 1, "val": -0.5}
        mapping[lazy.carb.input.KeyboardInput.LEFT] = {"idx": controller_info["start_idx"] + 1, "val": 0.5}
        mapping[lazy.carb.input.KeyboardInput.P] = {"idx": controller_info["start_idx"] + 2, "val": 0.5}
        mapping[lazy.carb.input.KeyboardInput.SEMICOLON] = {"idx": controller_info["start_idx"] + 2, "val": -0.5}
        mapping[lazy.carb.input.KeyboardInput.N] = {"idx": controller_info["start_idx"] + 3, "val": 0.5}
        mapping[lazy.carb.input.KeyboardInput.B] = {"idx": controller_info["start_idx"] + 3, "val": -0.5}
        mapping[lazy.carb.input.KeyboardInput.O] = {"idx": controller_info["start_idx"] + 4, "val": 0.5}
        mapping[lazy.carb.input.KeyboardInput.U] = {"idx": controller_info["start_idx"] + 4, "val": -0.5}
        mapping[lazy.carb.input.KeyboardInput.V] = {"idx": controller_info["start_idx"] + 5, "val": 0.5}
        mapping[lazy.carb.input.KeyboardInput.C] = {"idx": controller_info["start_idx"] + 5, "val": -0.5}

        return mapping

    def generate_osc_keypress_mapping(self, controller_info):
        """
        Generates a dictionary for keypress mappings for OSC control, based on the inputted @controller_info

        Args:
            controller_info (dict): Dictionary of controller information for the specific robot arm to control
                with OSC

        Returns:
            dict: Populated keypress mappings for IK to control the specified controller
        """
        mapping = {}

        mapping[lazy.carb.input.KeyboardInput.UP] = {"idx": controller_info["start_idx"] + 0, "val": 0.5}
        mapping[lazy.carb.input.KeyboardInput.DOWN] = {"idx": controller_info["start_idx"] + 0, "val": -0.5}
        mapping[lazy.carb.input.KeyboardInput.RIGHT] = {"idx": controller_info["start_idx"] + 1, "val": -0.5}
        mapping[lazy.carb.input.KeyboardInput.LEFT] = {"idx": controller_info["start_idx"] + 1, "val": 0.5}
        mapping[lazy.carb.input.KeyboardInput.P] = {"idx": controller_info["start_idx"] + 2, "val": 0.5}
        mapping[lazy.carb.input.KeyboardInput.SEMICOLON] = {"idx": controller_info["start_idx"] + 2, "val": -0.5}
        mapping[lazy.carb.input.KeyboardInput.N] = {"idx": controller_info["start_idx"] + 3, "val": 0.5}
        mapping[lazy.carb.input.KeyboardInput.B] = {"idx": controller_info["start_idx"] + 3, "val": -0.5}
        mapping[lazy.carb.input.KeyboardInput.O] = {"idx": controller_info["start_idx"] + 4, "val": 0.5}
        mapping[lazy.carb.input.KeyboardInput.U] = {"idx": controller_info["start_idx"] + 4, "val": -0.5}
        mapping[lazy.carb.input.KeyboardInput.V] = {"idx": controller_info["start_idx"] + 5, "val": 0.5}
        mapping[lazy.carb.input.KeyboardInput.C] = {"idx": controller_info["start_idx"] + 5, "val": -0.5}

        return mapping

    def populate_keypress_mapping(self):
        """
        Populates the mapping @self.keypress_mapping, which maps keypresses to action info:

            keypress:
                idx: <int>
                val: <float>
        """
        self.keypress_mapping = {}
        self.joint_command_idx = []
        self.joint_control_idx = []
        self.gripper_direction = {}
        self.persistent_gripper_action = {}
        self.custom_keymapping = {}

        # Add mapping for joint control directions (no index because these are inferred at runtime)
        self.keypress_mapping[lazy.carb.input.KeyboardInput.RIGHT_BRACKET] = {"idx": None, "val": 0.1}
        self.keypress_mapping[lazy.carb.input.KeyboardInput.LEFT_BRACKET] = {"idx": None, "val": -0.1}

        # Iterate over all controller info and populate mapping
        for component, info in self.controller_info.items():
            if info["name"] == "JointController":
                for i in range(info["command_dim"]):
                    cmd_idx = info["start_idx"] + i
                    self.joint_command_idx.append(cmd_idx)
                self.joint_control_idx += info["dofs"].tolist()
            elif info["name"] == "DifferentialDriveController":
                self.keypress_mapping[lazy.carb.input.KeyboardInput.I] = {"idx": info["start_idx"] + 0, "val": 0.4}
                self.keypress_mapping[lazy.carb.input.KeyboardInput.K] = {"idx": info["start_idx"] + 0, "val": -0.4}
                self.keypress_mapping[lazy.carb.input.KeyboardInput.L] = {"idx": info["start_idx"] + 1, "val": -0.2}
                self.keypress_mapping[lazy.carb.input.KeyboardInput.J] = {"idx": info["start_idx"] + 1, "val": 0.2}
            elif info["name"] == "InverseKinematicsController":
                self.ik_arms.append(component)
                self.keypress_mapping.update(self.generate_ik_keypress_mapping(controller_info=info))
            elif info["name"] == "OperationalSpaceController":
                self.ik_arms.append(component)
                self.keypress_mapping.update(self.generate_osc_keypress_mapping(controller_info=info))
            elif info["name"] == "MultiFingerGripperController":
                if info["command_dim"] > 1:
                    for i in range(info["command_dim"]):
                        cmd_idx = info["start_idx"] + i
                        self.joint_command_idx.append(cmd_idx)
                    self.joint_control_idx += info["dofs"].tolist()
                else:
                    self.keypress_mapping[lazy.carb.input.KeyboardInput.T] = {"idx": info["start_idx"], "val": 1.0}
                    self.gripper_direction[component] = 1.0
                    self.persistent_gripper_action[component] = 1.0
                    self.binary_grippers.append(component)
            elif info["name"] == "NullJointController":
                # We won't send actions if using a null gripper controller
                self.keypress_mapping[lazy.carb.input.KeyboardInput.T] = {"idx": None, "val": None}
            else:
                raise ValueError("Unknown controller name received: {}".format(info["name"]))

    def keyboard_event_handler(self, event, *args, **kwargs):
        # Check if we've received a key press or repeat
        if (
            event.type == lazy.carb.input.KeyboardEventType.KEY_PRESS
            or event.type == lazy.carb.input.KeyboardEventType.KEY_REPEAT
        ):

            # Handle special cases
            if (
                event.input in {lazy.carb.input.KeyboardInput.KEY_1, lazy.carb.input.KeyboardInput.KEY_2}
                and len(self.joint_control_idx) > 1
            ):
                # Update joint and print out new joint being controlled
                self.active_joint_command_idx_idx = (
                    max(0, self.active_joint_command_idx_idx - 1)
                    if event.input == lazy.carb.input.KeyboardInput.KEY_1
                    else min(len(self.joint_control_idx) - 1, self.active_joint_command_idx_idx + 1)
                )
                print(
                    f"Now controlling joint {self.joint_names[self.joint_control_idx[self.active_joint_command_idx_idx]]}"
                )

            elif (
                event.input in {lazy.carb.input.KeyboardInput.KEY_3, lazy.carb.input.KeyboardInput.KEY_4}
                and len(self.ik_arms) > 1
            ):
                # Update arm, update keypress mapping, and print out new arm being controlled
                self.active_arm_idx = (
                    max(0, self.active_arm_idx - 1)
                    if event.input == lazy.carb.input.KeyboardInput.KEY_3
                    else min(len(self.ik_arms) - 1, self.active_arm_idx + 1)
                )
                new_arm = self.ik_arms[self.active_arm_idx]
                self.keypress_mapping.update(self.generate_ik_keypress_mapping(self.controller_info[new_arm]))
                print(f"Now controlling arm {new_arm} with IK")

            elif (
                event.input in {lazy.carb.input.KeyboardInput.KEY_5, lazy.carb.input.KeyboardInput.KEY_6}
                and len(self.binary_grippers) > 1
            ):
                # Update gripper, update keypress mapping, and print out new gripper being controlled
                self.active_gripper_idx = (
                    max(0, self.active_gripper_idx - 1)
                    if event.input == lazy.carb.input.KeyboardInput.KEY_5
                    else min(len(self.binary_grippers) - 1, self.active_gripper_idx + 1)
                )
                print(f"Now controlling gripper {self.binary_grippers[self.active_gripper_idx]} with binary toggling")

            elif event.input == lazy.carb.input.KeyboardInput.M:
                # Render the sensor modalities from the robot's camera and lidar
                self.robot.visualize_sensors()

            elif event.input in self.custom_keymapping:
                # Run custom press
                self.custom_keymapping[event.input]["callback"]()

            elif event.input == lazy.carb.input.KeyboardInput.ESCAPE:
                # Terminate immediately
                og.shutdown()

            else:
                # Handle all other actions and update accordingly
                self.active_action = self.keypress_mapping.get(event.input, None)

            if event.type == lazy.carb.input.KeyboardEventType.KEY_PRESS:
                # Store the current keypress
                self.current_keypress = event.input

                # Also store whether we pressed the key for toggling gripper actions
                if event.input == lazy.carb.input.KeyboardInput.T:
                    self.toggling_gripper = True

        # If we release a key, clear the active action and keypress
        elif event.type == lazy.carb.input.KeyboardEventType.KEY_RELEASE:
            self.active_action = None
            self.current_keypress = None

        # Callback always needs to return True
        return True

    def get_random_action(self):
        """
        Returns:
            n-array: Generated random action vector (normalized)
        """
        action_lo, action_hi = -1, 1
        return th.rand(self.action_dim) * (action_hi - action_lo) + action_lo

    def get_teleop_action(self):
        """
        Returns:
            n-array: Generated action vector based on received user inputs from the keyboard
        """
        action = th.zeros(self.action_dim)

        # Handle the action if any key is actively being pressed
        if self.active_action is not None:
            idx, val = self.active_action["idx"], self.active_action["val"]

            # Only handle the action if the value is specified
            if val is not None:
                # If there is no index, the user is controlling a joint with "[" and "]"
                if idx is None and len(self.joint_command_idx) != 0:
                    idx = self.joint_command_idx[self.active_joint_command_idx_idx]

                    # Also potentially modify the value being deployed in we're controlling a prismatic joint
                    # Lower prismatic joint values modifying delta positions since 0.1m is very different from 0.1rad!
                    joint_idx = self.joint_control_idx[self.active_joint_command_idx_idx]

                    # Import here to avoid circular imports
                    from omnigibson.utils.constants import JointType

                    controller = self.joint_idx_to_controller[joint_idx]
                    if (
                        self.joint_types[joint_idx] == JointType.JOINT_PRISMATIC
                        and controller.use_delta_commands
                        and controller.motor_type == "position"
                    ):
                        val *= 0.2

                # Set the action
                if idx is not None:
                    action[idx] = val

        # Possibly set the persistent gripper action
        if len(self.binary_grippers) > 0 and self.keypress_mapping[lazy.carb.input.KeyboardInput.T]["val"] is not None:

            for i, binary_gripper in enumerate(self.binary_grippers):
                # Possibly update the stored value if the toggle gripper key has been pressed and
                # it's the active gripper being controlled
                if self.toggling_gripper and i == self.active_gripper_idx:
                    # We toggle the gripper direction or this gripper
                    self.gripper_direction[binary_gripper] *= -1.0
                    self.persistent_gripper_action[binary_gripper] = (
                        self.keypress_mapping[lazy.carb.input.KeyboardInput.T]["val"]
                        * self.gripper_direction[binary_gripper]
                    )

                    # Clear the toggling gripper flag
                    self.toggling_gripper = False

                # Set the persistent action
                action[self.controller_info[binary_gripper]["start_idx"]] = self.persistent_gripper_action[
                    binary_gripper
                ]

        # Print out the user what is being pressed / controlled
        sys.stdout.write("\033[K")
        keypress_str = self.current_keypress.__str__().split(".")[-1]
        print("Pressed {}. Action: {}".format(keypress_str, action))
        sys.stdout.write("\033[F")

        # Return action
        return action

    def print_keyboard_teleop_info(self):
        """
        Prints out relevant information for teleop controlling a robot
        """

        def print_command(char, info):
            char += " " * (10 - len(char))
            print("{}\t{}".format(char, info))

        print()
        print("*" * 30)
        print("Controlling the Robot Using the Keyboard")
        print("*" * 30)
        print()
        print("Joint Control")
        print_command("1, 2", "decrement / increment the joint to control")
        print_command("[, ]", "move the joint backwards, forwards, respectively")
        print()
        print("Differential Drive Control")
        print_command("i, k", "turn left, right")
        print_command("l, j", "move forward, backwards")
        print()
        print("Inverse Kinematics Control")
        print_command("3, 4", "toggle between the different arm(s) to control")
        print_command("\u2190, \u2192", "translate arm eef along x-axis")
        print_command("\u2191, \u2193", "translate arm eef along y-axis")
        print_command("p, ;", "translate arm eef along z-axis")
        print_command("n, b", "rotate arm eef about x-axis")
        print_command("o, u", "rotate arm eef about y-axis")
        print_command("v, c", "rotate arm eef about z-axis")
        print()
        print("Boolean Gripper Control")
        print_command("5, 6", "toggle between the different gripper(s) using binary control")
        print_command("t", "toggle gripper (open/close)")
        print()
        print("Sensor Rendering")
        print_command(
            "m", "render the onboard sensor modalities (RGB, Depth, Normals, Instance Segmentation, Occupancy Map)"
        )
        print()
        if len(self.custom_keymapping) > 0:
            print("Custom Keymappings")
            for key, info in self.custom_keymapping.items():
                key_str = key.__str__().split(".")[-1].lower()
                print_command(key_str, info["description"])
            print()
        print("*" * 30)
        print()


def generate_box_edges(center, extents):
    """
    Generate the edges of a box given its center and extents.

    Parameters:
    - center: Tuple of (x, y, z) coordinates for the box's center
    - extents: Tuple of (width, height, depth) extents of the box

    Returns:
    - A list of tuples, each containing two points (each a tuple of x, y, z) representing an edge of the box
    """
    x_c, y_c, z_c = center
    w, h, d = extents

    # Calculate the corner points of the box
    corners = [
        (x_c - w, y_c - h, z_c - d),
        (x_c - w, y_c - h, z_c + d),
        (x_c - w, y_c + h, z_c - d),
        (x_c - w, y_c + h, z_c + d),
        (x_c + w, y_c - h, z_c - d),
        (x_c + w, y_c - h, z_c + d),
        (x_c + w, y_c + h, z_c - d),
        (x_c + w, y_c + h, z_c + d),
    ]

    # Define the edges by connecting the corners
    edges = [
        (corners[0], corners[1]),
        (corners[0], corners[2]),
        (corners[1], corners[3]),
        (corners[2], corners[3]),
        (corners[4], corners[5]),
        (corners[4], corners[6]),
        (corners[5], corners[7]),
        (corners[6], corners[7]),
        (corners[0], corners[4]),
        (corners[1], corners[5]),
        (corners[2], corners[6]),
        (corners[3], corners[7]),
    ]

    return edges


def draw_line(start, end, color=(1.0, 0.0, 0.0, 1.0), size=1.0):
    """
    Draws a single line between two points.
    """
    from omni.isaac.debug_draw import _debug_draw

    draw = _debug_draw.acquire_debug_draw_interface()
    draw.draw_lines([start], [end], [color], [size])


def draw_box(center, extents, color=(1.0, 0.0, 0.0, 1.0), size=1.0):
    """
    Draws a box defined by its center and extents.
    """
    edges = generate_box_edges(center, extents)
    for start, end in edges:
        draw_line(start, end, color, size)


def draw_aabb(obj):
    """
    Draws the axis-aligned bounding box of a given object.
    """
    ctr = obj.aabb_center
    ext = obj.aabb_extent / 2.0
    draw_box(ctr, ext)


def clear_debug_drawing():
    """
    Clears all debug drawings.
    """
    from omni.isaac.debug_draw import _debug_draw

    draw = _debug_draw.acquire_debug_draw_interface()
    draw.clear_lines()<|MERGE_RESOLUTION|>--- conflicted
+++ resolved
@@ -590,13 +590,8 @@
                 "command_dim": controller.command_dim,
             }
             idx += controller.command_dim
-<<<<<<< HEAD
-            for i in controller.dof_idx:
-                self.joint_idx_to_controller[i.item()] = controller
-=======
             for i in controller.dof_idx.tolist():
                 self.joint_idx_to_controller[i] = controller
->>>>>>> a095b279
 
         # Other persistent variables we need to keep track of
         self.joint_names = [name for name in robot.joints.keys()]  # Ordered list of joint names belonging to the robot
