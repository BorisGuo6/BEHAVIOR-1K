import json
import bddl
import os
import numpy as np
import networkx as nx
from bddl.activity import (
    get_goal_conditions,
    get_ground_goal_state_options,
    get_initial_conditions,
)
from bddl.backend_abc import BDDLBackend
from bddl.condition_evaluation import Negation
from bddl.logic_base import BinaryAtomicFormula, UnaryAtomicFormula, AtomicFormula
from bddl.object_taxonomy import ObjectTaxonomy
import omnigibson as og
from omnigibson.macros import gm
from omnigibson.utils.asset_utils import get_object_models_of_category
from omnigibson.utils.ui_utils import create_module_logger
from omnigibson.utils.python_utils import Wrapper
from omnigibson.objects.dataset_object import DatasetObject
from omnigibson.robots import BaseRobot
from omnigibson import object_states
from omnigibson.object_states.factory import _KINEMATIC_STATE_SET
from omnigibson.systems.system_base import is_system_active, get_system

# Create module logger
log = create_module_logger(module_name=__name__)


class UnsampleablePredicate:
    def _sample(self, *args, **kwargs):
        raise NotImplementedError()


class ObjectStateInsourcePredicate(UnsampleablePredicate, BinaryAtomicFormula):
    def _evaluate(self, entity, **kwargs):
        # Always returns True
        return True


class ObjectStateFuturePredicate(UnsampleablePredicate, UnaryAtomicFormula):
    STATE_NAME = "future"

    def _evaluate(self, entity, **kwargs):
        return not entity.exists


class ObjectStateRealPredicate(UnsampleablePredicate, UnaryAtomicFormula):
    STATE_NAME = "real"

    def _evaluate(self, entity, **kwargs):
        return entity.exists


class ObjectStateUnaryPredicate(UnaryAtomicFormula):
    STATE_CLASS = None
    STATE_NAME = None

    def _evaluate(self, entity, **kwargs):
        return entity.get_state(self.STATE_CLASS, **kwargs)

    def _sample(self, entity, binary_state, **kwargs):
        return entity.set_state(self.STATE_CLASS, binary_state, **kwargs)


class ObjectStateBinaryPredicate(BinaryAtomicFormula):
    STATE_CLASS = None
    STATE_NAME = None

    def _evaluate(self, entity1, entity2, **kwargs):
        return entity1.get_state(self.STATE_CLASS, entity2.wrapped_obj, **kwargs) if entity2.exists else None

    def _sample(self, entity1, entity2, binary_state, **kwargs):
        return entity1.set_state(self.STATE_CLASS, entity2.wrapped_obj, binary_state, **kwargs) if entity2.exists else None


def get_unary_predicate_for_state(state_class, state_name):
    return type(
        state_class.__name__ + "StateUnaryPredicate",
        (ObjectStateUnaryPredicate,),
        {"STATE_CLASS": state_class, "STATE_NAME": state_name},
    )


def get_binary_predicate_for_state(state_class, state_name):
    return type(
        state_class.__name__ + "StateBinaryPredicate",
        (ObjectStateBinaryPredicate,),
        {"STATE_CLASS": state_class, "STATE_NAME": state_name},
    )


def process_single_condition(condition):
    """
    Processes a single BDDL condition

    Args:
        condition (Condition): Condition to process

    Returns:
        2-tuple:
            - Expression: Condition's expression
            - bool: Whether this evaluated condition is positive or negative
    """
    if not isinstance(condition.children[0], Negation) and not isinstance(condition.children[0], AtomicFormula):
        log.debug(("Skipping over sampling of predicate that is not a negation or an atomic formula"))
        return None, None

    if isinstance(condition.children[0], Negation):
        condition = condition.children[0].children[0]
        positive = False
    else:
        condition = condition.children[0]
        positive = True

    return condition, positive


# TODO: Add remaining predicates.
SUPPORTED_PREDICATES = {
    "inside": get_binary_predicate_for_state(object_states.Inside, "inside"),
    "nextto": get_binary_predicate_for_state(object_states.NextTo, "nextto"),
    "ontop": get_binary_predicate_for_state(object_states.OnTop, "ontop"),
    "under": get_binary_predicate_for_state(object_states.Under, "under"),
    "touching": get_binary_predicate_for_state(object_states.Touching, "touching"),
    "covered": get_binary_predicate_for_state(object_states.Covered, "covered"),
    "contains": get_binary_predicate_for_state(object_states.Contains, "contains"),
    "saturated": get_binary_predicate_for_state(object_states.Saturated, "saturated"),
    "filled": get_binary_predicate_for_state(object_states.Filled, "filled"),
    "cooked": get_unary_predicate_for_state(object_states.Cooked, "cooked"),
    "burnt": get_unary_predicate_for_state(object_states.Burnt, "burnt"),
    "open": get_unary_predicate_for_state(object_states.Open, "open"),
    "toggled_on": get_unary_predicate_for_state(object_states.ToggledOn, "toggled_on"),
    "frozen": get_unary_predicate_for_state(object_states.Frozen, "frozen"),
    "future": ObjectStateFuturePredicate,
    "real": ObjectStateRealPredicate,
    "insource": ObjectStateInsourcePredicate,
}

KINEMATIC_STATES_BDDL = frozenset([state.__name__.lower() for state in _KINEMATIC_STATE_SET])

# Load substance and object mapping
with open(os.path.join(bddl.__path__[0], "generated_data", "substance_synset_mapping.json"), "r") as f:
    SUBSTANCE_SYNSET_MAPPING = json.load(f)


# BEHAVIOR-related
# TODO (Josiah): SUBSTANCE_SYNSET_MAPPING should be subsumed into OBJECT_TAXONOMY once we have new bddl
OBJECT_TAXONOMY = ObjectTaxonomy()
# TODO (Josiah): Remove floor synset once we have new bddl release
FLOOR_SYNSET = "floor.n.01"
with open(os.path.join(os.path.dirname(bddl.__file__), "activity_manifest.txt")) as f:
    BEHAVIOR_ACTIVITIES = {line.strip() for line in f.readlines()}
NON_SAMPLEABLE_SYNSETS = set()
non_sampleable_category_txt = os.path.join(gm.DATASET_PATH, "metadata/non_sampleable_categories.txt")
if os.path.isfile(non_sampleable_category_txt):
    with open(non_sampleable_category_txt) as f:
        NON_SAMPLEABLE_SYNSETS = set([FLOOR_SYNSET] + [line.strip() for line in f.readlines()])


class OmniGibsonBDDLBackend(BDDLBackend):
    def get_predicate_class(self, predicate_name):
        return SUPPORTED_PREDICATES[predicate_name]


class BDDLEntity(Wrapper):
    """
    Thin wrapper class that wraps an object or system if it exists, or nothing if it does not exist. Will
    dynamically reference an object / system as they become real in the sim
    """
    def __init__(
        self,
        bddl_inst,
        entity=None,
    ):
        """
        Args:
            bddl_inst (str): BDDL synset instance of the entity, e.g.: "almond.n.01_1"
            entity (None or DatasetObject or BaseSystem): If specified, the BDDL entity to wrap. If not
                specified, will initially wrap nothing, but may dynamically reference an actual object or system
                if it exists in the future
        """
        # Store synset and other info, and pass entity internally
        self.bddl_inst = bddl_inst
        self.synset = "_".join(self.bddl_inst.split("_")[:-1])
        self.is_system = self.synset in SUBSTANCE_SYNSET_MAPPING

        # Infer the correct category to assign, special casing agents
<<<<<<< HEAD
        # TODO (Josiah): Verify no special casing needed once new hierarchy released
        if entity is not None and isinstance(entity, BaseRobot):
            self.og_categories = ["agent"]
        else:
            self.og_categories = [SUBSTANCE_SYNSET_MAPPING[self.synset]] if self.is_system else \
                OBJECT_TAXONOMY.get_subtree_categories(self.synset)
=======
        self.og_categories = [SUBSTANCE_SYNSET_MAPPING[self.synset]] if self.is_system else \
            OBJECT_TAXONOMY.get_subtree_categories(self.synset)
>>>>>>> b3f02557

        super().__init__(obj=entity)

    @property
    def name(self):
        """
        Returns:
            None or str: Name of this entity, if it exists, else None
        """
        if self.exists:
            return self.og_categories[0] if self.is_system else self.wrapped_obj.name
        else:
            return None

    @property
    def exists(self):
        """
        Checks whether the entity referenced by @synset exists

        Returns:
            bool: Whether the entity referenced by @synset exists
        """
        return self.wrapped_obj is not None

    def set_entity(self, entity):
        """
        Sets the internal entity, overriding any if it already exists

        Args:
            entity (BaseSystem or BaseObject): Entity to set internally
        """
        self.wrapped_obj = entity

    def clear_entity(self):
        """
        Clears the internal entity, if any
        """
        self.wrapped_obj = None

    def get_state(self, state, *args, **kwargs):
        """
        Helper function to grab wrapped entity's state @state

        Args:
            state (BaseObjectState): State whose get_value() should be called
            *args (tuple): Any arguments to pass to getter, in order
            **kwargs (dict): Any keyword arguments to pass to getter, in order

        Returns:
            None or any: Returned value(s) from @state if self.wrapped_obj exists (i.e.: not None), else None
        """
        return self.wrapped_obj.states[state].get_value(*args, **kwargs) if self.exists else None

    def set_state(self, state, *args, **kwargs):
        """
        Helper function to set wrapped entity's state @state. Note: Should only be called if the entity exists!

        Args:
            state (BaseObjectState): State whose set_value() should be called
            *args (tuple): Any arguments to pass to getter, in order
            **kwargs (dict): Any keyword arguments to pass to getter, in order

        Returns:
            any: Returned value(s) from @state if self.wrapped_obj exists (i.e.: not None)
        """
        assert self.exists, \
            f"Cannot call set_state() for BDDLEntity {self.synset} when the entity does not exist!"
        return self.wrapped_obj.states[state].set_value(*args, **kwargs)

    def __getattr__(self, attr):
        # Sanity check to make sure wrapped obj is not None -- if so, raise error
        assert self.wrapped_obj is not None, f"Cannot access attribute {attr}, since no valid entity currently " \
                                             f"wrapped for BDDLEntity synset {self.synset}!"

        # Call super
        return super().__getattr__(attr=attr)


class BDDLSampler:
    def __init__(
        self,
        env,
        activity_conditions,
        object_scope,
        backend,
        debug=False,
    ):
        # Store internal variables from inputs
        self._env = env
        self._scene_model = self._env.scene.scene_model
        self._agent = self._env.robots[0]
        if debug:
            gm.DEBUG = True
        self._backend = backend
        self._activity_conditions = activity_conditions
        self._object_scope = object_scope
        self._object_instance_to_category = {
            obj_inst: obj_cat
            for obj_cat in self._activity_conditions.parsed_objects
            for obj_inst in self._activity_conditions.parsed_objects[obj_cat]
        }
        self._substance_instances = {obj_inst for obj_inst in self._object_scope.keys() if
                                     self._object_instance_to_category[obj_inst] in SUBSTANCE_SYNSET_MAPPING}

        # Initialize other variables that will be filled in later
        self._room_type_to_object_instance = None           # dict
        self._non_sampleable_object_instances = None        # set of str
        self._object_sampling_orders = None                 # dict mapping str to list of str
        self._sampled_objects = None                        # set of BaseObject
        self._future_obj_instances = None                   # set of str
        self._non_sampleable_object_conditions = None       # list of (condition, positive) tuple
        self._non_sampleable_object_scope_filtered_initial = None   # dict mapping str to BDDLEntity

    def sample(self, validate_goal=False):
        """
        Run sampling for this BEHAVIOR task

        Args:
            validate_goal (bool): Whether the goal should be validated or not

        Returns:
            2-tuple:
                - bool: Whether sampling was successful or not
                - None or str: None if successful, otherwise the associated error message
        """
        # Reject scenes with missing non-sampleable objects
        # Populate object_scope with sampleable objects and the robot
        accept_scene, feedback = self._prepare_scene_for_sampling()
        if not accept_scene:
            return accept_scene, feedback
        # Sample objects to satisfy initial conditions
        accept_scene, feedback = self._sample_all_conditions(validate_goal=validate_goal)
        if not accept_scene:
            return accept_scene, feedback

        return True, None

    def _sample_all_conditions(self, validate_goal=False):
        """
        Run sampling for this BEHAVIOR task

        Args:
            validate_goal (bool): Whether the goal should be validated or not

        Returns:
            2-tuple:
                - bool: Whether sampling was successful or not
                - None or str: None if successful, otherwise the associated error message
        """
        # Auto-initialize all sampleable objects
        with og.sim.playing():
            self._env.scene.reset()

            error_msg = self._sample_initial_conditions()
            if error_msg:
                log.error(error_msg)
                return False, error_msg

            if validate_goal:
                error_msg = self._sample_goal_conditions()
                if error_msg:
                    log.error(error_msg)
                    return False, error_msg

            error_msg = self._sample_initial_conditions_final()
            if error_msg:
                log.error(error_msg)
                return False, error_msg

            self._env.scene.update_initial_state()

        return True, None

    def _prepare_scene_for_sampling(self):
        """
        Runs sanity checks for the current scene for the given BEHAVIOR task

        Returns:
            2-tuple:
                - bool: Whether the generated scene activity should be accepted or not
                - dict: Any feedback from the sampling / initialization process
        """
        error_msg = self._parse_non_sampleable_object_room_assignment()
        if error_msg:
            log.error(error_msg)
            return False, error_msg

        error_msg = self._build_sampling_order()
        if error_msg:
            log.error(error_msg)
            return False, error_msg

        error_msg = self._build_non_sampleable_object_scope()
        if error_msg:
            log.error(error_msg)
            return False, error_msg

        error_msg = self._import_sampleable_objects()
        if error_msg:
            log.error(error_msg)
            return False, error_msg

        self._object_scope["agent.n.01_1"] = BDDLEntity(bddl_inst="agent.n.01_1", entity=self._agent)

        return True, None

    def _parse_non_sampleable_object_room_assignment(self):
        """
        Infers which rooms each object is assigned to
        """
        self._room_type_to_object_instance = dict()
        self._non_sampleable_object_instances = set()
        for cond in self._activity_conditions.parsed_initial_conditions:
            if cond[0] == "inroom":
                obj_inst, room_type = cond[1], cond[2]
                obj_cat = self._object_instance_to_category[obj_inst]
                if obj_cat not in NON_SAMPLEABLE_SYNSETS:
                    # Invalid room assignment
                    return "You have assigned room type for [{}], but [{}] is sampleable. Only non-sampleable objects can have room assignment.".format(
                        obj_cat, obj_cat
                    )
                if room_type not in og.sim.scene.seg_map.room_sem_name_to_ins_name:
                    # Missing room type
                    return "Room type [{}] missing in scene [{}].".format(room_type, og.sim.scene.scene_model)
                if room_type not in self._room_type_to_object_instance:
                    self._room_type_to_object_instance[room_type] = []
                self._room_type_to_object_instance[room_type].append(obj_inst)

                if obj_inst in self._non_sampleable_object_instances:
                    # Duplicate room assignment
                    return "Object [{}] has more than one room assignment".format(obj_inst)

                self._non_sampleable_object_instances.add(obj_inst)

        for obj_cat in self._activity_conditions.parsed_objects:
            if obj_cat not in NON_SAMPLEABLE_SYNSETS:
                continue
            for obj_inst in self._activity_conditions.parsed_objects[obj_cat]:
                if obj_inst not in self._non_sampleable_object_instances:
                    # Missing room assignment
                    return "All non-sampleable objects should have room assignment. [{}] does not have one.".format(
                        obj_inst
                    )

    def _build_sampling_order(self):
        """
        Sampling orders is a list of lists: [[batch_1_inst_1, ... batch_1_inst_N], [batch_2_inst_1, batch_2_inst_M], ...]
        Sampling should happen for batch 1 first, then batch 2, so on and so forth
        Example: OnTop(plate, table) should belong to batch 1, and OnTop(apple, plate) should belong to batch 2
        """
        unsampleable_conditions = []
        sampling_groups = {group: [] for group in ("kinematic", "particle", "unary")}
        self._object_sampling_conditions = {group: [] for group in ("kinematic", "particle", "unary")}
        self._object_sampling_orders = {group: [] for group in ("kinematic", "particle", "unary")}
        self._non_sampleable_object_conditions = []

        # First, sort initial conditions into kinematic, particle and unary groups
        # bddl.condition_evaluation.HEAD, each with one child.
        # This child is either a ObjectStateUnaryPredicate/ObjectStateBinaryPredicate or
        # a Negation of a ObjectStateUnaryPredicate/ObjectStateBinaryPredicate
        for condition in get_initial_conditions(self._activity_conditions, self._backend, self._object_scope):
            condition, positive = process_single_condition(condition)
            if condition is None:
                continue

            # Sampled conditions must always be positive
            # Non-positive (e.g.: NOT onTop) is not restrictive enough for sampling
            if condition.STATE_NAME in KINEMATIC_STATES_BDDL and not positive:
                return "Initial condition has negative kinematic conditions: {}".format(condition.body)

            # Store any unsampleable conditions separately
            if isinstance(condition, UnsampleablePredicate):
                unsampleable_conditions.append(condition)
                continue

            # Infer the group the condition and its object instances belong to
            # (a) Kinematic (binary) conditions, where (ent0, ent1) are both objects
            # (b) Particle (binary) conditions, where (ent0, ent1) are (object, substance)
            # (d) Unary conditions, where (ent0,) is an object
            # Binary conditions have length 2: (ent0, ent1)
            if len(condition.body) == 2:
                group = "particle" if condition.body[1] in self._substance_instances else "kinematic"
            else:
                assert len(condition.body) == 1, \
                    f"Got invalid parsed initial condition; body length should either be 2 or 1. " \
                    f"Got body: {condition.body} for condition: {condition}"
                group = "unary"
            sampling_groups[group].append(condition.body)
            self._object_sampling_conditions[group].append((condition, positive))

            # If the condition involves any non-sampleable object (e.g.: furniture), it's a non-sampleable condition
            # This means that there's no ordering constraint in terms of sampling, because we know the, e.g., furniture
            # object already exists in the scene and is placed, so these specific conditions can be sampled without
            # any dependencies
            if len(self._non_sampleable_object_instances.intersection(set(condition.body))) > 0:
                self._non_sampleable_object_conditions.append((condition, positive))

        # Now, sort each group, ignoring the futures (since they don't get sampled)
        # First handle kinematics, then particles, then unary

        # Start with the non-sampleable objects as the first sampled set, then infer recursively
        cur_batch = self._non_sampleable_object_instances
        while len(cur_batch) > 0:
            next_batch = set()
            for condition, _ in self._object_sampling_conditions["kinematic"]:
                if condition.body[1] in cur_batch:
                    next_batch.add(condition.body[0])
            cur_batch = next_batch
            self._object_sampling_orders["kinematic"].append(cur_batch)
        # pop final value since it's an empty set
        self._object_sampling_orders["kinematic"].pop(-1)

        # Now parse particles -- simply unordered, since particle systems shouldn't impact each other
        self._object_sampling_orders["particle"].append({cond[0] for cond in sampling_groups["particle"]})
        sampled_particle_entities = {cond[1] for cond in sampling_groups["particle"]}

        # Finally, parse unaries -- this is simply unordered, since it is assumed that unary predicates do not
        # affect each other
        self._object_sampling_orders["unary"].append({cond[0] for cond in sampling_groups["unary"]})

        # Aggregate future objects
        self._future_obj_instances = {cond.body[0] for cond in unsampleable_conditions if isinstance(cond, ObjectStateFuturePredicate)}
        nonparticle_entities = set(self._object_scope.keys()) - self._substance_instances

        # Sanity check kinematic objects -- any non-system must be kinematically sampled
        remaining_kinematic_entities = nonparticle_entities - self._future_obj_instances - \
            self._non_sampleable_object_instances - set.union(*(self._object_sampling_orders["kinematic"] + [set()]))
        if len(remaining_kinematic_entities) != 0:
            return f"Some objects do not have any kinematic condition defined for them in the initial conditions: " \
                   f"{', '.join(remaining_kinematic_entities)}"

        # Sanity check particle systems -- any non-future system must be sample as part of particle groups
        remaining_particle_entities = self._substance_instances - self._future_obj_instances - sampled_particle_entities
        if len(remaining_particle_entities) != 0:
            return f"Some systems do not have any particle condition defined for them in the initial conditions: " \
                   f"{', '.join(remaining_particle_entities)}"

    def _build_non_sampleable_object_scope(self):
        """
        Store simulator object options for non-sampleable objects in self.non_sampleable_object_scope
        {
            "living_room": {
                "table1": {
                    "living_room_0": [URDFObject, URDFObject, URDFObject],
                    "living_room_1": [URDFObject]
                },
                "table2": {
                    "living_room_0": [URDFObject, URDFObject],
                    "living_room_1": [URDFObject, URDFObject]
                },
                "chair1": {
                    "living_room_0": [URDFObject],
                    "living_room_1": [URDFObject]
                },
            }
        }
        """
        room_type_to_scene_objs = {}
        for room_type in self._room_type_to_object_instance:
            room_type_to_scene_objs[room_type] = {}
            for obj_inst in self._room_type_to_object_instance[room_type]:
                room_type_to_scene_objs[room_type][obj_inst] = {}
                obj_cat = self._object_instance_to_category[obj_inst]

                # We allow burners to be used as if they are stoves
                categories = OBJECT_TAXONOMY.get_subtree_categories(obj_cat)
                if obj_cat == "stove.n.01":
                    categories += OBJECT_TAXONOMY.get_subtree_categories("burner.n.02")

                for room_inst in og.sim.scene.seg_map.room_sem_name_to_ins_name[room_type]:
                    # A list of scene objects that satisfy the requested categories
                    room_objs = og.sim.scene.object_registry("in_rooms", room_inst, default_val=[])
                    scene_objs = [obj for obj in room_objs if obj.category in categories]

                    if len(scene_objs) != 0:
                        room_type_to_scene_objs[room_type][obj_inst][room_inst] = scene_objs

        error_msg = self._consolidate_room_instance(room_type_to_scene_objs, "initial_pre-sampling")
        if error_msg:
            return error_msg
        self._non_sampleable_object_scope = room_type_to_scene_objs

    def _filter_object_scope(self, input_object_scope, conditions, condition_type):
        """
        Filters the object scope based on given @input_object_scope, @conditions, and @condition_type

        Args:
            input_object_scope (dict):
            conditions (list): List of conditions to filter scope with, where each list entry is
                a tuple of (condition, positive), where @positive is True if the condition has a positive
                evaluation.
            condition_type (str): What type of condition to sample, e.g., "initial"

        Returns:
            dict: Filtered object scope
        """
        filtered_object_scope = {}
        for room_type in input_object_scope:
            filtered_object_scope[room_type] = {}
            for scene_obj in input_object_scope[room_type]:
                filtered_object_scope[room_type][scene_obj] = {}
                for room_inst in input_object_scope[room_type][scene_obj]:
                    # These are a list of candidate simulator objects that need sampling test
                    for obj in input_object_scope[room_type][scene_obj][room_inst]:
                        # Temporarily set object_scope to point to this candidate object
                        self._object_scope[scene_obj] = BDDLEntity(bddl_inst=scene_obj, entity=obj)

                        success = True
                        # If this candidate object is not involved in any conditions,
                        # success will be True by default and this object will qualify
                        for condition, positive in conditions:
                            # Sample positive kinematic conditions that involve this candidate object
                            if condition.STATE_NAME in KINEMATIC_STATES_BDDL and positive and scene_obj in condition.body:

                                success = condition.sample(binary_state=positive)
                                log_msg = " ".join(
                                    [
                                        "{} kinematic condition sampling".format(condition_type),
                                        room_type,
                                        scene_obj,
                                        room_inst,
                                        obj.name,
                                        condition.STATE_NAME,
                                        str(condition.body),
                                        str(success),
                                    ]
                                )
                                log.info(log_msg)

                                # If any condition fails for this candidate object, skip
                                if not success:
                                    break

                        # If this candidate object fails, move on to the next candidate object
                        if not success:
                            continue

                        if room_inst not in filtered_object_scope[room_type][scene_obj]:
                            filtered_object_scope[room_type][scene_obj][room_inst] = []
                        filtered_object_scope[room_type][scene_obj][room_inst].append(obj)

        return filtered_object_scope

    def _consolidate_room_instance(self, filtered_object_scope, condition_type):
        """
        Consolidates room instances

        Args:
            filtered_object_scope (dict): Filtered object scope
            condition_type (str): What type of condition to sample, e.g., "initial"
        """
        for room_type in filtered_object_scope:
            # For each room_type, filter in room_inst that has successful
            # sampling options for all obj_inst in this room_type
            room_inst_satisfied = set.intersection(
                *[
                    set(filtered_object_scope[room_type][obj_inst].keys())
                    for obj_inst in filtered_object_scope[room_type]
                ]
            )

            if len(room_inst_satisfied) == 0:
                error_msg = "{}: Room type [{}] of scene [{}] do not contain or cannot sample all the objects needed.\nThe following are the possible room instances for each object, the intersection of which is an empty set.\n".format(
                    condition_type, room_type, self._scene_model
                )
                for obj_inst in filtered_object_scope[room_type]:
                    error_msg += (
                        "{}: ".format(obj_inst) + ", ".join(filtered_object_scope[room_type][obj_inst].keys()) + "\n"
                    )

                return error_msg

            for obj_inst in filtered_object_scope[room_type]:
                filtered_object_scope[room_type][obj_inst] = {
                    key: val
                    for key, val in filtered_object_scope[room_type][obj_inst].items()
                    if key in room_inst_satisfied
                }

    def _import_sampleable_objects(self):
        """
        Import all objects that can be sampled

        Args:
            env (Environment): Current active environment instance
        """
        assert og.sim.is_stopped(), "Simulator should be stopped when importing sampleable objects"

        # Move the robot object frame to a far away location, similar to other newly imported objects below
        self._agent.set_position_orientation([300, 300, 300], [0, 0, 0, 1])

        self._sampled_objects = set()
        num_new_obj = 0
        # Only populate self.object_scope for sampleable objects
        for obj_cat in self._activity_conditions.parsed_objects:
            # Don't populate agent
            if obj_cat == "agent.n.01":
                continue
            # Don't populate synsets that can't be sampled
            if obj_cat in NON_SAMPLEABLE_SYNSETS:
                continue

            # Populate based on whether it's a substance or not
            if obj_cat in SUBSTANCE_SYNSET_MAPPING:
                assert len(self._activity_conditions.parsed_objects[obj_cat]) == 1, "Systems are singletons"
                obj_inst = self._activity_conditions.parsed_objects[obj_cat][0]
                self._object_scope[obj_inst] = BDDLEntity(
                    bddl_inst=obj_inst,
                    entity=None if obj_inst in self._future_obj_instances else get_system(SUBSTANCE_SYNSET_MAPPING[obj_cat]),
                )
            else:
                is_sliceable = OBJECT_TAXONOMY.has_ability(obj_cat, "sliceable")
                categories = OBJECT_TAXONOMY.get_subtree_categories(obj_cat)

                # TODO: temporary hack
                remove_categories = [
                    "pop_case",  # too large
                    "jewel",  # too small
                    "ring",  # too small
                ]
                for remove_category in remove_categories:
                    if remove_category in categories:
                        categories.remove(remove_category)

                for obj_inst in self._activity_conditions.parsed_objects[obj_cat]:
                    # Don't explicitly sample if future
                    if obj_inst in self._future_obj_instances:
                        self._object_scope[obj_inst] = BDDLEntity(bddl_inst=obj_inst)
                        continue

                    category = np.random.choice(categories)
                    # for sliceable objects, only get the whole objects
                    try:
                        model_choices = get_object_models_of_category(
                            category, filter_method="sliceable_whole" if is_sliceable else None
                        )
                    except:
                        return f"Missing object category: {category}"

                    if len(model_choices) == 0:
                        # restore back to the play state
                        return f"Missing valid object models for category: {category}"

                    # TODO: This no longer works because model ID changes in the new asset
                    # Filter object models if the object category is openable
                    # synset = OBJECT_TAXONOMY.get_synset_from_category(category)
                    # if OBJECT_TAXONOMY.has_ability(synset, "openable"):
                    #     # Always use the articulated version of a certain object if its category is openable
                    #     # E.g. backpack, jar, etc
                    #     model_choices = [m for m in model_choices if "articulated_" in m]
                    #     if len(model_choices) == 0:
                    #         return "{} is Openable, but does not have articulated models.".format(category)

                    # Randomly select an object model
                    model = np.random.choice(model_choices)

                    # TODO: temporary hack no longer works because model ID changes in the new asset
                    # for "collecting aluminum cans", we need pop cans (not bottles)
                    # if category == "pop" and self.activity_name in ["collecting_aluminum_cans"]:
                    #     model = np.random.choice([str(i) for i in range(40, 46)])
                    # if category == "spoon" and self.activity_name in ["polishing_silver"]:
                    #     model = np.random.choice([str(i) for i in [2, 5, 6]])

                    # create the object
                    simulator_obj = DatasetObject(
                        name=f"{category}_{len(og.sim.scene.objects)}",
                        category=category,
                        model=model,
                        fit_avg_dim_volume=True,
                    )
                    num_new_obj += 1

                    # Load the object into the simulator
                    assert og.sim.scene.loaded, "Scene is not loaded"
                    og.sim.import_object(simulator_obj)

                    # Set these objects to be far-away locations
                    simulator_obj.set_position(np.array([100.0 + num_new_obj - 1, 100.0, -100.0]))

                    self._sampled_objects.add(simulator_obj)
                    self._object_scope[obj_inst] = BDDLEntity(bddl_inst=obj_inst, entity=simulator_obj)

    def _sample_initial_conditions(self):
        """
        Sample initial conditions

        Returns:
            None or str: If successful, returns None. Otherwise, returns an error message
        """
        error_msg, self._non_sampleable_object_scope_filtered_initial = self._sample_conditions(
            self._non_sampleable_object_scope, self._non_sampleable_object_conditions, "initial"
        )
        return error_msg

    def _sample_goal_conditions(self):
        """
        Sample goal conditions

        Returns:
            None or str: If successful, returns None. Otherwise, returns an error message
        """
        activity_goal_conditions = get_goal_conditions(self._activity_conditions, self._backend, self._object_scope)
        ground_goal_state_options = get_ground_goal_state_options(self._activity_conditions, self._backend, self._object_scope, activity_goal_conditions)
        np.random.shuffle(ground_goal_state_options)
        log.debug(("number of ground_goal_state_options", len(ground_goal_state_options)))
        num_goal_condition_set_to_test = 10

        goal_condition_success = False
        # Try to fulfill different set of ground goal conditions (maximum num_goal_condition_set_to_test)
        for goal_condition_set in ground_goal_state_options[:num_goal_condition_set_to_test]:
            goal_condition_processed = []
            for condition in goal_condition_set:
                condition, positive = process_single_condition(condition)
                if condition is None:
                    continue
                goal_condition_processed.append((condition, positive))

            error_msg, _ = self._sample_conditions(
                self._non_sampleable_object_scope_filtered_initial, goal_condition_processed, "goal"
            )
            if not error_msg:
                # if one set of goal conditions (and initial conditions) are satisfied, sampling is successful
                goal_condition_success = True
                break

        if not goal_condition_success:
            return error_msg

    def _sample_initial_conditions_final(self):
        """
        Sample final initial conditions

        Returns:
            None or str: If successful, returns None. Otherwise, returns an error message
        """
        # Sample kinematics first, then particle states, then unary states
        for group in ("kinematic", "particle", "unary"):
            log.debug(f"Sampling {group} states...")
            if len(self._object_sampling_orders[group]) > 0:
                # # Pop non-sampleable objects
                # self._object_sampling_orders["kinematic"].pop(0)
                for cur_batch in self._object_sampling_orders[group]:
                    for condition, positive in self._object_sampling_conditions[group]:
                        # Sample conditions that involve the current batch of objects
                        if condition.body[0] in cur_batch:
                            num_trials = 10
                            for _ in range(num_trials):
                                success = condition.sample(binary_state=positive)
                                if success:
                                    break
                            if not success:
                                return "Sampleable object conditions failed: {} {}".format(
                                    condition.STATE_NAME, condition.body
                                )

        # One more sim step to make sure the object states are propagated correctly
        # E.g. after sampling Filled.set_value(True), Filled.get_value() will become True only after one step
        og.sim.step()

    def _sample_conditions(self, input_object_scope, conditions, condition_type):
        """
        Sample conditions

        Args:
            input_object_scope (dict):
            conditions (list): List of conditions to filter scope with, where each list entry is
                a tuple of (condition, positive), where @positive is True if the condition has a positive
                evaluation.
            condition_type (str): What type of condition to sample, e.g., "initial"

        Returns:
            None or str: If successful, returns None. Otherwise, returns an error message
        """
        filtered_object_scope = self._filter_object_scope(input_object_scope, conditions, condition_type)
        error_msg = self._consolidate_room_instance(filtered_object_scope, condition_type)
        if error_msg:
            return error_msg, None
        return self._maximum_bipartite_matching(filtered_object_scope, condition_type), filtered_object_scope

    def _maximum_bipartite_matching(self, filtered_object_scope, condition_type):
        """
        Matches objects from @filtered_object_scope to specific room instances it can be
        sampled from

        Args:
            filtered_object_scope (dict): Filtered object scope
            condition_type (str): What type of condition to sample, e.g., "initial"

        Returns:
            None or str: If successful, returns None. Otherwise, returns an error message
        """
        # For each room instance, perform maximum bipartite matching between object instance in scope to simulator objects
        # Left nodes: a list of object instance in scope
        # Right nodes: a list of simulator objects
        # Edges: if the simulator object can support the sampling requirement of ths object instance
        for room_type in filtered_object_scope:
            # The same room instances will be shared across all scene obj in a given room type
            some_obj = list(filtered_object_scope[room_type].keys())[0]
            room_insts = list(filtered_object_scope[room_type][some_obj].keys())
            success = False
            # Loop through each room instance
            for room_inst in room_insts:
                graph = nx.Graph()
                # For this given room instance, gether mapping from obj instance to a list of simulator obj
                obj_inst_to_obj_per_room_inst = {}
                for obj_inst in filtered_object_scope[room_type]:
                    obj_inst_to_obj_per_room_inst[obj_inst] = filtered_object_scope[room_type][obj_inst][room_inst]
                top_nodes = []
                log_msg = "MBM for room instance [{}]".format(room_inst)
                log.debug((log_msg))
                for obj_inst in obj_inst_to_obj_per_room_inst:
                    for obj in obj_inst_to_obj_per_room_inst[obj_inst]:
                        # Create an edge between obj instance and each of the simulator obj that supports sampling
                        graph.add_edge(obj_inst, obj)
                        log_msg = "Adding edge: {} <-> {}".format(obj_inst, obj.name)
                        log.debug((log_msg))
                        top_nodes.append(obj_inst)
                # Need to provide top_nodes that contain all nodes in one bipartite node set
                # The matches will have two items for each match (e.g. A -> B, B -> A)
                matches = nx.bipartite.maximum_matching(graph, top_nodes=top_nodes)
                if len(matches) == 2 * len(obj_inst_to_obj_per_room_inst):
                    log.debug(("Object scope finalized:"))
                    for obj_inst, obj in matches.items():
                        if obj_inst in obj_inst_to_obj_per_room_inst:
                            self._object_scope[obj_inst] = BDDLEntity(bddl_inst=obj_inst, entity=obj)
                            log.debug((obj_inst, obj.name))
                    success = True
                    break
            if not success:
                return "{}: Room type [{}] of scene [{}] do not have enough simulator objects that can successfully sample all the objects needed. This is usually caused by specifying too many object instances in the object scope or the conditions are so stringent that too few simulator objects can satisfy them via sampling.\n".format(
                    condition_type, room_type, self._scene_model
                )<|MERGE_RESOLUTION|>--- conflicted
+++ resolved
@@ -186,17 +186,8 @@
         self.is_system = self.synset in SUBSTANCE_SYNSET_MAPPING
 
         # Infer the correct category to assign, special casing agents
-<<<<<<< HEAD
-        # TODO (Josiah): Verify no special casing needed once new hierarchy released
-        if entity is not None and isinstance(entity, BaseRobot):
-            self.og_categories = ["agent"]
-        else:
-            self.og_categories = [SUBSTANCE_SYNSET_MAPPING[self.synset]] if self.is_system else \
-                OBJECT_TAXONOMY.get_subtree_categories(self.synset)
-=======
         self.og_categories = [SUBSTANCE_SYNSET_MAPPING[self.synset]] if self.is_system else \
             OBJECT_TAXONOMY.get_subtree_categories(self.synset)
->>>>>>> b3f02557
 
         super().__init__(obj=entity)
 
