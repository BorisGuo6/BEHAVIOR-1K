import collections
import math
from collections.abc import Iterable
import os

import omnigibson.lazy as lazy

import numpy as np
import trimesh

import omnigibson as og
from omnigibson.macros import gm
from omnigibson.robots.manipulation_robot import ManipulationRobot
from omnigibson.utils.constants import JointType, PRIMITIVE_MESH_TYPES, PrimType
from omnigibson.utils.python_utils import assert_valid_key
from omnigibson.utils.ui_utils import suppress_omni_log, create_module_logger

import omnigibson.utils.transform_utils as T

# Create module logger
log = create_module_logger(module_name=__name__)


def array_to_vtarray(arr, element_type):
    """
    Converts array @arr into a Vt-typed array, where each individual element of type @element_type.

    Args:
        arr (n-array): An array of values. Can be, e.g., a list, or numpy array
        element_type (type): Per-element type to convert the elements from @arr into.
            Valid options are keys of GF_TO_VT_MAPPING

    Returns:
        Vt.Array: Vt-typed array, of specified type corresponding to @element_type
    """
    GF_TO_VT_MAPPING = {
        lazy.pxr.Gf.Vec3d: lazy.pxr.Vt.Vec3dArray,
        lazy.pxr.Gf.Vec3f: lazy.pxr.Vt.Vec3fArray,
        lazy.pxr.Gf.Vec3h: lazy.pxr.Vt.Vec3hArray,
        lazy.pxr.Gf.Quatd: lazy.pxr.Vt.QuatdArray,
        lazy.pxr.Gf.Quatf: lazy.pxr.Vt.QuatfArray,
        lazy.pxr.Gf.Quath: lazy.pxr.Vt.QuathArray,
        int: lazy.pxr.Vt.IntArray,
        float: lazy.pxr.Vt.FloatArray,
        bool: lazy.pxr.Vt.BoolArray,
        str: lazy.pxr.Vt.StringArray,
        chr: lazy.pxr.Vt.CharArray,
    }

    # Make sure array type is valid
    assert_valid_key(key=element_type, valid_keys=GF_TO_VT_MAPPING, name="array element type")

    # Construct list of values
    arr_list = []

    # Check first to see if elements are vectors or not. If this is an iterable value that is not a string,
    # then this is a vector and we have to map it to the correct type via *
    is_vec_element = (isinstance(arr[0], Iterable)) and (not isinstance(arr[0], str))

    # Loop over array and set values
    for ele in arr:
        arr_list.append(element_type(*ele) if is_vec_element else ele)

    return GF_TO_VT_MAPPING[element_type](arr_list)


def get_prim_nested_children(prim):
    """
    Grabs all nested prims starting from root @prim via depth-first-search

    Args:
        prim (Usd.Prim): root prim from which to search for nested children prims

    Returns:
        list of Usd.Prim: nested prims
    """
    prims = []
    for child in lazy.omni.isaac.core.utils.prims.get_prim_children(prim):
        prims.append(child)
        prims += get_prim_nested_children(prim=child)

    return prims


def create_joint(
    prim_path,
    joint_type,
    body0=None,
    body1=None,
    enabled=True,
    joint_frame_in_parent_frame_pos=None,
    joint_frame_in_parent_frame_quat=None,
    joint_frame_in_child_frame_pos=None,
    joint_frame_in_child_frame_quat=None,
    break_force=None,
    break_torque=None,
):
    """
    Creates a joint between @body0 and @body1 of specified type @joint_type

    Args:
        prim_path (str): absolute path to where the joint will be created
        joint_type (str or JointType): type of joint to create. Valid options are:
            "FixedJoint", "Joint", "PrismaticJoint", "RevoluteJoint", "SphericalJoint"
                        (equivalently, one of JointType)
        body0 (str or None): absolute path to the first body's prim. At least @body0 or @body1 must be specified.
        body1 (str or None): absolute path to the second body's prim. At least @body0 or @body1 must be specified.
        enabled (bool): whether to enable this joint or not.
        joint_frame_in_parent_frame_pos (np.ndarray or None): relative position of the joint frame to the parent frame (body0).
        joint_frame_in_parent_frame_quat (np.ndarray or None): relative orientation of the joint frame to the parent frame (body0).
        joint_frame_in_child_frame_pos (np.ndarray or None): relative position of the joint frame to the child frame (body1).
        joint_frame_in_child_frame_quat (np.ndarray or None): relative orientation of the joint frame to the child frame (body1).
        break_force (float or None): break force for linear dofs, unit is Newton.
        break_torque (float or None): break torque for angular dofs, unit is Newton-meter.

    Returns:
        Usd.Prim: Created joint prim
    """
    # Make sure we have valid joint_type
    assert JointType.is_valid(joint_type=joint_type), f"Invalid joint specified for creation: {joint_type}"

    # Make sure at least body0 or body1 is specified
    assert (
        body0 is not None or body1 is not None
    ), f"At least either body0 or body1 must be specified when creating a joint!"

    # Create the joint
    joint = getattr(lazy.pxr.UsdPhysics, joint_type).Define(og.sim.stage, prim_path)

    # Possibly add body0, body1 targets
    if body0 is not None:
        assert lazy.omni.isaac.core.utils.prims.is_prim_path_valid(body0), f"Invalid body0 path specified: {body0}"
        joint.GetBody0Rel().SetTargets([lazy.pxr.Sdf.Path(body0)])
    if body1 is not None:
        assert lazy.omni.isaac.core.utils.prims.is_prim_path_valid(body1), f"Invalid body1 path specified: {body1}"
        joint.GetBody1Rel().SetTargets([lazy.pxr.Sdf.Path(body1)])

    # Get the prim pointed to at this path
    joint_prim = lazy.omni.isaac.core.utils.prims.get_prim_at_path(prim_path)

    # Apply joint API interface
    lazy.pxr.PhysxSchema.PhysxJointAPI.Apply(joint_prim)

    # We need to step rendering once to auto-fill the local pose before overwriting it.
    # Note that for some reason, if multi_gpu is used, this line will crash if create_joint is called during on_contact
    # callback, e.g. when an attachment joint is being created due to contacts.
    og.sim.render()

    if joint_frame_in_parent_frame_pos is not None:
        joint_prim.GetAttribute("physics:localPos0").Set(lazy.pxr.Gf.Vec3f(*joint_frame_in_parent_frame_pos))
    if joint_frame_in_parent_frame_quat is not None:
        joint_prim.GetAttribute("physics:localRot0").Set(
            lazy.pxr.Gf.Quatf(*joint_frame_in_parent_frame_quat[[3, 0, 1, 2]])
        )
    if joint_frame_in_child_frame_pos is not None:
        joint_prim.GetAttribute("physics:localPos1").Set(lazy.pxr.Gf.Vec3f(*joint_frame_in_child_frame_pos))
    if joint_frame_in_child_frame_quat is not None:
        joint_prim.GetAttribute("physics:localRot1").Set(
            lazy.pxr.Gf.Quatf(*joint_frame_in_child_frame_quat[[3, 0, 1, 2]])
        )

    if break_force is not None:
        joint_prim.GetAttribute("physics:breakForce").Set(break_force)
    if break_torque is not None:
        joint_prim.GetAttribute("physics:breakTorque").Set(break_torque)

    # Possibly (un-/)enable this joint
    joint_prim.GetAttribute("physics:jointEnabled").Set(enabled)

    # We update the simulation now without stepping physics if sim is playing so we can bypass the snapping warning from PhysicsUSD
    if og.sim.is_playing():
        with suppress_omni_log(channels=["omni.physx.plugin"]):
            og.sim.pi.update_simulation(elapsedStep=0, currentTime=og.sim.current_time)

    # Return this joint
    return joint_prim


class RigidContactAPIImpl:
    """
    Class containing class methods to aggregate rigid body contacts across all rigid bodies in the simulator
    """
    def __init__(self):
        self._PATH_TO_SCENE_IDX = dict()

<<<<<<< HEAD
        # Dictionary mapping rigid body prim path to corresponding index in the contact view matrix
        self._PATH_TO_ROW_IDX = dict()
        self._PATH_TO_COL_IDX = dict()

        # Numpy array of rigid body prim paths where its array index directly corresponds to the corresponding
        # index in the contact view matrix
        self._ROW_IDX_TO_PATH = dict()
        self._COL_IDX_TO_PATH = dict()

        # Contact view for generating contact matrices at each timestep
        self._CONTACT_VIEW = dict()

        # Current aggregated contacts over all rigid bodies at the current timestep. Shape: (N, N, 3)
        self._CONTACT_MATRIX = dict()

        # Current contact data cache containing forces, points, normals, separations, contact_counts, start_indices
        self._CONTACT_DATA = dict()
=======
    def __init__(self):
        # Dictionary mapping rigid body prim path to corresponding index in the contact view matrix
        self._PATH_TO_ROW_IDX = None
        self._PATH_TO_COL_IDX = None

        # Numpy array of rigid body prim paths where its array index directly corresponds to the corresponding
        # index in the contact view matrix
        self._ROW_IDX_TO_PATH = None
        self._COL_IDX_TO_PATH = None

        # Contact view for generating contact matrices at each timestep
        self._CONTACT_VIEW = None

        # Current aggregated contacts over all rigid bodies at the current timestep. Shape: (N, N, 3)
        self._CONTACT_MATRIX = None

        # Current contact data cache containing forces, points, normals, separations, contact_counts, start_indices
        self._CONTACT_DATA = None
>>>>>>> 89567583

        # Current cache, mapping 2-tuple (prim_paths_a, prim_paths_b) to contact values
        self._CONTACT_CACHE = None

    @classmethod
    def get_row_filter(cls):
        return "/World/*/*"

    @classmethod
    def get_column_filters(cls):
<<<<<<< HEAD
        filters = dict()
        for scene_idx, scene in enumerate(og.sim.scenes):
            filters[scene_idx] = []
            for obj in scene.objects:
                if obj.prim_type == PrimType.RIGID:
                    for link in obj.links.values():
                        if not link.kinematic_only:
                            filters[scene_idx].append(link.prim_path)

        return filters
    
=======
        filters = []
        for obj in og.sim.scene.objects:
            if obj.prim_type == PrimType.RIGID:
                for link in obj.links.values():
                    if not link.kinematic_only:
                        filters.append([link.prim_path])

        return filters

>>>>>>> 89567583
    @classmethod
    def get_max_contact_data_count(cls):
        return 0

    def initialize_view(self):
        """
        Initializes the rigid contact view. Note: Can only be done when sim is playing!
        """
        assert og.sim.is_playing(), "Cannot create rigid contact view while sim is not playing!"

        # Compile deterministic mapping from rigid body path to idx
        # Note that omni's ordering is based on the top-down object ordering path on the USD stage, which coincidentally
        # matches the same ordering we store objects in our registry. So the mapping we generate from our registry
        # mapping aligns with omni's ordering!
        column_filters = self.get_column_filters()
<<<<<<< HEAD
        for scene_idx, filters in column_filters.items():
            self._PATH_TO_COL_IDX[scene_idx] = dict()
            for i, link_path in enumerate(filters):
                self._PATH_TO_COL_IDX[scene_idx][link_path] = i
                self._PATH_TO_SCENE_IDX[link_path] = scene_idx

        # If there are no valid objects, clear the view and terminate early
        if len(column_filters) == 0:
            self._CONTACT_VIEW = dict()
=======
        self._PATH_TO_COL_IDX = {path: i for i, path in enumerate(column_filters)}

        # If there are no valid objects, clear the view and terminate early
        if len(column_filters) == 0:
            self._CONTACT_VIEW = None
>>>>>>> 89567583
            return

        # Generate rigid body view, making sure to update the simulation first (without physics) so that the physx
        # backend is synchronized with any newly added objects
        # We also suppress the omni tensor plugin from giving warnings we expect
        og.sim.pi.update_simulation(elapsedStep=0, currentTime=og.sim.current_time)
        with suppress_omni_log(channels=["omni.physx.tensors.plugin"]):
<<<<<<< HEAD
            for scene_idx, _ in enumerate(og.sim.scenes):
                self._CONTACT_VIEW[scene_idx] = og.sim.physics_sim_view.create_rigid_contact_view(
                    pattern=self.get_row_filter(),
                    filter_patterns=column_filters[scene_idx],
                    max_contact_data_count=self.get_max_contact_data_count(),
                )

        # Create deterministic mapping from path to row index
        for scene_idx, _ in enumerate(og.sim.scenes):
            self._PATH_TO_ROW_IDX[scene_idx] = {path: i for i, path in enumerate(self._CONTACT_VIEW[scene_idx].sensor_paths)}

        # Store the reverse mappings as well. This can just be a numpy array since the mapping uses integer indices
        for scene_idx, _ in enumerate(og.sim.scenes):
            self._ROW_IDX_TO_PATH[scene_idx] = np.array(list(self._PATH_TO_ROW_IDX[scene_idx].keys()))
            self._COL_IDX_TO_PATH[scene_idx] = np.array(list(self._PATH_TO_COL_IDX[scene_idx].keys()))
        

        # Sanity check generated view -- this should generate square matrices of shape (N, N, 3)
        # n_bodies = len(cls._PATH_TO_COL_IDX)
        # assert cls._CONTACT_VIEW.filter_count == n_bodies, \
        #     f"Got unexpected contact view shape. Expected: (N, {n_bodies}); " \
        #     f"got: (N, {cls._CONTACT_VIEW.filter_count})"

    def get_scene_idx(self, prim_path):
        """
        Returns:
            int: scene idx for the rigid body defined by @prim_path
        """
        return self._PATH_TO_SCENE_IDX[prim_path]
    
=======
            self._CONTACT_VIEW = og.sim.physics_sim_view.create_rigid_contact_view(
                pattern=self.get_row_filter(),
                filter_patterns=column_filters,
                max_contact_data_count=self.get_max_contact_data_count(),
            )

        # Create deterministic mapping from path to row index
        self._PATH_TO_ROW_IDX = {path: i for i, path in enumerate(self._CONTACT_VIEW.sensor_paths)}

        # Store the reverse mappings as well. This can just be a numpy array since the mapping uses integer indices
        self._ROW_IDX_TO_PATH = np.array(list(self._PATH_TO_ROW_IDX.keys()))
        self._COL_IDX_TO_PATH = np.array(list(self._PATH_TO_COL_IDX.keys()))

        # Sanity check generated view -- this should generate square matrices of shape (N, N, 3)
        n_bodies = len(self._PATH_TO_COL_IDX)
        assert self._CONTACT_VIEW.filter_count == n_bodies, (
            f"Got unexpected contact view shape. Expected: (N, {n_bodies}); "
            f"got: (N, {self._CONTACT_VIEW.filter_count})"
        )

>>>>>>> 89567583
    def get_body_row_idx(self, prim_path):
        """
        Returns:
            int: row idx assigned to the rigid body defined by @prim_path
        """
<<<<<<< HEAD
        scene_idx = self._PATH_TO_SCENE_IDX[prim_path]
        return scene_idx, self._PATH_TO_ROW_IDX[scene_idx][prim_path]
=======
        return self._PATH_TO_ROW_IDX[prim_path]
>>>>>>> 89567583

    def get_body_col_idx(self, prim_path):
        """
        Returns:
            int: col idx assigned to the rigid body defined by @prim_path
        """
<<<<<<< HEAD
        scene_idx = self._PATH_TO_SCENE_IDX[prim_path]
        return scene_idx, self._PATH_TO_COL_IDX[scene_idx][prim_path]

    def get_row_idx_prim_path(self, scene_idx, idx):
=======
        return self._PATH_TO_COL_IDX[prim_path]

    def get_row_idx_prim_path(self, idx):
>>>>>>> 89567583
        """
        Returns:
            str: @prim_path corresponding to the row idx @idx in the contact matrix
        """
<<<<<<< HEAD
        return self._ROW_IDX_TO_PATH[scene_idx][idx]

    def get_col_idx_prim_path(self, scene_idx, idx):
=======
        return self._ROW_IDX_TO_PATH[idx]

    def get_col_idx_prim_path(self, idx):
>>>>>>> 89567583
        """
        Returns:
            str: @prim_path corresponding to the column idx @idx in the contact matrix
        """
<<<<<<< HEAD
        return self._COL_IDX_TO_PATH[scene_idx][idx]

    def get_all_impulses(self, scene_idx):
=======
        return self._COL_IDX_TO_PATH[idx]

    def get_all_impulses(self):
>>>>>>> 89567583
        """
        Grab all impulses at the current timestep

        Returns:
            n-array: (N, M, 3) impulse array defining current impulses between all N contact-sensor enabled rigid bodies
                in the simulator and M tracked rigid bodies
        """
        # Generate the contact matrix if it doesn't already exist
<<<<<<< HEAD
        if scene_idx not in self._CONTACT_MATRIX:
            self._CONTACT_MATRIX[scene_idx] = self._CONTACT_VIEW[scene_idx].get_contact_force_matrix(dt=1.0)

        return self._CONTACT_MATRIX[scene_idx]
=======
        if self._CONTACT_MATRIX is None:
            self._CONTACT_MATRIX = self._CONTACT_VIEW.get_contact_force_matrix(dt=1.0)

        return self._CONTACT_MATRIX
>>>>>>> 89567583

    def get_impulses(self, prim_paths_a, prim_paths_b):
        """
        Grabs the matrix representing all impulse forces between rigid prims from @prim_paths_a and
        rigid prims from @prim_paths_b

        Args:
            prim_paths_a (list of str): Rigid body prim path(s) with which to grab contact impulses against
                any of the rigid body prim path(s) defined by @prim_paths_b
            prim_paths_b (list of str): Rigid body prim path(s) with which to grab contact impulses against
                any of the rigid body prim path(s) defined by @prim_paths_a

        Returns:
            n-array: (N, M, 3) impulse array defining current impulses between N bodies from @prim_paths_a and M bodies
                from @prim_paths_b
        """
        # Compute subset of matrix and return
<<<<<<< HEAD
        scene_idx = self._PATH_TO_SCENE_IDX[prim_paths_a[0]]
        idxs_a = [self._PATH_TO_ROW_IDX[scene_idx][path] for path in prim_paths_a]
        idxs_b = [self._PATH_TO_COL_IDX[scene_idx][path] for path in prim_paths_b]
        return self.get_all_impulses(scene_idx)[idxs_a][:, idxs_b]

    def get_contact_data(self, prim_path):
        scene_idx, row_idx = self.get_body_row_idx(prim_path)
        # First check if the object has any contacts
        impulses = self.get_all_impulses(scene_idx)
=======
        idxs_a = [self._PATH_TO_ROW_IDX[path] for path in prim_paths_a]
        idxs_b = [self._PATH_TO_COL_IDX[path] for path in prim_paths_b]
        return self.get_all_impulses()[idxs_a][:, idxs_b]

    def get_contact_data(self, prim_path):
        # First check if the object has any contacts
        impulses = self.get_all_impulses()
        row_idx = self.get_body_row_idx(prim_path)
>>>>>>> 89567583
        if not np.any(impulses[row_idx] > 0):
            return []

        # Get the contact targets' prim paths
        col_idxs = np.nonzero(impulses[row_idx] > 0)[0]
<<<<<<< HEAD
        col_paths = [self.get_col_idx_prim_path(scene_idx, idx) for idx in col_idxs]

        # Get the contact data
        if scene_idx not in self._CONTACT_DATA:
            self._CONTACT_DATA[scene_idx] = self._CONTACT_VIEW[scene_idx].get_contact_data(dt=1.0)

        # Get the contact data for this prim
        forces, points, normals, separations, contact_counts, start_indices = self._CONTACT_DATA[scene_idx]
=======
        col_paths = [self.get_col_idx_prim_path(idx) for idx in col_idxs]

        # Get the contact data
        if self._CONTACT_DATA is None:
            self._CONTACT_DATA = self._CONTACT_VIEW.get_contact_data()

        # Get the contact data for this prim
        forces, points, normals, separations, contact_counts, start_indices = self._CONTACT_DATA
>>>>>>> 89567583
        start_idx = start_indices[row_idx]
        contact_count = contact_counts[row_idx]
        end_idx = start_idx + contact_count

        # Assert that one of two things is true: either the prim count and contact count are equal,
        # in which case we can zip them together, or the prim count is 1, in which case we can just
        # repeat the single prim data for all contacts. Otherwise, it is not clear which contacts are
        # happening between which two objects, so we return no contacts while printing an error.
        if len(col_paths) == contact_count:
            return list(
                zip(
                    col_paths,
                    forces[start_idx:end_idx],
                    points[start_idx:end_idx],
                    normals[start_idx:end_idx],
                    separations[start_idx:end_idx],
                )
            )
        elif len(col_paths) == 1:
            return [
                (col_paths[0], force, point, normal, separation)
                for force, point, normal, separation in zip(
                    forces[start_idx:end_idx],
                    points[start_idx:end_idx],
                    normals[start_idx:end_idx],
                    separations[start_idx:end_idx],
                )
            ]

        log.warning(
            f"Could not disambiguate which contacts are happening with which object for prim {prim_path}! Returning no contacts."
        )
        return []
    
    def get_contact_data_from_columns(self, scene_idx, col_paths):
        # First, find all of the rows that the prim is in contact with
        impulses = self.get_all_impulses(scene_idx)
        col_idx = [self.get_body_col_idx(prim_path) for prim_path in col_paths]
        if not np.any(impulses[:, col_idx] > 0):
            return []

<<<<<<< HEAD
        # Get the contact targets' prim paths
        row_idxs = np.nonzero(np.any(impulses[:, col_idx] > 0, axis=1))[0]
        row_paths = [self.get_row_idx_prim_path(scene_idx, idx) for idx in row_idxs]
=======
    def get_contact_data_from_columns(self, col_paths):
        # First, find all of the rows that the prim is in contact with
        impulses = self.get_all_impulses()
        col_idx = [self.get_body_col_idx(prim_path) for prim_path in col_paths]
        if not np.any(impulses[:, col_idx] > 0):
            return []

        # Get the contact targets' prim paths
        row_idxs = np.nonzero(np.any(impulses[:, col_idx] > 0, axis=1))[0]
        row_paths = [self.get_row_idx_prim_path(idx) for idx in row_idxs]
>>>>>>> 89567583

        # Accumulate contacts for each row
        return [
            # TODO: Is it true that only the normal needs to be negated?
            (row_path, col_path, force, point, -normal, separation)
            for row_path in row_paths
            for col_path, force, point, normal, separation in self.get_contact_data(row_path)
            if col_path in col_paths
        ]

    def in_contact(self, prim_paths_a, prim_paths_b):
        """
        Check if any rigid prim from @prim_paths_a is in contact with any rigid prim from @prim_paths_b

        Args:
            prim_paths_a (list of str): Rigid body prim path(s) with which to check contact against any of the rigid
                body prim path(s) defined by @prim_paths_b
            prim_paths_b (list of str): Rigid body prim path(s) with which to check contact against any of the rigid
                body prim path(s) defined by @prim_paths_a

        Returns:
            bool: Whether any body from @prim_paths_a is in contact with any body from @prim_paths_b
        """
        # Check if the contact tuple already exists in the cache; if so, return the value
        key = (tuple(prim_paths_a), tuple(prim_paths_b))
        if key not in self._CONTACT_CACHE:
            # In contact if any of the matrix values representing the interaction between the two groups is non-zero
            self._CONTACT_CACHE[key] = np.any(self.get_impulses(prim_paths_a=prim_paths_a, prim_paths_b=prim_paths_b))
        return self._CONTACT_CACHE[key]

    def clear(self):
        """
        Clears the internal contact matrix and cache
        """
<<<<<<< HEAD
        self._CONTACT_MATRIX = dict()
        self._CONTACT_DATA = dict()
        self._CONTACT_CACHE = dict()

# Instantiate the RigidContactAPI
RigidContactAPI = RigidContactAPIImpl()

class GripperRigidContactAPIImpl(RigidContactAPIImpl):
    @classmethod
    def get_column_filters(cls):
        filters = dict()
        for scene_idx, scene in enumerate(og.sim.scenes):
            filters[scene_idx] = []
            for robot in scene.robots:
                if robot.__class__.__name__ == "Fetch":
                    filters[scene_idx].extend(link.prim_path for links in robot.finger_links.values() for link in links)

=======
        self._CONTACT_MATRIX = None
        self._CONTACT_DATA = None
        self._CONTACT_CACHE = dict()


# Instantiate the RigidContactAPI
RigidContactAPI = RigidContactAPIImpl()


class GripperRigidContactAPIImpl(RigidContactAPIImpl):
    @classmethod
    def get_column_filters(cls):
        filters = []
        for robot in og.sim.scene.robots:
            if isinstance(robot, ManipulationRobot):
                filters.extend(link.prim_path for links in robot.finger_links.values() for link in links)
>>>>>>> 89567583
        return filters

    @classmethod
    def get_max_contact_data_count(cls):
        # 2x per finger link, to be safe.
<<<<<<< HEAD
        return len(cls.get_column_filters()[0]) * 2

=======
        return cls.get_column_filters() * 2


# Instantiate the GripperRigidContactAPI
GripperRigidContactAPI = GripperRigidContactAPIImpl()
>>>>>>> 89567583

# Instantiate the GripperRigidContactAPI
GripperRigidContactAPI = GripperRigidContactAPIImpl()

class CollisionAPI:
    """
    Class containing class methods to facilitate collision handling, e.g. collision groups
    """

    ACTIVE_COLLISION_GROUPS = dict()

    @classmethod
    def create_collision_group(cls, col_group, filter_self_collisions=False):
        """
        Creates a new collision group with name @col_group

        Args:
            col_group (str): Name of the collision group to create
            filter_self_collisions (bool): Whether to ignore self-collisions within the group. Default is False
        """
        # Can only be done when sim is stopped
        assert og.sim.is_stopped(), "Cannot create a collision group unless og.sim is stopped!"

        # Make sure the group doesn't already exist
        assert (
            col_group not in cls.ACTIVE_COLLISION_GROUPS
        ), f"Cannot create collision group {col_group} because it already exists!"

        # Create the group
        col_group_prim_path = f"/World/collision_groups/{col_group}"
        group = lazy.pxr.UsdPhysics.CollisionGroup.Define(og.sim.stage, col_group_prim_path)
        if filter_self_collisions:
            # Do not collide with self
            group.GetFilteredGroupsRel().AddTarget(col_group_prim_path)
        cls.ACTIVE_COLLISION_GROUPS[col_group] = group

    @classmethod
    def add_to_collision_group(cls, col_group, prim_path):
        """
        Adds the prim and all nested prims specified by @prim_path to the global collision group @col_group. If @col_group
        does not exist, then it will either be created if @create_if_not_exist is True, otherwise will raise an Error.
        Args:
            col_group (str): Name of the collision group to assign the prim at @prim_path to
            prim_path (str): Prim (and all nested prims) to assign to this @col_group
        """
        # Make sure collision group exists
        assert (
            col_group in cls.ACTIVE_COLLISION_GROUPS
        ), f"Cannot add to collision group {col_group} because it does not exist!"

        # Add this prim to the collision group
        cls.ACTIVE_COLLISION_GROUPS[col_group].GetCollidersCollectionAPI().GetIncludesRel().AddTarget(prim_path)

    @classmethod
    def add_group_filter(cls, col_group, filter_group):
        """
        Adds a new group filter for group @col_group, filtering all collision with group @filter_group
        Args:
            col_group (str): Name of the collision group which will have a new filter group added
            filter_group (str): Name of the group that should be filtered
        """
        # Make sure the group doesn't already exist
        for group_name in (col_group, filter_group):
            assert group_name in cls.ACTIVE_COLLISION_GROUPS, (
                f"Cannot add group filter {filter_group} to collision group {col_group} because at least one group "
                f"does not exist!"
            )

        # Grab the group, and add the filter
        filter_group_prim_path = f"/World/collision_groups/{filter_group}"
        group = cls.ACTIVE_COLLISION_GROUPS[col_group]
        group.GetFilteredGroupsRel().AddTarget(filter_group_prim_path)

    @classmethod
    def clear(cls):
        """
        Clears the internal state of this CollisionAPI
        """
        cls.ACTIVE_COLLISION_GROUPS = {}


class FlatcacheAPI:
    """
    Monolithic class for leveraging functionality meant to be used EXCLUSIVELY with flatcache.
    """

    # Modified prims since transition from sim being stopped to sim being played occurred
    # This should get cleared every time og.sim.stop() gets called
    MODIFIED_PRIMS = set()

    @classmethod
    def sync_raw_object_transforms_in_usd(cls, prim):
        """
        Manually synchronizes the per-link local raw transforms per-joint raw states from entity prim @prim using
        dynamic control interface as the ground truth.

        NOTE: This slightly abuses the dynamic control - usd integration, and should ONLY be used if flatcache
        is active, since the USD is not R/W at runtime and so we can write directly to child link poses on the USD
        without breaking the simulation!

        Args:
            prim (EntityPrim): prim whose owned links and joints should have their raw local states updated to match the
                "true" values found from the dynamic control interface
        """
        # Make sure flatcache is enabled -- this should NEVER be called otherwise!!
        assert gm.ENABLE_FLATCACHE, "Syncing raw object transforms should only occur if flatcache is being used!"

        # We're somewhat abusing low-level dynamic control - physx - usd integration, but we (supposedly) know
        # what we're doing so we suppress logging so we don't see any error messages :D
        with suppress_omni_log(["omni.physx.plugin"]):
            # Import here to avoid circular imports
            from omnigibson.prims.xform_prim import XFormPrim

            # 1. For every link, update its xformOp properties based on the delta_tf between object frame and link frame
            obj_pos, obj_quat = XFormPrim.get_local_pose(prim)
            for link in prim.links.values():
                rel_pos, rel_quat = T.relative_pose_transform(*link.get_position_orientation(), obj_pos, obj_quat)
                XFormPrim.set_local_pose(link, rel_pos, rel_quat)
            # 2. For every joint, update its linear / angular joint state
            if prim.n_joints > 0:
                joints_pos = prim.get_joint_positions()
                for joint, joint_pos in zip(prim.joints.values(), joints_pos):
                    state_name = "linear" if joint.joint_type == JointType.JOINT_PRISMATIC else "angular"
                    joint_pos = (
                        joint_pos if joint.joint_type == JointType.JOINT_PRISMATIC else joint_pos * 180.0 / np.pi
                    )
                    joint.set_attribute(f"state:{state_name}:physics:position", float(joint_pos))

            # Update the simulation without taking any time
            # This is needed because physx complains that we're manually writing to child links' poses, and will
            # subsequently not respect any additional writes to the object pose before an additional step is taken.
            # So we take a "zero" length step so that any additional writes to the object's pose at the current
            # timestep are respected
            og.sim.pi.update_simulation(elapsedStep=0, currentTime=og.sim.current_time)

        # Add this prim to the set of modified prims
        cls.MODIFIED_PRIMS.add(prim)

    @classmethod
    def reset_raw_object_transforms_in_usd(cls, prim):
        """
        Manually resets the per-link local raw transforms and per-joint raw states from entity prim @prim to be zero.

        NOTE: This slightly abuses the dynamic control - usd integration, and should ONLY be used if flatcache
        is active, since the USD is not R/W at runtime and so we can write directly to child link poses on the USD
        without breaking the simulation!

        Args:
            prim (EntityPrim): prim whose owned links and joints should have their local values reset to be zero
        """
        # Make sure flatcache is enabled -- this should NEVER be called otherwise!!
        assert gm.ENABLE_FLATCACHE, "Resetting raw object transforms should only occur if flatcache is being used!"

        # We're somewhat abusing low-level dynamic control - physx - usd integration, but we (supposedly) know
        # what we're doing so we suppress logging so we don't see any error messages :D
        with suppress_omni_log(["omni.physx.plugin"]):
            # Import here to avoid circular imports
            from omnigibson.prims.xform_prim import XFormPrim

            # 1. For every link, update its xformOp properties to be 0
            for link in prim.links.values():
                XFormPrim.set_local_pose(link, np.zeros(3), np.array([0, 0, 0, 1.0]))
            # 2. For every joint, update its linear / angular joint state to be 0
            if prim.n_joints > 0:
                for joint in prim.joints.values():
                    state_name = "linear" if joint.joint_type == JointType.JOINT_PRISMATIC else "angular"
                    joint.set_attribute(f"state:{state_name}:physics:position", 0.0)

            # Update the simulation without taking any time
            # This is needed because physx complains that we're manually writing to child links' poses, and will
            # subsequently not respect any additional writes to the object pose before an additional step is taken.
            # So we take a "zero" length step so that any additional writes to the object's pose at the current
            # timestep are respected
            og.sim.pi.update_simulation(elapsedStep=0, currentTime=og.sim.current_time)

    @classmethod
    def reset(cls):
        """
        Resets the internal state of this FlatcacheAPI.This should only occur when the simulator is stopped
        """
        # For any prim transforms that were manually updated, we need to restore their original transforms
        for prim in cls.MODIFIED_PRIMS:
            cls.reset_raw_object_transforms_in_usd(prim)
        cls.MODIFIED_PRIMS = set()


class PoseAPI:
    """
    This is a singleton class for getting world poses.
    Whenever we directly set the pose of a prim, we should call PoseAPI.invalidate().
    After that, if we need to access the pose of a prim without stepping physics,
    this class will refresh the poses by syncing across USD-fabric-PhysX depending on the flatcache setting.
    """

    VALID = False

    @classmethod
    def invalidate(cls):
        cls.VALID = False

    @classmethod
    def mark_valid(cls):
        cls.VALID = True

    @classmethod
    def _refresh(cls):
        if og.sim is not None and not cls.VALID:
            # when flatcache is on
            if og.sim._physx_fabric_interface:
                # no time step is taken here
                og.sim._physx_fabric_interface.update(og.sim.get_physics_dt(), og.sim.current_time)
            # when flatcache is off
            else:
                # no time step is taken here
                og.sim.psi.fetch_results()
            cls.mark_valid()

    @classmethod
    def get_world_pose(cls, prim_path):
        cls._refresh()
        position, orientation = lazy.omni.isaac.core.utils.xforms.get_world_pose(prim_path)
        return np.array(position), np.array(orientation)[[1, 2, 3, 0]]

    @classmethod
    def get_world_pose_with_scale(cls, prim_path):
        """
        This is used when information about the prim's global scale is needed,
        e.g. when converting points in the prim frame to the world frame.
        """
        cls._refresh()
        return np.array(lazy.omni.isaac.core.utils.xforms._get_world_pose_transform_w_scale(prim_path)).T


class ControllableObjectViewAPI:
    """
    A centralized view that allows for reading and writing to an ArticulationView that covers all
    controllable objects in the scene. This is used to avoid the overhead of reading from many views
    for each robot in each physics step, a source of significant overhead.
    """

    # The unified ArticulationView used to access all of the controllable objects in the scene.
    _VIEW = None

    # Cache for all of the view functions' return values within the same simulation step.
    # Keyed by function name without get_, the value is the return value of the function.
    _READ_CACHE = {}

    # Cache for all of the view functions' write values within the same simulation step.
    # Keyed by the function name without set_, the value is a dict that maps to-be-set index to value.
    _WRITE_CACHE = collections.defaultdict(dict)

    # Mapping from prim path to index in the view.
    _IDX = {}

    # Mapping from prim idx to a dict that maps link name to link index in the view.
    _LINK_IDX = {}

    @classmethod
    def clear(cls):
        cls._READ_CACHE = {}
        cls._WRITE_CACHE = collections.defaultdict(dict)

    @classmethod
    def flush_control(cls):
        if "dof_position_targets" in cls._WRITE_CACHE:
            pos_indices, pos_targets = zip(*sorted(cls._WRITE_CACHE["dof_position_targets"].items()))
            cls._VIEW.set_dof_position_targets(np.array(pos_targets), np.array(pos_indices))

        if "dof_velocity_targets" in cls._WRITE_CACHE:
            vel_indices, vel_targets = zip(*sorted(cls._WRITE_CACHE["dof_velocity_targets"].items()))
            cls._VIEW.set_dof_velocity_targets(np.array(vel_targets), np.array(vel_indices))

        if "dof_actuation_forces" in cls._WRITE_CACHE:
            eff_indices, eff_targets = zip(*sorted(cls._WRITE_CACHE["dof_actuation_forces"].items()))
            cls._VIEW.set_dof_actuation_forces(np.array(eff_targets), np.array(eff_indices))

    @classmethod
    def initialize_view(cls):
        # First, get all of the controllable objects in the scene (avoiding circular import)
        from omnigibson.objects.controllable_object import ControllableObject

        controllable_objects = [obj for scene in og.sim.scenes for obj in scene.objects if isinstance(obj, ControllableObject)]

        # This only works if the root link is called base_link for every controllable object, so assert that
        assert all(
            co.root_link.prim_path.endswith("/base_link") for co in controllable_objects
        ), "Controllable objects must have a link named base_link as the root link."

        # Get their corresponding prim paths
        expected_regular_prim_paths = {obj.articulation_root_path for obj in controllable_objects}
        expected_dummy_prim_paths = {
            obj._dummy.articulation_root_path
            for obj in controllable_objects
            if hasattr(obj, "_dummy") and obj._dummy is not None
        }
        expected_prim_paths = expected_regular_prim_paths | expected_dummy_prim_paths

        # Make sure we have at least one controllable object
        if len(expected_prim_paths) == 0:
            return

        # Create the actual articulation view. Note that even though we search for base_link here,
        # the returned things will not necessarily be the base_link prim paths, but the appropriate
        # articulation root path for every object (base_link for non-fixed, parent for fixed objects)
        cls._VIEW = og.sim.physics_sim_view.create_articulation_view("/World/controllable_*/base_link")
        view_prim_paths = cls._VIEW.prim_paths
        assert (
            set(view_prim_paths) == expected_prim_paths
        ), f"ControllableObjectViewAPI expected prim paths {expected_prim_paths} but got {view_prim_paths}"

        # Create the mapping from prim path to index
        cls._IDX = {prim_path: i for i, prim_path in enumerate(view_prim_paths)}
        cls._LINK_IDX = [
            {link_path.split("/")[-1]: j for j, link_path in enumerate(articulation_link_paths)}
            for articulation_link_paths in cls._VIEW.link_paths
        ]

    @classmethod
    def set_joint_position_targets(cls, prim_path, positions, indices):
        assert len(indices) == len(positions), "Indices and values must have the same length"
        idx = cls._IDX[prim_path]

        # Load the current targets.
        if "dof_position_targets" not in cls._READ_CACHE:
            cls._READ_CACHE["dof_position_targets"] = cls._VIEW.get_dof_position_targets()
        current_targets = cls._READ_CACHE["dof_position_targets"][idx].copy()

        # If there's already a target for this joint, update it.
        if idx in cls._WRITE_CACHE["dof_position_targets"]:
            current_targets = cls._WRITE_CACHE["dof_position_targets"][idx]
        current_targets[indices] = positions

        # Write the new target
        cls._WRITE_CACHE["dof_position_targets"][idx] = current_targets

    @classmethod
    def set_joint_velocity_targets(cls, prim_path, velocities, indices):
        assert len(indices) == len(velocities), "Indices and values must have the same length"
        idx = cls._IDX[prim_path]

        # Load the current targets.
        if "dof_velocity_targets" not in cls._READ_CACHE:
            cls._READ_CACHE["dof_velocity_targets"] = cls._VIEW.get_dof_velocity_targets()
        current_targets = cls._READ_CACHE["dof_velocity_targets"][idx].copy()

        # If there's already a target for this joint, update it.
        if idx in cls._WRITE_CACHE["dof_velocity_targets"]:
            current_targets = cls._WRITE_CACHE["dof_velocity_targets"][idx]
        current_targets[indices] = velocities

        # Write the new target
        cls._WRITE_CACHE["dof_velocity_targets"][idx] = current_targets

    @classmethod
    def set_joint_efforts(cls, prim_path, efforts, indices):
        assert len(indices) == len(efforts), "Indices and values must have the same length"
        idx = cls._IDX[prim_path]

        # Load the current targets.
        if "dof_actuation_forces" not in cls._READ_CACHE:
            cls._READ_CACHE["dof_actuation_forces"] = cls._VIEW.get_dof_actuation_forces()
        current_targets = cls._READ_CACHE["dof_actuation_forces"][idx].copy()

        # If there's already a target for this joint, update it.
        if idx in cls._WRITE_CACHE["dof_actuation_forces"]:
            current_targets = cls._WRITE_CACHE["dof_actuation_forces"][idx]
        current_targets[indices] = efforts

        # Write the new target
        cls._WRITE_CACHE["dof_actuation_forces"][idx] = current_targets

    @classmethod
    def get_position_orientation(cls, prim_path):
        if "root_transforms" not in cls._READ_CACHE:
            cls._READ_CACHE["root_transforms"] = cls._VIEW.get_root_transforms()

        idx = cls._IDX[prim_path]
        pose = cls._READ_CACHE["root_transforms"][idx]
        return pose[:3], pose[3:]

    @classmethod
    def get_linear_velocity(cls, prim_path):
        if "root_velocities" not in cls._READ_CACHE:
            cls._READ_CACHE["root_velocities"] = cls._VIEW.get_root_velocities()

        idx = cls._IDX[prim_path]
        return cls._READ_CACHE["root_velocities"][idx][:3]

    @classmethod
    def get_angular_velocity(cls, prim_path):
        if "root_velocities" not in cls._READ_CACHE:
            cls._READ_CACHE["root_velocities"] = cls._VIEW.get_root_velocities()

        idx = cls._IDX[prim_path]
        return cls._READ_CACHE["root_velocities"][idx][3:]

    @classmethod
    def get_relative_linear_velocity(cls, prim_path):
        orn = cls.get_position_orientation(prim_path)[1]
        linvel = cls.get_linear_velocity(prim_path)
        return T.quat2mat(orn).T @ linvel

    @classmethod
    def get_relative_angular_velocity(cls, prim_path):
        orn = cls.get_position_orientation(prim_path)[1]
        angvel = cls.get_angular_velocity(prim_path)
        return T.mat2euler(T.quat2mat(orn).T @ T.euler2mat(angvel))

    @classmethod
    def get_joint_positions(cls, prim_path):
        if "dof_positions" not in cls._READ_CACHE:
            cls._READ_CACHE["dof_positions"] = cls._VIEW.get_dof_positions()

        idx = cls._IDX[prim_path]
        return cls._READ_CACHE["dof_positions"][idx]

    @classmethod
    def get_joint_velocities(cls, prim_path):
        if "dof_velocities" not in cls._READ_CACHE:
            cls._READ_CACHE["dof_velocities"] = cls._VIEW.get_dof_velocities()

        idx = cls._IDX[prim_path]
        return cls._READ_CACHE["dof_velocities"][idx]

    @classmethod
    def get_joint_efforts(cls, prim_path):
        if "dof_projected_joint_forces" not in cls._READ_CACHE:
            cls._READ_CACHE["dof_projected_joint_forces"] = cls._VIEW.get_dof_projected_joint_forces()

        idx = cls._IDX[prim_path]
        return cls._READ_CACHE["dof_projected_joint_forces"][idx]

    @classmethod
    def get_mass_matrix(cls, prim_path):
        if "mass_matrices" not in cls._READ_CACHE:
            cls._READ_CACHE["mass_matrices"] = cls._VIEW.get_mass_matrices()

        idx = cls._IDX[prim_path]
        # TODO: Maybe do the shape correction here. physics_view.mass_matrix_shape has it.
        return cls._READ_CACHE["mass_matrices"][idx]

    @classmethod
    def get_generalized_gravity_forces(cls, prim_path):
        if "generalized_gravity_forces" not in cls._READ_CACHE:
            cls._READ_CACHE["generalized_gravity_forces"] = cls._VIEW.get_generalized_gravity_forces()

        idx = cls._IDX[prim_path]
        return cls._READ_CACHE["generalized_gravity_forces"][idx]

    @classmethod
    def get_coriolis_and_centrifugal_forces(cls, prim_path):
        if "coriolis_and_centrifugal_forces" not in cls._READ_CACHE:
            cls._READ_CACHE["coriolis_and_centrifugal_forces"] = cls._VIEW.get_coriolis_and_centrifugal_forces()

        idx = cls._IDX[prim_path]
        return cls._READ_CACHE["coriolis_and_centrifugal_forces"][idx]

    @classmethod
    def get_link_relative_position_orientation(cls, prim_path, link_name):
        if "link_transforms" not in cls._READ_CACHE:
            cls._READ_CACHE["link_transforms"] = cls._VIEW.get_link_transforms()

        idx = cls._IDX[prim_path]
        link_idx = cls._LINK_IDX[idx][link_name]
        pose = cls._READ_CACHE["link_transforms"][idx][link_idx]
        pos, orn = pose[:3], pose[3:]

        # Get the root world transform too
        world_pos, world_orn = cls.get_position_orientation(prim_path)

        # Compute the relative position and orientation
        return T.relative_pose_transform(pos, orn, world_pos, world_orn)

    @classmethod
    def get_link_relative_linear_velocity(cls, prim_path, link_name):
        if "link_velocities" not in cls._READ_CACHE:
            cls._READ_CACHE["link_velocities"] = cls._VIEW.get_link_velocities()

        idx = cls._IDX[prim_path]
        link_idx = cls._LINK_IDX[idx][link_name]
        vel = cls._READ_CACHE["link_velocities"][idx][link_idx]
        linvel = vel[:3]

        # Get the root world transform too
        _, world_orn = cls.get_position_orientation(prim_path)

        # Compute the relative position and orientation
        return T.quat2mat(world_orn).T @ linvel

    @classmethod
    def get_link_relative_angular_velocity(cls, prim_path, link_name):
        if "link_velocities" not in cls._READ_CACHE:
            cls._READ_CACHE["link_velocities"] = cls._VIEW.get_link_velocities()

        idx = cls._IDX[prim_path]
        link_idx = cls._LINK_IDX[idx][link_name]
        vel = cls._READ_CACHE["link_velocities"][idx][link_idx]
        angvel = vel[3:]

        # Get the root world transform too
        _, world_orn = cls.get_position_orientation(prim_path)

        # Compute the relative position and orientation
        return T.mat2euler(T.quat2mat(world_orn).T @ T.euler2mat(angvel))


def clear():
    """
    Clear state tied to singleton classes
    """
    PoseAPI.invalidate()
    CollisionAPI.clear()
    ControllableObjectViewAPI.clear()


def create_mesh_prim_with_default_xform(primitive_type, prim_path, u_patches=None, v_patches=None, stage=None):
    """
    Creates a mesh prim of the specified @primitive_type at the specified @prim_path

    Args:
        primitive_type (str): Primitive mesh type, should be one of PRIMITIVE_MESH_TYPES to be valid
        prim_path (str): Destination prim path to store the mesh prim
        u_patches (int or None): If specified, should be an integer that represents how many segments to create in the
            u-direction. E.g. 10 means 10 segments (and therefore 11 vertices) will be created.
        v_patches (int or None): If specified, should be an integer that represents how many segments to create in the
            v-direction. E.g. 10 means 10 segments (and therefore 11 vertices) will be created.
            Both u_patches and v_patches need to be specified for them to be effective.
        stage (None or Usd.Stage): If specified, stage on which the primitive mesh should be generated. If None, will
            use og.sim.stage
    """
    MESH_PRIM_TYPE_TO_EVALUATOR_MAPPING = {
        "Sphere": lazy.omni.kit.primitive.mesh.evaluators.sphere.SphereEvaluator,
        "Disk": lazy.omni.kit.primitive.mesh.evaluators.disk.DiskEvaluator,
        "Plane": lazy.omni.kit.primitive.mesh.evaluators.plane.PlaneEvaluator,
        "Cylinder": lazy.omni.kit.primitive.mesh.evaluators.cylinder.CylinderEvaluator,
        "Torus": lazy.omni.kit.primitive.mesh.evaluators.torus.TorusEvaluator,
        "Cone": lazy.omni.kit.primitive.mesh.evaluators.cone.ConeEvaluator,
        "Cube": lazy.omni.kit.primitive.mesh.evaluators.cube.CubeEvaluator,
    }

    assert primitive_type in PRIMITIVE_MESH_TYPES, "Invalid primitive mesh type: {primitive_type}"
    evaluator = MESH_PRIM_TYPE_TO_EVALUATOR_MAPPING[primitive_type]
    u_backup = lazy.carb.settings.get_settings().get(evaluator.SETTING_U_SCALE)
    v_backup = lazy.carb.settings.get_settings().get(evaluator.SETTING_V_SCALE)
    hs_backup = lazy.carb.settings.get_settings().get(evaluator.SETTING_OBJECT_HALF_SCALE)
    lazy.carb.settings.get_settings().set(evaluator.SETTING_U_SCALE, 1)
    lazy.carb.settings.get_settings().set(evaluator.SETTING_V_SCALE, 1)
    stage = og.sim.stage if stage is None else stage

    # Default half_scale (i.e. half-extent, half_height, radius) is 1.
    # TODO (eric): change it to 0.5 once the mesh generator API accepts floating-number HALF_SCALE
    #  (currently it only accepts integer-number and floors 0.5 into 0).
    lazy.carb.settings.get_settings().set(evaluator.SETTING_OBJECT_HALF_SCALE, 1)
    kwargs = dict(prim_type=primitive_type, prim_path=prim_path, stage=stage)
    if u_patches is not None and v_patches is not None:
        kwargs["u_patches"] = u_patches
        kwargs["v_patches"] = v_patches

    # Import now to avoid too-eager load of Omni classes due to inheritance
    from omnigibson.utils.deprecated_utils import CreateMeshPrimWithDefaultXformCommand

    CreateMeshPrimWithDefaultXformCommand(**kwargs).do()

    lazy.carb.settings.get_settings().set(evaluator.SETTING_U_SCALE, u_backup)
    lazy.carb.settings.get_settings().set(evaluator.SETTING_V_SCALE, v_backup)
    lazy.carb.settings.get_settings().set(evaluator.SETTING_OBJECT_HALF_SCALE, hs_backup)


def mesh_prim_mesh_to_trimesh_mesh(mesh_prim, include_normals=True, include_texcoord=True):
    """
    Generates trimesh mesh from @mesh_prim if mesh_type is "Mesh"

    Args:
        mesh_prim (Usd.Prim): Mesh prim to convert into trimesh mesh
        include_normals (bool): Whether to include the normals in the resulting trimesh or not
        include_texcoord (bool): Whether to include the corresponding 2D-texture coordinates in the resulting
            trimesh or not

    Returns:
        trimesh.Trimesh: Generated trimesh mesh
    """
    mesh_type = mesh_prim.GetPrimTypeInfo().GetTypeName()
    assert mesh_type == "Mesh", f"Expected mesh prim to have type Mesh, got {mesh_type}"
    face_vertex_counts = np.array(mesh_prim.GetAttribute("faceVertexCounts").Get())
    vertices = np.array(mesh_prim.GetAttribute("points").Get())
    face_indices = np.array(mesh_prim.GetAttribute("faceVertexIndices").Get())

    faces = []
    i = 0
    for count in face_vertex_counts:
        for j in range(count - 2):
            faces.append([face_indices[i], face_indices[i + j + 1], face_indices[i + j + 2]])
        i += count

    kwargs = dict(vertices=vertices, faces=faces)

    if include_normals:
        kwargs["vertex_normals"] = np.array(mesh_prim.GetAttribute("normals").Get())

    if include_texcoord:
        raw_texture = mesh_prim.GetAttribute("primvars:st").Get()
        if raw_texture is not None:
            kwargs["visual"] = trimesh.visual.TextureVisuals(uv=np.array(raw_texture))

    return trimesh.Trimesh(**kwargs)


def mesh_prim_shape_to_trimesh_mesh(mesh_prim):
    """
    Generates trimesh mesh from @mesh_prim if mesh_type is "Sphere", "Cube", "Cone" or "Cylinder"

    Args:
        mesh_prim (Usd.Prim): Mesh prim to convert into trimesh mesh

    Returns:
        trimesh.Trimesh: Generated trimesh mesh
    """
    mesh_type = mesh_prim.GetPrimTypeInfo().GetTypeName()
    if mesh_type == "Sphere":
        radius = mesh_prim.GetAttribute("radius").Get()
        trimesh_mesh = trimesh.creation.icosphere(subdivision=3, radius=radius)
    elif mesh_type == "Cube":
        extent = mesh_prim.GetAttribute("size").Get()
        trimesh_mesh = trimesh.creation.box([extent] * 3)
    elif mesh_type == "Cone":
        radius = mesh_prim.GetAttribute("radius").Get()
        height = mesh_prim.GetAttribute("height").Get()
        trimesh_mesh = trimesh.creation.cone(radius=radius, height=height)
        # Trimesh cones are centered at the base. We'll move them down by half the height.
        transform = trimesh.transformations.translation_matrix([0, 0, -height / 2])
        trimesh_mesh.apply_transform(transform)
    elif mesh_type == "Cylinder":
        radius = mesh_prim.GetAttribute("radius").Get()
        height = mesh_prim.GetAttribute("height").Get()
        trimesh_mesh = trimesh.creation.cylinder(radius=radius, height=height)
    else:
        raise ValueError(f"Expected mesh prim to have type Sphere, Cube, Cone or Cylinder, got {mesh_type}")

    return trimesh_mesh


def mesh_prim_to_trimesh_mesh(mesh_prim, include_normals=True, include_texcoord=True, world_frame=False):
    """
    Generates trimesh mesh from @mesh_prim

    Args:
        mesh_prim (Usd.Prim): Mesh prim to convert into trimesh mesh
        include_normals (bool): Whether to include the normals in the resulting trimesh or not
        include_texcoord (bool): Whether to include the corresponding 2D-texture coordinates in the resulting
            trimesh or not
        world_frame (bool): Whether to convert the mesh to the world frame or not

    Returns:
        trimesh.Trimesh: Generated trimesh mesh
    """
    mesh_type = mesh_prim.GetTypeName()
    if mesh_type == "Mesh":
        trimesh_mesh = mesh_prim_mesh_to_trimesh_mesh(mesh_prim, include_normals, include_texcoord)
    else:
        trimesh_mesh = mesh_prim_shape_to_trimesh_mesh(mesh_prim)

    if world_frame:
        trimesh_mesh.apply_transform(PoseAPI.get_world_pose_with_scale(mesh_prim.GetPath().pathString))

    return trimesh_mesh


def sample_mesh_keypoints(mesh_prim, n_keypoints, n_keyfaces, seed=None):
    """
    Samples keypoints and keyfaces for mesh @mesh_prim

    Args:
        mesh_prim (Usd.Prim): Mesh prim to be sampled from
        n_keypoints (int): number of (unique) keypoints to randomly sample from @mesh_prim
        n_keyfaces (int): number of (unique) keyfaces to randomly sample from @mesh_prim
        seed (None or int): If set, sets the random seed for deterministic results

    Returns:
        2-tuple:
            - n-array: (n,) 1D int array representing the randomly sampled point idxs from @mesh_prim.
                Note that since this is without replacement, the total length of the array may be less than
                @n_keypoints
            - None or n-array: 1D int array representing the randomly sampled face idxs from @mesh_prim.
                Note that since this is without replacement, the total length of the array may be less than
                @n_keyfaces
    """
    # Set seed if deterministic
    if seed is not None:
        np.random.seed(seed)

    # Generate trimesh mesh from which to aggregate points
    tm = mesh_prim_mesh_to_trimesh_mesh(mesh_prim=mesh_prim, include_normals=False, include_texcoord=False)
    n_unique_vertices, n_unique_faces = len(tm.vertices), len(tm.faces)
    faces_flat = tm.faces.flatten()
    n_vertices = len(faces_flat)

    # Sample vertices
    unique_vertices = np.unique(faces_flat)
    assert len(unique_vertices) == n_unique_vertices
    keypoint_idx = (
        np.random.choice(unique_vertices, size=n_keypoints, replace=False)
        if n_unique_vertices > n_keypoints
        else unique_vertices
    )

    # Sample faces
    keyface_idx = (
        np.random.choice(n_unique_faces, size=n_keyfaces, replace=False)
        if n_unique_faces > n_keyfaces
        else np.arange(n_unique_faces)
    )

    return keypoint_idx, keyface_idx


def get_mesh_volume_and_com(mesh_prim, world_frame=False):
    """
    Computes the volume and center of mass for @mesh_prim

    Args:
        mesh_prim (Usd.Prim): Mesh prim to compute volume and center of mass for
        world_frame (bool): Whether to return the volume and CoM in the world frame

    Returns:
        Tuple[float, np.array]: Tuple containing the (volume, center_of_mass) in the mesh frame or the world frame
    """

    trimesh_mesh = mesh_prim_to_trimesh_mesh(
        mesh_prim, include_normals=False, include_texcoord=False, world_frame=world_frame
    )
    if trimesh_mesh.is_volume:
        volume = trimesh_mesh.volume
        com = trimesh_mesh.center_mass
    else:
        # If the mesh is not a volume, we compute its convex hull and use that instead
        try:
            trimesh_mesh_convex = trimesh_mesh.convex_hull
            volume = trimesh_mesh_convex.volume
            com = trimesh_mesh_convex.center_mass
        except:
            # if convex hull computation fails, it usually means the mesh is degenerated: use trivial values.
            volume = 0.0
            com = np.zeros(3)

    return volume, com


def check_extent_radius_ratio(mesh_prim):
    """
    Checks if the min extent in world frame and the extent radius ratio in local frame of @mesh_prim is within the
    acceptable range for PhysX GPU acceleration (not too thin, and not too oblong)

    Ref: https://github.com/NVIDIA-Omniverse/PhysX/blob/561a0df858d7e48879cdf7eeb54cfe208f660f18/physx/source/geomutils/src/convex/GuConvexMeshData.h#L183-L190

    Args:
        mesh_prim (Usd.Prim): Mesh prim to check

    Returns:
        bool: True if the min extent (world) and the extent radius ratio (local frame) is acceptable, False otherwise
    """
    mesh_type = mesh_prim.GetPrimTypeInfo().GetTypeName()
    # Non-mesh prims are always considered to be within the acceptable range
    if mesh_type != "Mesh":
        return True

    trimesh_mesh_world = mesh_prim_to_trimesh_mesh(
        mesh_prim, include_normals=False, include_texcoord=False, world_frame=True
    )
    min_extent = trimesh_mesh_world.extents.min()
    # If the mesh is too flat in the world frame, omniverse cannot create convex mesh for it
    if min_extent < 1e-5:
        return False

    trimesh_mesh = mesh_prim_to_trimesh_mesh(
        mesh_prim, include_normals=False, include_texcoord=False, world_frame=False
    )
    if not trimesh_mesh.is_volume:
        trimesh_mesh = trimesh_mesh.convex_hull

    max_radius = trimesh_mesh.extents.max() / 2.0
    min_radius = trimesh.proximity.closest_point(trimesh_mesh, np.array([trimesh_mesh.center_mass]))[1][0]
    ratio = max_radius / min_radius

    # PhysX requires ratio to be < 100.0. We use 95.0 to be safe.
    return ratio < 95.0


def create_primitive_mesh(prim_path, primitive_type, extents=1.0, u_patches=None, v_patches=None, stage=None):
    """
    Helper function that generates a UsdGeom.Mesh prim at specified @prim_path of type @primitive_type.

    NOTE: Generated mesh prim will, by default, have extents equaling [1, 1, 1]

    Args:
        prim_path (str): Where the loaded mesh should exist on the stage
        primitive_type (str): Type of primitive mesh to create. Should be one of:
            {"Cone", "Cube", "Cylinder", "Disk", "Plane", "Sphere", "Torus"}
        extents (float or 3-array): Specifies the extents of the generated mesh. Default is 1.0, i.e.:
            generated mesh will be in be contained in a [1,1,1] sized bounding box
        u_patches (int or None): If specified, should be an integer that represents how many segments to create in the
            u-direction. E.g. 10 means 10 segments (and therefore 11 vertices) will be created.
        v_patches (int or None): If specified, should be an integer that represents how many segments to create in the
            v-direction. E.g. 10 means 10 segments (and therefore 11 vertices) will be created.
            Both u_patches and v_patches need to be specified for them to be effective.
        stage (None or Usd.Stage): If specified, stage on which the primitive mesh should be generated. If None, will
            use og.sim.stage

    Returns:
        UsdGeom.Mesh: Generated primitive mesh as a prim on the active stage
    """
    assert_valid_key(key=primitive_type, valid_keys=PRIMITIVE_MESH_TYPES, name="primitive mesh type")
    create_mesh_prim_with_default_xform(
        primitive_type, prim_path, u_patches=u_patches, v_patches=v_patches, stage=stage
    )
    mesh = lazy.pxr.UsdGeom.Mesh.Define(og.sim.stage if stage is None else stage, prim_path)

    # Modify the points and normals attributes so that total extents is the desired
    # This means multiplying omni's default by extents * 50.0, as the native mesh generated has extents [-0.01, 0.01]
    # -- i.e.: 2cm-wide mesh
    extents = np.ones(3) * extents if isinstance(extents, float) else np.array(extents)
    for attr in (mesh.GetPointsAttr(), mesh.GetNormalsAttr()):
        vals = np.array(attr.Get()).astype(np.float64)
        attr.Set(lazy.pxr.Vt.Vec3fArray([lazy.pxr.Gf.Vec3f(*(val * extents * 50.0)) for val in vals]))
    mesh.GetExtentAttr().Set(
        lazy.pxr.Vt.Vec3fArray([lazy.pxr.Gf.Vec3f(*(-extents / 2.0)), lazy.pxr.Gf.Vec3f(*(extents / 2.0))])
    )

    return mesh


def add_asset_to_stage(asset_path, prim_path):
    """
    Adds asset file (either USD or OBJ) at @asset_path at the location @prim_path

    Args:
        asset_path (str): Absolute or relative path to the asset file to load
        prim_path (str): Where loaded asset should exist on the stage

    Returns:
        Usd.Prim: Loaded prim as a USD prim
    """
    # Make sure this is actually a supported asset type
    assert asset_path[-4:].lower() in {".usd", ".obj"}, f"Cannot load a non-USD or non-OBJ file as a USD prim!"
    asset_type = asset_path[-3:]

    # Make sure the path exists
    assert os.path.exists(asset_path), f"Cannot load {asset_type.upper()} file {asset_path} because it does not exist!"

    # Add reference to stage and grab prim
    lazy.omni.isaac.core.utils.stage.add_reference_to_stage(usd_path=asset_path, prim_path=prim_path)
    prim = lazy.omni.isaac.core.utils.prims.get_prim_at_path(prim_path)

    # Make sure prim was loaded correctly
    assert prim, f"Failed to load {asset_type.upper()} object from path: {asset_path}"

    return prim


def get_world_prim():
    """
    Returns:
        Usd.Prim: Active world prim in the current stage
    """
    return lazy.omni.isaac.core.utils.prims.get_prim_at_path("/World")<|MERGE_RESOLUTION|>--- conflicted
+++ resolved
@@ -183,7 +183,6 @@
     def __init__(self):
         self._PATH_TO_SCENE_IDX = dict()
 
-<<<<<<< HEAD
         # Dictionary mapping rigid body prim path to corresponding index in the contact view matrix
         self._PATH_TO_ROW_IDX = dict()
         self._PATH_TO_COL_IDX = dict()
@@ -201,26 +200,6 @@
 
         # Current contact data cache containing forces, points, normals, separations, contact_counts, start_indices
         self._CONTACT_DATA = dict()
-=======
-    def __init__(self):
-        # Dictionary mapping rigid body prim path to corresponding index in the contact view matrix
-        self._PATH_TO_ROW_IDX = None
-        self._PATH_TO_COL_IDX = None
-
-        # Numpy array of rigid body prim paths where its array index directly corresponds to the corresponding
-        # index in the contact view matrix
-        self._ROW_IDX_TO_PATH = None
-        self._COL_IDX_TO_PATH = None
-
-        # Contact view for generating contact matrices at each timestep
-        self._CONTACT_VIEW = None
-
-        # Current aggregated contacts over all rigid bodies at the current timestep. Shape: (N, N, 3)
-        self._CONTACT_MATRIX = None
-
-        # Current contact data cache containing forces, points, normals, separations, contact_counts, start_indices
-        self._CONTACT_DATA = None
->>>>>>> 89567583
 
         # Current cache, mapping 2-tuple (prim_paths_a, prim_paths_b) to contact values
         self._CONTACT_CACHE = None
@@ -231,7 +210,6 @@
 
     @classmethod
     def get_column_filters(cls):
-<<<<<<< HEAD
         filters = dict()
         for scene_idx, scene in enumerate(og.sim.scenes):
             filters[scene_idx] = []
@@ -243,17 +221,6 @@
 
         return filters
     
-=======
-        filters = []
-        for obj in og.sim.scene.objects:
-            if obj.prim_type == PrimType.RIGID:
-                for link in obj.links.values():
-                    if not link.kinematic_only:
-                        filters.append([link.prim_path])
-
-        return filters
-
->>>>>>> 89567583
     @classmethod
     def get_max_contact_data_count(cls):
         return 0
@@ -269,7 +236,6 @@
         # matches the same ordering we store objects in our registry. So the mapping we generate from our registry
         # mapping aligns with omni's ordering!
         column_filters = self.get_column_filters()
-<<<<<<< HEAD
         for scene_idx, filters in column_filters.items():
             self._PATH_TO_COL_IDX[scene_idx] = dict()
             for i, link_path in enumerate(filters):
@@ -279,13 +245,6 @@
         # If there are no valid objects, clear the view and terminate early
         if len(column_filters) == 0:
             self._CONTACT_VIEW = dict()
-=======
-        self._PATH_TO_COL_IDX = {path: i for i, path in enumerate(column_filters)}
-
-        # If there are no valid objects, clear the view and terminate early
-        if len(column_filters) == 0:
-            self._CONTACT_VIEW = None
->>>>>>> 89567583
             return
 
         # Generate rigid body view, making sure to update the simulation first (without physics) so that the physx
@@ -293,7 +252,6 @@
         # We also suppress the omni tensor plugin from giving warnings we expect
         og.sim.pi.update_simulation(elapsedStep=0, currentTime=og.sim.current_time)
         with suppress_omni_log(channels=["omni.physx.tensors.plugin"]):
-<<<<<<< HEAD
             for scene_idx, _ in enumerate(og.sim.scenes):
                 self._CONTACT_VIEW[scene_idx] = og.sim.physics_sim_view.create_rigid_contact_view(
                     pattern=self.get_row_filter(),
@@ -324,81 +282,37 @@
         """
         return self._PATH_TO_SCENE_IDX[prim_path]
     
-=======
-            self._CONTACT_VIEW = og.sim.physics_sim_view.create_rigid_contact_view(
-                pattern=self.get_row_filter(),
-                filter_patterns=column_filters,
-                max_contact_data_count=self.get_max_contact_data_count(),
-            )
-
-        # Create deterministic mapping from path to row index
-        self._PATH_TO_ROW_IDX = {path: i for i, path in enumerate(self._CONTACT_VIEW.sensor_paths)}
-
-        # Store the reverse mappings as well. This can just be a numpy array since the mapping uses integer indices
-        self._ROW_IDX_TO_PATH = np.array(list(self._PATH_TO_ROW_IDX.keys()))
-        self._COL_IDX_TO_PATH = np.array(list(self._PATH_TO_COL_IDX.keys()))
-
-        # Sanity check generated view -- this should generate square matrices of shape (N, N, 3)
-        n_bodies = len(self._PATH_TO_COL_IDX)
-        assert self._CONTACT_VIEW.filter_count == n_bodies, (
-            f"Got unexpected contact view shape. Expected: (N, {n_bodies}); "
-            f"got: (N, {self._CONTACT_VIEW.filter_count})"
-        )
-
->>>>>>> 89567583
     def get_body_row_idx(self, prim_path):
         """
         Returns:
             int: row idx assigned to the rigid body defined by @prim_path
         """
-<<<<<<< HEAD
         scene_idx = self._PATH_TO_SCENE_IDX[prim_path]
         return scene_idx, self._PATH_TO_ROW_IDX[scene_idx][prim_path]
-=======
-        return self._PATH_TO_ROW_IDX[prim_path]
->>>>>>> 89567583
 
     def get_body_col_idx(self, prim_path):
         """
         Returns:
             int: col idx assigned to the rigid body defined by @prim_path
         """
-<<<<<<< HEAD
         scene_idx = self._PATH_TO_SCENE_IDX[prim_path]
         return scene_idx, self._PATH_TO_COL_IDX[scene_idx][prim_path]
 
     def get_row_idx_prim_path(self, scene_idx, idx):
-=======
-        return self._PATH_TO_COL_IDX[prim_path]
-
-    def get_row_idx_prim_path(self, idx):
->>>>>>> 89567583
         """
         Returns:
             str: @prim_path corresponding to the row idx @idx in the contact matrix
         """
-<<<<<<< HEAD
         return self._ROW_IDX_TO_PATH[scene_idx][idx]
 
     def get_col_idx_prim_path(self, scene_idx, idx):
-=======
-        return self._ROW_IDX_TO_PATH[idx]
-
-    def get_col_idx_prim_path(self, idx):
->>>>>>> 89567583
         """
         Returns:
             str: @prim_path corresponding to the column idx @idx in the contact matrix
         """
-<<<<<<< HEAD
         return self._COL_IDX_TO_PATH[scene_idx][idx]
 
     def get_all_impulses(self, scene_idx):
-=======
-        return self._COL_IDX_TO_PATH[idx]
-
-    def get_all_impulses(self):
->>>>>>> 89567583
         """
         Grab all impulses at the current timestep
 
@@ -407,17 +321,10 @@
                 in the simulator and M tracked rigid bodies
         """
         # Generate the contact matrix if it doesn't already exist
-<<<<<<< HEAD
         if scene_idx not in self._CONTACT_MATRIX:
             self._CONTACT_MATRIX[scene_idx] = self._CONTACT_VIEW[scene_idx].get_contact_force_matrix(dt=1.0)
 
         return self._CONTACT_MATRIX[scene_idx]
-=======
-        if self._CONTACT_MATRIX is None:
-            self._CONTACT_MATRIX = self._CONTACT_VIEW.get_contact_force_matrix(dt=1.0)
-
-        return self._CONTACT_MATRIX
->>>>>>> 89567583
 
     def get_impulses(self, prim_paths_a, prim_paths_b):
         """
@@ -435,7 +342,6 @@
                 from @prim_paths_b
         """
         # Compute subset of matrix and return
-<<<<<<< HEAD
         scene_idx = self._PATH_TO_SCENE_IDX[prim_paths_a[0]]
         idxs_a = [self._PATH_TO_ROW_IDX[scene_idx][path] for path in prim_paths_a]
         idxs_b = [self._PATH_TO_COL_IDX[scene_idx][path] for path in prim_paths_b]
@@ -445,22 +351,11 @@
         scene_idx, row_idx = self.get_body_row_idx(prim_path)
         # First check if the object has any contacts
         impulses = self.get_all_impulses(scene_idx)
-=======
-        idxs_a = [self._PATH_TO_ROW_IDX[path] for path in prim_paths_a]
-        idxs_b = [self._PATH_TO_COL_IDX[path] for path in prim_paths_b]
-        return self.get_all_impulses()[idxs_a][:, idxs_b]
-
-    def get_contact_data(self, prim_path):
-        # First check if the object has any contacts
-        impulses = self.get_all_impulses()
-        row_idx = self.get_body_row_idx(prim_path)
->>>>>>> 89567583
         if not np.any(impulses[row_idx] > 0):
             return []
 
         # Get the contact targets' prim paths
         col_idxs = np.nonzero(impulses[row_idx] > 0)[0]
-<<<<<<< HEAD
         col_paths = [self.get_col_idx_prim_path(scene_idx, idx) for idx in col_idxs]
 
         # Get the contact data
@@ -469,16 +364,6 @@
 
         # Get the contact data for this prim
         forces, points, normals, separations, contact_counts, start_indices = self._CONTACT_DATA[scene_idx]
-=======
-        col_paths = [self.get_col_idx_prim_path(idx) for idx in col_idxs]
-
-        # Get the contact data
-        if self._CONTACT_DATA is None:
-            self._CONTACT_DATA = self._CONTACT_VIEW.get_contact_data()
-
-        # Get the contact data for this prim
-        forces, points, normals, separations, contact_counts, start_indices = self._CONTACT_DATA
->>>>>>> 89567583
         start_idx = start_indices[row_idx]
         contact_count = contact_counts[row_idx]
         end_idx = start_idx + contact_count
@@ -520,22 +405,9 @@
         if not np.any(impulses[:, col_idx] > 0):
             return []
 
-<<<<<<< HEAD
         # Get the contact targets' prim paths
         row_idxs = np.nonzero(np.any(impulses[:, col_idx] > 0, axis=1))[0]
         row_paths = [self.get_row_idx_prim_path(scene_idx, idx) for idx in row_idxs]
-=======
-    def get_contact_data_from_columns(self, col_paths):
-        # First, find all of the rows that the prim is in contact with
-        impulses = self.get_all_impulses()
-        col_idx = [self.get_body_col_idx(prim_path) for prim_path in col_paths]
-        if not np.any(impulses[:, col_idx] > 0):
-            return []
-
-        # Get the contact targets' prim paths
-        row_idxs = np.nonzero(np.any(impulses[:, col_idx] > 0, axis=1))[0]
-        row_paths = [self.get_row_idx_prim_path(idx) for idx in row_idxs]
->>>>>>> 89567583
 
         # Accumulate contacts for each row
         return [
@@ -570,7 +442,6 @@
         """
         Clears the internal contact matrix and cache
         """
-<<<<<<< HEAD
         self._CONTACT_MATRIX = dict()
         self._CONTACT_DATA = dict()
         self._CONTACT_CACHE = dict()
@@ -588,39 +459,13 @@
                 if robot.__class__.__name__ == "Fetch":
                     filters[scene_idx].extend(link.prim_path for links in robot.finger_links.values() for link in links)
 
-=======
-        self._CONTACT_MATRIX = None
-        self._CONTACT_DATA = None
-        self._CONTACT_CACHE = dict()
-
-
-# Instantiate the RigidContactAPI
-RigidContactAPI = RigidContactAPIImpl()
-
-
-class GripperRigidContactAPIImpl(RigidContactAPIImpl):
-    @classmethod
-    def get_column_filters(cls):
-        filters = []
-        for robot in og.sim.scene.robots:
-            if isinstance(robot, ManipulationRobot):
-                filters.extend(link.prim_path for links in robot.finger_links.values() for link in links)
->>>>>>> 89567583
         return filters
 
     @classmethod
     def get_max_contact_data_count(cls):
         # 2x per finger link, to be safe.
-<<<<<<< HEAD
         return len(cls.get_column_filters()[0]) * 2
 
-=======
-        return cls.get_column_filters() * 2
-
-
-# Instantiate the GripperRigidContactAPI
-GripperRigidContactAPI = GripperRigidContactAPIImpl()
->>>>>>> 89567583
 
 # Instantiate the GripperRigidContactAPI
 GripperRigidContactAPI = GripperRigidContactAPIImpl()
