import collections
import itertools
import math
import os
import re
from collections.abc import Iterable

import numpy as np
import torch as th
import trimesh
from numba import jit, prange

import omnigibson as og
import omnigibson.lazy as lazy
import omnigibson.utils.transform_utils as T
from omnigibson.controllers.controller_base import _controller_backend as cb
from omnigibson.controllers.controller_base import _ControllerBackend, _ControllerNumpyBackend, _ControllerTorchBackend
from omnigibson.macros import gm
from omnigibson.utils.backend_utils import _compute_backend as cb
from omnigibson.utils.backend_utils import _ComputeBackend, _ComputeNumpyBackend, _ComputeTorchBackend
from omnigibson.utils.constants import PRIMITIVE_MESH_TYPES, JointType, PrimType
from omnigibson.utils.numpy_utils import vtarray_to_torch
from omnigibson.utils.python_utils import assert_valid_key
from omnigibson.utils.ui_utils import create_module_logger, suppress_omni_log

# Create module logger
log = create_module_logger(module_name=__name__)


def array_to_vtarray(arr, element_type):
    """
    Converts array @arr into a Vt-typed array, where each individual element of type @element_type.

    Args:
        arr (n-array): An array of values. Can be, e.g., a list, or numpy array
        element_type (type): Per-element type to convert the elements from @arr into.
            Valid options are keys of GF_TO_VT_MAPPING

    Returns:
        Vt.Array: Vt-typed array, of specified type corresponding to @element_type
    """
    GF_TO_VT_MAPPING = {
        lazy.pxr.Gf.Vec3d: lazy.pxr.Vt.Vec3dArray,
        lazy.pxr.Gf.Vec3f: lazy.pxr.Vt.Vec3fArray,
        lazy.pxr.Gf.Vec3h: lazy.pxr.Vt.Vec3hArray,
        lazy.pxr.Gf.Quatd: lazy.pxr.Vt.QuatdArray,
        lazy.pxr.Gf.Quatf: lazy.pxr.Vt.QuatfArray,
        lazy.pxr.Gf.Quath: lazy.pxr.Vt.QuathArray,
        int: lazy.pxr.Vt.IntArray,
        float: lazy.pxr.Vt.FloatArray,
        bool: lazy.pxr.Vt.BoolArray,
        str: lazy.pxr.Vt.StringArray,
        chr: lazy.pxr.Vt.CharArray,
    }

    # Make sure array type is valid
    assert_valid_key(key=element_type, valid_keys=GF_TO_VT_MAPPING, name="array element type")

    # Construct list of values
    arr_list = []

    # Check first to see if elements are vectors or not. If this is an iterable value that is not a string,
    # then this is a vector and we have to map it to the correct type via *
    is_vec_element = (isinstance(arr[0], Iterable)) and (not isinstance(arr[0], str))

    # Loop over array and set values
    for ele in arr:
        arr_list.append(element_type(*ele) if is_vec_element else ele)

    return GF_TO_VT_MAPPING[element_type](arr_list)


def get_prim_nested_children(prim):
    """
    Grabs all nested prims starting from root @prim via depth-first-search

    Args:
        prim (Usd.Prim): root prim from which to search for nested children prims

    Returns:
        list of Usd.Prim: nested prims
    """
    prims = []
    for child in lazy.omni.isaac.core.utils.prims.get_prim_children(prim):
        prims.append(child)
        prims += get_prim_nested_children(prim=child)

    return prims


def create_joint(
    prim_path,
    joint_type,
    body0=None,
    body1=None,
    enabled=True,
    exclude_from_articulation=False,
    joint_frame_in_parent_frame_pos=None,
    joint_frame_in_parent_frame_quat=None,
    joint_frame_in_child_frame_pos=None,
    joint_frame_in_child_frame_quat=None,
    break_force=None,
    break_torque=None,
):
    """
    Creates a joint between @body0 and @body1 of specified type @joint_type

    Args:
        prim_path (str): absolute path to where the joint will be created
        joint_type (str or JointType): type of joint to create. Valid options are:
            "FixedJoint", "Joint", "PrismaticJoint", "RevoluteJoint", "SphericalJoint"
                        (equivalently, one of JointType)
        body0 (str or None): absolute path to the first body's prim. At least @body0 or @body1 must be specified.
        body1 (str or None): absolute path to the second body's prim. At least @body0 or @body1 must be specified.
        enabled (bool): whether to enable this joint or not.
        exclude_from_articulation (bool): whether to exclude this joint from the articulation or not.
        joint_frame_in_parent_frame_pos (th.tensor or None): relative position of the joint frame to the parent frame (body0).
        joint_frame_in_parent_frame_quat (th.tensor or None): relative orientation of the joint frame to the parent frame (body0).
        joint_frame_in_child_frame_pos (th.tensor or None): relative position of the joint frame to the child frame (body1).
        joint_frame_in_child_frame_quat (th.tensor or None): relative orientation of the joint frame to the child frame (body1).
        break_force (float or None): break force for linear dofs, unit is Newton.
        break_torque (float or None): break torque for angular dofs, unit is Newton-meter.

    Returns:
        Usd.Prim: Created joint prim
    """
    # Make sure we have valid joint_type
    assert JointType.is_valid(joint_type=joint_type), f"Invalid joint specified for creation: {joint_type}"

    # Make sure at least body0 or body1 is specified
    assert (
        body0 is not None or body1 is not None
    ), f"At least either body0 or body1 must be specified when creating a joint!"

    # Create the joint
    joint = getattr(lazy.pxr.UsdPhysics, joint_type).Define(og.sim.stage, prim_path)

    # Possibly add body0, body1 targets
    if body0 is not None:
        assert lazy.omni.isaac.core.utils.prims.is_prim_path_valid(body0), f"Invalid body0 path specified: {body0}"
        joint.GetBody0Rel().SetTargets([lazy.pxr.Sdf.Path(body0)])
    if body1 is not None:
        assert lazy.omni.isaac.core.utils.prims.is_prim_path_valid(body1), f"Invalid body1 path specified: {body1}"
        joint.GetBody1Rel().SetTargets([lazy.pxr.Sdf.Path(body1)])

    # Get the prim pointed to at this path
    joint_prim = lazy.omni.isaac.core.utils.prims.get_prim_at_path(prim_path)

    # Apply joint API interface
    lazy.pxr.PhysxSchema.PhysxJointAPI.Apply(joint_prim)

    # We need to step rendering once to auto-fill the local pose before overwriting it.
    # Note that for some reason, if multi_gpu is used, this line will crash if create_joint is called during on_contact
    # callback, e.g. when an attachment joint is being created due to contacts.
    og.sim.render()

    if joint_frame_in_parent_frame_pos is not None:
        joint_prim.GetAttribute("physics:localPos0").Set(lazy.pxr.Gf.Vec3f(*joint_frame_in_parent_frame_pos.tolist()))
    if joint_frame_in_parent_frame_quat is not None:
        joint_prim.GetAttribute("physics:localRot0").Set(
            lazy.pxr.Gf.Quatf(*joint_frame_in_parent_frame_quat[[3, 0, 1, 2]].tolist())
        )
    if joint_frame_in_child_frame_pos is not None:
        joint_prim.GetAttribute("physics:localPos1").Set(lazy.pxr.Gf.Vec3f(*joint_frame_in_child_frame_pos.tolist()))
    if joint_frame_in_child_frame_quat is not None:
        joint_prim.GetAttribute("physics:localRot1").Set(
            lazy.pxr.Gf.Quatf(*joint_frame_in_child_frame_quat[[3, 0, 1, 2]].tolist())
        )

    if break_force is not None:
        joint_prim.GetAttribute("physics:breakForce").Set(break_force)
    if break_torque is not None:
        joint_prim.GetAttribute("physics:breakTorque").Set(break_torque)

    # Possibly (un-/)enable this joint
    joint_prim.GetAttribute("physics:jointEnabled").Set(enabled)

    # Possibly exclude this joint from the articulation
    joint_prim.GetAttribute("physics:excludeFromArticulation").Set(exclude_from_articulation)

    # We update the simulation now without stepping physics if sim is playing so we can bypass the snapping warning from PhysicsUSD
    if og.sim.is_playing():
        with suppress_omni_log(channels=["omni.physx.plugin"]):
            og.sim.pi.update_simulation(elapsedStep=0, currentTime=og.sim.current_time)

    # Return this joint
    return joint_prim


class RigidContactAPIImpl:
    """
    Class containing class methods to aggregate rigid body contacts across all rigid bodies in the simulator

    NOTE: The RigidContactAPI only works when the contacting objects are awake. If the objects could be asleep, use ContactBodies instead.
    """

    def __init__(self):
        self._PATH_TO_SCENE_IDX = dict()

        # Dictionary mapping rigid body prim path to corresponding index in the contact view matrix
        self._PATH_TO_ROW_IDX = dict()
        self._PATH_TO_COL_IDX = dict()

        # Numpy array of rigid body prim paths where its array index directly corresponds to the corresponding
        # index in the contact view matrix
        self._ROW_IDX_TO_PATH = dict()
        self._COL_IDX_TO_PATH = dict()

        # Contact view for generating contact matrices at each timestep
        self._CONTACT_VIEW = dict()

        # Current aggregated contacts over all rigid bodies at the current timestep. Shape: (N, N, 3)
        self._CONTACT_MATRIX = dict()

        # Current contact data cache containing forces, points, normals, separations, contact_counts, start_indices
        self._CONTACT_DATA = dict()

        # Current cache, mapping 2-tuple (prim_paths_a, prim_paths_b) to contact values
        self._CONTACT_CACHE = None

    @classmethod
    def get_row_filters(cls):
        return [f"/World/scene_{i}/*/*" for i in range(len(og.sim.scenes))]

    @classmethod
    def get_column_filters(cls):
        filters = dict()
        for scene_idx, scene in enumerate(og.sim.scenes):
            filters[scene_idx] = []
            for obj in scene.objects:
                if obj.prim_type == PrimType.RIGID:
                    for link in obj.links.values():
                        if not link.kinematic_only:
                            filters[scene_idx].append(link.prim_path)

        return filters

    @classmethod
    def get_max_contact_data_count(cls):
        return 256

    def initialize_view(self):
        """
        Initializes the rigid contact view. Note: Can only be done when sim is playing!
        """
        assert og.sim.is_playing(), "Cannot create rigid contact view while sim is not playing!"

        # Compile deterministic mapping from rigid body path to idx
        # Note that omni's ordering is based on the top-down object ordering path on the USD stage, which coincidentally
        # matches the same ordering we store objects in our registry. So the mapping we generate from our registry
        # mapping aligns with omni's ordering!
        column_filters = self.get_column_filters()
        for scene_idx, filters in column_filters.items():
            self._PATH_TO_COL_IDX[scene_idx] = dict()
            for i, link_path in enumerate(filters):
                self._PATH_TO_COL_IDX[scene_idx][link_path] = i
                self._PATH_TO_SCENE_IDX[link_path] = scene_idx

        # If there are no valid objects, clear the view and terminate early
        if len(column_filters) == 0:
            self._CONTACT_VIEW = dict()
            return

        # Get the row filters too
        row_filters = self.get_row_filters()

        # Generate rigid body view, making sure to update the simulation first (without physics) so that the physx
        # backend is synchronized with any newly added objects
        # We also suppress the omni tensor plugin from giving warnings we expect
        og.sim.pi.update_simulation(elapsedStep=0, currentTime=og.sim.current_time)
        with suppress_omni_log(channels=["omni.physx.tensors.plugin"]):
            for scene_idx, _ in enumerate(og.sim.scenes):
                # TODO: How to make this work with the floor plane?
                # If there are no collidable objects in the scene, skip.
                if len(column_filters[scene_idx]) == 0:
                    continue

                self._CONTACT_VIEW[scene_idx] = og.sim.physics_sim_view.create_rigid_contact_view(
                    pattern=row_filters[scene_idx],
                    filter_patterns=column_filters[scene_idx],
                    max_contact_data_count=self.get_max_contact_data_count(),
                )

                self._PATH_TO_ROW_IDX[scene_idx] = {
                    path: i for i, path in enumerate(self._CONTACT_VIEW[scene_idx].sensor_paths)
                }

                self._ROW_IDX_TO_PATH[scene_idx] = list(self._PATH_TO_ROW_IDX[scene_idx].keys())
                self._COL_IDX_TO_PATH[scene_idx] = list(self._PATH_TO_COL_IDX[scene_idx].keys())

        # Sanity check generated view -- this should generate square matrices of shape (N, N, 3)
        # n_bodies = len(cls._PATH_TO_COL_IDX)
        # assert cls._CONTACT_VIEW.filter_count == n_bodies, \
        #     f"Got unexpected contact view shape. Expected: (N, {n_bodies}); " \
        #     f"got: (N, {cls._CONTACT_VIEW.filter_count})"

    def get_scene_idx(self, prim_path):
        """
        Returns:
            int: scene idx for the rigid body defined by @prim_path
        """
        return self._PATH_TO_SCENE_IDX[prim_path]

    def get_body_row_idx(self, prim_path):
        """
        Returns:
            int: row idx assigned to the rigid body defined by @prim_path
        """
        scene_idx = self._PATH_TO_SCENE_IDX[prim_path]
        return scene_idx, self._PATH_TO_ROW_IDX[scene_idx][prim_path]

    def get_body_col_idx(self, prim_path):
        """
        Returns:
            int: col idx assigned to the rigid body defined by @prim_path
        """
        scene_idx = self._PATH_TO_SCENE_IDX[prim_path]
        return scene_idx, self._PATH_TO_COL_IDX[scene_idx][prim_path]

    def get_row_idx_prim_path(self, scene_idx, idx):
        """
        Returns:
            str: @prim_path corresponding to the row idx @idx in the contact matrix
        """
        return self._ROW_IDX_TO_PATH[scene_idx][idx]

    def get_col_idx_prim_path(self, scene_idx, idx):
        """
        Returns:
            str: @prim_path corresponding to the column idx @idx in the contact matrix
        """
        return self._COL_IDX_TO_PATH[scene_idx][idx]

    def get_all_impulses(self, scene_idx):
        """
        Grab all impulses at the current timestep

        Returns:
            n-array: (N, M, 3) impulse array defining current impulses between all N contact-sensor enabled rigid bodies
                in the simulator and M tracked rigid bodies
        """
        # Generate the contact matrix if it doesn't already exist
        if scene_idx not in self._CONTACT_MATRIX:
            self._CONTACT_MATRIX[scene_idx] = self._CONTACT_VIEW[scene_idx].get_contact_force_matrix(dt=1.0)

        return self._CONTACT_MATRIX[scene_idx]

    def get_impulses(self, prim_paths_a, prim_paths_b):
        """
        Grabs the matrix representing all impulse forces between rigid prims from @prim_paths_a and
        rigid prims from @prim_paths_b

        Args:
            prim_paths_a (list of str): Rigid body prim path(s) with which to grab contact impulses against
                any of the rigid body prim path(s) defined by @prim_paths_b
            prim_paths_b (list of str): Rigid body prim path(s) with which to grab contact impulses against
                any of the rigid body prim path(s) defined by @prim_paths_a

        Returns:
            n-array: (N, M, 3) impulse array defining current impulses between N bodies from @prim_paths_a and M bodies
                from @prim_paths_b
        """
        # Compute subset of matrix and return
        scene_idx = self._PATH_TO_SCENE_IDX[prim_paths_a[0]]
        idxs_a = [self._PATH_TO_ROW_IDX[scene_idx][path] for path in prim_paths_a]
        idxs_b = [self._PATH_TO_COL_IDX[scene_idx][path] for path in prim_paths_b]
        return self.get_all_impulses(scene_idx)[idxs_a][:, idxs_b]

    def get_contact_pairs(self, scene_idx, row_prim_paths=None, column_prim_paths=None):
        """Get pairs of prim paths that are in contact."""
        impulses = th.norm(self.get_all_impulses(scene_idx), dim=-1)
        assert impulses.ndim == 2, f"Impulse matrix should be 2D, found shape {impulses.shape}"
        interesting_col_paths = [
            p for p in self._PATH_TO_COL_IDX[scene_idx].keys() if column_prim_paths is None or p in column_prim_paths
        ]
        interesting_columns = [list(self.get_body_col_idx(pp))[1] for pp in interesting_col_paths]

        # Get the interesting-columns from the impulse matrix
        interesting_impulse_columns = impulses[:, interesting_columns]
        assert (
            interesting_impulse_columns.ndim == 2
        ), f"Impulse matrix should be 2D, found shape {interesting_impulse_columns.shape}"
        interesting_row_idxes = th.nonzero(th.any(interesting_impulse_columns > 0, dim=1)).flatten()
        interesting_row_paths = [self.get_row_idx_prim_path(scene_idx, i) for i in interesting_row_idxes]

        # Filter out idxes by whether or not the row path is in the row prim paths list
        if row_prim_paths is not None:
            interesting_row_idxes, interesting_row_paths = zip(
                *[(i, p) for i, p in zip(interesting_row_idxes, interesting_row_paths) if p in row_prim_paths]
            )
            interesting_row_idxes = th.tensor(list(interesting_row_idxes))

        # Get the full interesting section of the impulse matrix
        interesting_impulses = interesting_impulse_columns[interesting_row_idxes]
        assert interesting_impulses.ndim == 2, f"Impulse matrix should be 2D, found shape {interesting_impulses.shape}"

        # Early return if not in contact.
        if not th.any(interesting_impulses > 0):
            return set()

        # Get all of the (row, col) pairs where the impulse is greater than 0
        return {
            (interesting_row_paths[row], interesting_col_paths[col])
            for row, col in zip(*th.nonzero(interesting_impulses > 0, as_tuple=True))
        }

    def get_contact_data(self, scene_idx, row_prim_paths=None, column_prim_paths=None):
        # First check if the object has any contacts
        impulses = th.norm(self.get_all_impulses(scene_idx), dim=-1)
        assert impulses.ndim == 2, f"Impulse matrix should be 2D, found shape {impulses.shape}"

        row_idx = (
            list(range(impulses.shape[0]))
            if row_prim_paths is None
            else [self.get_body_row_idx(path)[1] for path in row_prim_paths]
        )
        col_idx = (
            list(range(impulses.shape[1]))
            if column_prim_paths is None
            else [self.get_body_col_idx(path)[1] for path in column_prim_paths]
        )
        relevant_impulses = impulses[row_idx][:, col_idx]

        # Early return if not in contact.
        if not th.any(relevant_impulses > 0):
            return []

        # Get the contact data
        if scene_idx not in self._CONTACT_DATA:
            self._CONTACT_DATA[scene_idx] = self._CONTACT_VIEW[scene_idx].get_contact_data(dt=1.0)

        # Get the contact data for this prim
        forces, points, normals, separations, contact_counts, start_indices = self._CONTACT_DATA[scene_idx]

        # Assert that one of two things is true: either the prim count and contact count are equal,
        # in which case we can zip them together, or the prim count is 1, in which case we can just
        # repeat the single prim data for all contacts. Otherwise, it is not clear which contacts are
        # happening between which two objects, so we return no contacts while printing an error.
        contacts = []
        for row in row_idx:
            row_prim_path = self.get_row_idx_prim_path(scene_idx, row)
            for col in col_idx:
                if contact_counts[row, col] == 0:
                    continue
                col_prim_path = self.get_col_idx_prim_path(scene_idx, col)
                start_idx = start_indices[row, col]
                end_idx = start_idx + contact_counts[row, col]
                if start_idx >= len(forces):
                    log.warning(
                        f"Contact data for prim {row_prim_path} and "
                        f"{col_prim_path} is missing because there are too many contacts!"
                    )
                    continue
                if end_idx > len(forces):
                    log.warning(
                        f"Contact data for prim {row_prim_path} and "
                        f"{col_prim_path} is partial because there are too many contacts!"
                    )
                    continue
                contacts.extend(
                    zip(
                        itertools.repeat(row_prim_path),
                        itertools.repeat(col_prim_path),
                        forces[start_idx:end_idx],
                        points[start_idx:end_idx],
                        normals[start_idx:end_idx],
                        separations[start_idx:end_idx],
                    )
                )

        return contacts

    def in_contact(self, prim_paths_a, prim_paths_b):
        """
        Check if any rigid prim from @prim_paths_a is in contact with any rigid prim from @prim_paths_b

        Args:
            prim_paths_a (list of str): Rigid body prim path(s) with which to check contact against any of the rigid
                body prim path(s) defined by @prim_paths_b
            prim_paths_b (list of str): Rigid body prim path(s) with which to check contact against any of the rigid
                body prim path(s) defined by @prim_paths_a

        Returns:
            bool: Whether any body from @prim_paths_a is in contact with any body from @prim_paths_b
        """
        # Check if the contact tuple already exists in the cache; if so, return the value
        key = (tuple(prim_paths_a), tuple(prim_paths_b))
        if key not in self._CONTACT_CACHE:
            # In contact if any of the matrix values representing the interaction between the two groups is non-zero
            self._CONTACT_CACHE[key] = th.any(self.get_impulses(prim_paths_a=prim_paths_a, prim_paths_b=prim_paths_b))
        return self._CONTACT_CACHE[key].item()

    def clear(self):
        """
        Clears the internal contact matrix and cache
        """
        self._CONTACT_MATRIX = dict()
        self._CONTACT_DATA = dict()
        self._CONTACT_CACHE = dict()


# Instantiate the RigidContactAPI
RigidContactAPI = RigidContactAPIImpl()


class GripperRigidContactAPIImpl(RigidContactAPIImpl):
    @classmethod
    def get_column_filters(cls):
        from omnigibson.robots.manipulation_robot import ManipulationRobot

        filters = dict()
        for scene_idx, scene in enumerate(og.sim.scenes):
            filters[scene_idx] = []
            for robot in scene.robots:
                if isinstance(robot, ManipulationRobot):
                    filters[scene_idx].extend(link.prim_path for links in robot.finger_links.values() for link in links)

        return filters

    @classmethod
    def get_max_contact_data_count(cls):
        # 4x per finger link, to be safe.
        # 4 here is not the finger count, it's the number of items we will record contacts with, per finger.
        # e.g. it's N such that if the finger is touching more than N items at once, only the first N are recorded.
        # This number should very rarely go above 4.
        return len(cls.get_column_filters()[0]) * 4


# Instantiate the GripperRigidContactAPI
GripperRigidContactAPI = GripperRigidContactAPIImpl()


class CollisionAPI:
    """
    Class containing class methods to facilitate collision handling, e.g. collision groups
    """

    ACTIVE_COLLISION_GROUPS = dict()

    @classmethod
    def create_collision_group(cls, col_group, filter_self_collisions=False):
        """
        Creates a new collision group with name @col_group

        Args:
            col_group (str): Name of the collision group to create
            filter_self_collisions (bool): Whether to ignore self-collisions within the group. Default is False
        """
        # Can only be done when sim is stopped
        assert og.sim is None or og.sim.is_stopped(), "Cannot create a collision group unless og.sim is stopped!"

        # Make sure the group doesn't already exist
        assert (
            col_group not in cls.ACTIVE_COLLISION_GROUPS
        ), f"Cannot create collision group {col_group} because it already exists!"

        # Create the group
        col_group_prim_path = f"/World/collision_groups/{col_group}"
        group = lazy.pxr.UsdPhysics.CollisionGroup.Define(og.sim.stage, col_group_prim_path)
        if filter_self_collisions:
            # Do not collide with self
            group.GetFilteredGroupsRel().AddTarget(col_group_prim_path)
        cls.ACTIVE_COLLISION_GROUPS[col_group] = group

    @classmethod
    def add_to_collision_group(cls, col_group, prim_path):
        """
        Adds the prim and all nested prims specified by @prim_path to the global collision group @col_group. If @col_group
        does not exist, then it will either be created if @create_if_not_exist is True, otherwise will raise an Error.
        Args:
            col_group (str): Name of the collision group to assign the prim at @prim_path to
            prim_path (str): Prim (and all nested prims) to assign to this @col_group
        """
        # Make sure collision group exists
        assert (
            col_group in cls.ACTIVE_COLLISION_GROUPS
        ), f"Cannot add to collision group {col_group} because it does not exist!"

        # Add this prim to the collision group
        cls.ACTIVE_COLLISION_GROUPS[col_group].GetCollidersCollectionAPI().GetIncludesRel().AddTarget(prim_path)

    @classmethod
    def add_group_filter(cls, col_group, filter_group):
        """
        Adds a new group filter for group @col_group, filtering all collision with group @filter_group
        Args:
            col_group (str): Name of the collision group which will have a new filter group added
            filter_group (str): Name of the group that should be filtered
        """
        # Make sure the group doesn't already exist
        for group_name in (col_group, filter_group):
            assert group_name in cls.ACTIVE_COLLISION_GROUPS, (
                f"Cannot add group filter {filter_group} to collision group {col_group} because at least one group "
                f"does not exist!"
            )

        # Grab the group, and add the filter
        filter_group_prim_path = f"/World/collision_groups/{filter_group}"
        group = cls.ACTIVE_COLLISION_GROUPS[col_group]
        group.GetFilteredGroupsRel().AddTarget(filter_group_prim_path)

    @classmethod
    def clear(cls):
        """
        Clears the internal state of this CollisionAPI
        """
        # Remove all the collision group prims
        for col_group_prim in cls.ACTIVE_COLLISION_GROUPS.values():
            og.sim.stage.RemovePrim(col_group_prim.GetPath().pathString)

        # Remove the collision groups tree
        og.sim.stage.RemovePrim("/World/collision_groups")

        # Clear the dictionary
        cls.ACTIVE_COLLISION_GROUPS = {}


class FlatcacheAPI:
    """
    Monolithic class for leveraging functionality meant to be used EXCLUSIVELY with flatcache.
    """

    # Modified prims since transition from sim being stopped to sim being played occurred
    # This should get cleared every time og.sim.stop() gets called
    MODIFIED_PRIMS = set()

    @classmethod
    def sync_raw_object_transforms_in_usd(cls, prim):
        """
        Manually synchronizes the per-link local raw transforms per-joint raw states from entity prim @prim using
        dynamic control interface as the ground truth.

        NOTE: This slightly abuses the dynamic control - usd integration, and should ONLY be used if flatcache
        is active, since the USD is not R/W at runtime and so we can write directly to child link poses on the USD
        without breaking the simulation!

        Args:
            prim (EntityPrim): prim whose owned links and joints should have their raw local states updated to match the
                "true" values found from the dynamic control interface
        """
        # Make sure flatcache is enabled -- this should NEVER be called otherwise!!
        assert gm.ENABLE_FLATCACHE, "Syncing raw object transforms should only occur if flatcache is being used!"

        # We're somewhat abusing low-level dynamic control - physx - usd integration, but we (supposedly) know
        # what we're doing so we suppress logging so we don't see any error messages :D
        with suppress_omni_log(["omni.physx.plugin"]):
            # Import here to avoid circular imports
            from omnigibson.prims.xform_prim import XFormPrim

            # 1. For every link, update its xformOp properties based on the delta_tf between object frame and link frame
            obj_pos, obj_quat = XFormPrim.get_position_orientation(prim, frame="parent")
            for link in prim.links.values():
                rel_pos, rel_quat = T.relative_pose_transform(*link.get_position_orientation(), obj_pos, obj_quat)
                XFormPrim.set_position_orientation(link, position=rel_pos, orientation=rel_quat, frame="parent")
            # 2. For every joint, update its linear / angular joint state
            if prim.n_joints > 0:
                joints_pos = prim.get_joint_positions()
                for joint, joint_pos in zip(prim.joints.values(), joints_pos):
                    state_name = "linear" if joint.joint_type == JointType.JOINT_PRISMATIC else "angular"
                    joint_pos = (
                        joint_pos if joint.joint_type == JointType.JOINT_PRISMATIC else joint_pos * 180.0 / math.pi
                    )
                    joint.set_attribute(f"state:{state_name}:physics:position", float(joint_pos))

            # Update the simulation without taking any time
            # This is needed because physx complains that we're manually writing to child links' poses, and will
            # subsequently not respect any additional writes to the object pose before an additional step is taken.
            # So we take a "zero" length step so that any additional writes to the object's pose at the current
            # timestep are respected
            og.sim.pi.update_simulation(elapsedStep=0, currentTime=og.sim.current_time)

        # Add this prim to the set of modified prims
        cls.MODIFIED_PRIMS.add(prim)

    @classmethod
    def reset_raw_object_transforms_in_usd(cls, prim):
        """
        Manually resets the per-link local raw transforms and per-joint raw states from entity prim @prim to be zero.

        NOTE: This slightly abuses the dynamic control - usd integration, and should ONLY be used if flatcache
        is active, since the USD is not R/W at runtime and so we can write directly to child link poses on the USD
        without breaking the simulation!

        Args:
            prim (EntityPrim): prim whose owned links and joints should have their local values reset to be zero
        """
        # Make sure flatcache is enabled -- this should NEVER be called otherwise!!
        assert gm.ENABLE_FLATCACHE, "Resetting raw object transforms should only occur if flatcache is being used!"

        # We're somewhat abusing low-level dynamic control - physx - usd integration, but we (supposedly) know
        # what we're doing so we suppress logging so we don't see any error messages :D
        with suppress_omni_log(["omni.physx.plugin"]):
            # Import here to avoid circular imports
            from omnigibson.prims.xform_prim import XFormPrim

            # 1. For every link, update its xformOp properties to be 0
            for link in prim.links.values():
                XFormPrim.set_position_orientation(
                    link, position=th.zeros(3), orientation=th.tensor([0, 0, 0, 1.0]), frame="parent"
                )
            # 2. For every joint, update its linear / angular joint state to be 0
            if prim.n_joints > 0:
                for joint in prim.joints.values():
                    state_name = "linear" if joint.joint_type == JointType.JOINT_PRISMATIC else "angular"
                    joint.set_attribute(f"state:{state_name}:physics:position", 0.0)

            # Update the simulation without taking any time
            # This is needed because physx complains that we're manually writing to child links' poses, and will
            # subsequently not respect any additional writes to the object pose before an additional step is taken.
            # So we take a "zero" length step so that any additional writes to the object's pose at the current
            # timestep are respected
            og.sim.pi.update_simulation(elapsedStep=0, currentTime=og.sim.current_time)

    @classmethod
    def reset(cls):
        """
        Resets the internal state of this FlatcacheAPI.This should only occur when the simulator is stopped
        """
        # For any prim transforms that were manually updated, we need to restore their original transforms
        for prim in cls.MODIFIED_PRIMS:
            cls.reset_raw_object_transforms_in_usd(prim)
        cls.MODIFIED_PRIMS = set()


class PoseAPI:
    """
    This is a singleton class for getting world poses.
    Whenever we directly set the pose of a prim, we should call PoseAPI.invalidate().
    After that, if we need to access the pose of a prim without stepping physics,
    this class will refresh the poses by syncing across USD-fabric-PhysX depending on the flatcache setting.
    """

    VALID = False

    # Dictionary mapping prim path to fabric prim
    PRIMS = dict()

    @classmethod
    def clear(cls):
        cls.PRIMS = dict()

    @classmethod
    def invalidate(cls):
        cls.VALID = False

    @classmethod
    def mark_valid(cls):
        cls.VALID = True

    @classmethod
    def _refresh(cls):
        if og.sim is not None and not cls.VALID:
            # when flatcache is on
            if og.sim._physx_fabric_interface:
                # no time step is taken here
                og.sim._physx_fabric_interface.update(og.sim.get_physics_dt(), og.sim.current_time)
            # when flatcache is off
            else:
                # no time step is taken here
                og.sim.psi.fetch_results()
            cls.mark_valid()

    @classmethod
    def get_world_pose(cls, prim_path):
        """
        Gets pose of the prim object with respect to the world frame
        Args:
            Prim_path: the path of the prim object
        Returns:
            2-tuple:
                - torch.Tensor: (x,y,z) position in the world frame
                - torch.Tensor: (x,y,z,w) quaternion orientation in the world frame
        """
        # Add to stored prims if not already existing
        if prim_path not in cls.PRIMS:
            cls.PRIMS[prim_path] = lazy.omni.isaac.core.utils.prims.get_prim_at_path(prim_path=prim_path, fabric=True)

        cls._refresh()

        # Avoid premature imports
        from omnigibson.utils.deprecated_utils import get_world_pose

        position, orientation = get_world_pose(cls.PRIMS[prim_path])
        return th.tensor(position, dtype=th.float32), th.tensor(orientation, dtype=th.float32)

    @classmethod
    def get_world_pose_with_scale(cls, prim_path):
        """
        This is used when information about the prim's global scale is needed,
        e.g. when converting points in the prim frame to the world frame.
        """
        # Add to stored prims if not already existing
        if prim_path not in cls.PRIMS:
            cls.PRIMS[prim_path] = lazy.omni.isaac.core.utils.prims.get_prim_at_path(prim_path=prim_path, fabric=True)

        cls._refresh()
        # Avoid premature imports
        from omnigibson.utils.deprecated_utils import _get_world_pose_transform_w_scale

        return th.tensor(_get_world_pose_transform_w_scale(cls.PRIMS[prim_path]), dtype=th.float32).T

    @classmethod
    def convert_world_pose_to_local(cls, prim, position, orientation):
        """Converts a world pose to a local pose under a prim's parent."""
        world_transform = T.pose2mat((position, orientation))
        parent_path = str(lazy.omni.isaac.core.utils.prims.get_prim_parent(prim).GetPath())
        parent_world_transform = cls.get_world_pose_with_scale(parent_path)

        local_transform = th.linalg.inv_ex(parent_world_transform).inverse @ world_transform
        local_transform[:3, :3] /= th.linalg.norm(local_transform[:3, :3], dim=0)  # unscale local transform's rotation

        # Check that the local transform consists only of a position, scale and rotation
        product = local_transform[:3, :3] @ local_transform[:3, :3].T
        assert th.allclose(
            product, th.diag(th.diag(product)), atol=1e-3
        ), f"{prim.GetPath()} local transform is not orthogonal."

        # Return the local pose
        return T.mat2pose(local_transform)


class BatchControlViewAPIImpl:
    """
    A centralized view that allows for reading and writing to an ArticulationView that covers multiple
    controllable objects in the scene. This is used to avoid the overhead of reading from many views
    for each robot in each physics step, a source of significant overhead.
    """

    def __init__(self, pattern):
        # The prim path pattern that will be passed into the view
        self._pattern = pattern

        # The unified ArticulationView used to access all of the controllable objects in the scene.
        self._view = None

        # Cache for all of the view functions' return values within the same simulation step.
        # Keyed by function name without get_, the value is the return value of the function.
        self._read_cache = {}

        # Cache for all of the view functions' write values within the same simulation step.
        # Keyed by the function name without set_, the value is the set of indices that need to be updated.
        self._write_idx_cache = collections.defaultdict(set)

        # Mapping from prim path to index in the view.
        self._idx = {}

        # Mapping from prim idx to a dict that maps link name to link index in the view.
        self._link_idx = {}

        # Mapping from prim path to base footprint link name if one exists, None if the root is the base link.
        self._base_footprint_link_names = {}

    def clear(self):
        self._read_cache = {}
        self._write_idx_cache = collections.defaultdict(set)

    def _set_dof_position_targets(self, data, indices, cast=True):
        # No casting results in better efficiency
        if cast:
            data = self._view._frontend.as_contiguous_float32(data)
            indices = self._view._frontend.as_contiguous_uint32(indices)
        data_desc = self._view._frontend.get_tensor_desc(data)
        indices_desc = self._view._frontend.get_tensor_desc(indices)

        if not self._view._backend.set_dof_position_targets(data_desc, indices_desc):
            raise Exception("Failed to set DOF positions in backend")

    def _set_dof_velocity_targets(self, data, indices, cast=True):
        # No casting results in better efficiency
        if cast:
            data = self._view._frontend.as_contiguous_float32(data)
            indices = self._view._frontend.as_contiguous_uint32(indices)
        data_desc = self._view._frontend.get_tensor_desc(data)
        indices_desc = self._view._frontend.get_tensor_desc(indices)

        if not self._view._backend.set_dof_velocity_targets(data_desc, indices_desc):
            raise Exception("Failed to set DOF velocities in backend")

    def _set_dof_actuation_forces(self, data, indices, cast=True):
        # No casting results in better efficiency
        if cast:
            data = self._view._frontend.as_contiguous_float32(data)
            indices = self._view._frontend.as_contiguous_uint32(indices)
        data_desc = self._view._frontend.get_tensor_desc(data)
        indices_desc = self._view._frontend.get_tensor_desc(indices)

        if not self._view._backend.set_dof_actuation_forces(data_desc, indices_desc):
            raise Exception("Failed to set DOF actuation forces in backend")

    def flush_control(self):
        if "dof_position_targets" in self._write_idx_cache:
            pos_indices = cb.int_array(sorted(self._write_idx_cache["dof_position_targets"]))
            pos_targets = self._read_cache["dof_position_targets"]
            self._set_dof_position_targets(cb.to_torch(pos_targets), cb.to_torch(pos_indices), cast=False)

        if "dof_velocity_targets" in self._write_idx_cache:
            vel_indices = cb.int_array(sorted(self._write_idx_cache["dof_velocity_targets"]))
            vel_targets = self._read_cache["dof_velocity_targets"]
            self._set_dof_velocity_targets(cb.to_torch(vel_targets), cb.to_torch(vel_indices), cast=False)

        if "dof_actuation_forces" in self._write_idx_cache:
            eff_indices = cb.int_array(sorted(self._write_idx_cache["dof_actuation_forces"]))
            eff_targets = self._read_cache["dof_actuation_forces"]
            self._set_dof_actuation_forces(cb.to_torch(eff_targets), cb.to_torch(eff_indices), cast=False)

    def initialize_view(self):
        # First, get all of the controllable objects in the scene (avoiding circular import)
        from omnigibson.objects.controllable_object import ControllableObject

        controllable_objects = [
            obj for scene in og.sim.scenes for obj in scene.objects if isinstance(obj, ControllableObject)
        ]

        # Get their corresponding prim paths
        expected_prim_paths = {obj.articulation_root_path for obj in controllable_objects}

        # Apply the pattern to find the expected prim paths
        expected_prim_paths = {
            prim_path for prim_path in expected_prim_paths if re.fullmatch(self._pattern.replace("*", ".*"), prim_path)
        }

        # Make sure we have at least one controllable object
        if len(expected_prim_paths) == 0:
            return

        # Create the actual articulation view. Note that even though we search for base_link here,
        # the returned things will not necessarily be the base_link prim paths, but the appropriate
        # articulation root path for every object (base_link for non-fixed, parent for fixed objects)
        self._view = og.sim.physics_sim_view.create_articulation_view(self._pattern)
        view_prim_paths = self._view.prim_paths
        assert (
            set(view_prim_paths) == expected_prim_paths
        ), f"ControllableObjectViewAPI expected prim paths {expected_prim_paths} but got {view_prim_paths}"

        # Create the mapping from prim path to index
        self._idx = {prim_path: i for i, prim_path in enumerate(view_prim_paths)}
        self._link_idx = [
            {link_path.split("/")[-1]: j for j, link_path in enumerate(articulation_link_paths)}
            for articulation_link_paths in self._view.link_paths
        ]
        self._base_footprint_link_names = {
            obj.articulation_root_path: (
                obj.base_footprint_link_name if obj.base_footprint_link_name != obj.root_link_name else None
            )
            for obj in controllable_objects
        }

    def set_joint_position_targets(self, prim_path, positions, indices):
        assert len(indices) == len(positions), "Indices and values must have the same length"
        idx = self._idx[prim_path]

        # Load the current targets.
        if "dof_position_targets" not in self._read_cache:
            self._read_cache["dof_position_targets"] = cb.from_torch(self._view.get_dof_position_targets())

        # Update the target
        self._read_cache["dof_position_targets"][idx, indices] = positions

        # Add this index to the write cache
        self._write_idx_cache["dof_position_targets"].add(idx)

    def set_joint_velocity_targets(self, prim_path, velocities, indices):
        assert len(indices) == len(velocities), "Indices and values must have the same length"
        idx = self._idx[prim_path]

        # Load the current targets.
        if "dof_velocity_targets" not in self._read_cache:
            self._read_cache["dof_velocity_targets"] = cb.from_torch(self._view.get_dof_velocity_targets())

        # Update the target
        self._read_cache["dof_velocity_targets"][idx, indices] = velocities

        # Add this index to the write cache
        self._write_idx_cache["dof_velocity_targets"].add(idx)

    def set_joint_efforts(self, prim_path, efforts, indices):
        assert len(indices) == len(efforts), "Indices and values must have the same length"
        idx = self._idx[prim_path]

        # Load the current targets.
        if "dof_actuation_forces" not in self._read_cache:
            self._read_cache["dof_actuation_forces"] = cb.from_torch(self._view.get_dof_actuation_forces())

        # Update the target
        self._read_cache["dof_actuation_forces"][idx, indices] = efforts

        # Add this index to the write cache
        self._write_idx_cache["dof_actuation_forces"].add(idx)

    def get_root_transform(self, prim_path):
        if "root_transforms" not in self._read_cache:
            self._read_cache["root_transforms"] = cb.from_torch(self._view.get_root_transforms())

        idx = self._idx[prim_path]
        pose = self._read_cache["root_transforms"][idx]
        return pose[:3], pose[3:]

    def get_position_orientation(self, prim_path):
        # Here we want to return the position of the base footprint link. If the base footprint link is None,
        # we return the position of the root link.
        if self._base_footprint_link_names[prim_path] is not None:
            link_name = self._base_footprint_link_names[prim_path]
            return self.get_link_transform(prim_path, link_name)
        else:
            return self.get_root_transform(prim_path)

    def _get_velocities(self, prim_path):
        if self._base_footprint_link_names[prim_path] is not None:
            link_name = self._base_footprint_link_names[prim_path]
            return self._get_link_velocities(prim_path, link_name)
        else:
            return self._get_root_velocities(prim_path)

    def _get_relative_velocities(self, prim_path):
        if "relative_velocities" not in self._read_cache:
            self._read_cache["relative_velocities"] = {}

        if prim_path not in self._read_cache["relative_velocities"]:
            # Compute all tfs at once, including base as well as all links
            if "link_velocities" not in self._read_cache:
                self._read_cache["link_velocities"] = cb.from_torch(self._view.get_link_velocities())

            idx = self._idx[prim_path]
            vels = cb.zeros((len(self._link_idx[idx]) + 1, 6, 1))
            # base vel is the final -1 index
            vels[:-1, :, 0] = self._read_cache["link_velocities"][idx, :]
            vels[-1, :, 0] = self._get_velocities(prim_path=prim_path)
<<<<<<< HEAD

            tf = cb.zeros((1, 6, 6))
            orn_t = cb.T.quat2mat(self.get_position_orientation(prim_path)[1]).T
            tf[0, :3, :3] = orn_t
            tf[0, 3:, 3:] = orn_t
            # x.T --> transpose (inverse) orientation
            # (1, 6, 6) @ (n_links, 6, 1) -> (n_links, 6, 1) -> (n_links, 6)
            self._read_cache["relative_velocities"][prim_path] = cb.squeeze(tf @ vels, dim=-1)

        return self._read_cache["relative_velocities"][prim_path]

    def get_linear_velocity(self, prim_path):
        return self._get_velocities(prim_path)[:3]

=======

            tf = cb.zeros((1, 6, 6))
            orn_t = cb.T.quat2mat(self.get_position_orientation(prim_path)[1]).T
            tf[0, :3, :3] = orn_t
            tf[0, 3:, 3:] = orn_t
            # x.T --> transpose (inverse) orientation
            # (1, 6, 6) @ (n_links, 6, 1) -> (n_links, 6, 1) -> (n_links, 6)
            self._read_cache["relative_velocities"][prim_path] = cb.squeeze(tf @ vels, dim=-1)

        return self._read_cache["relative_velocities"][prim_path]

    def get_linear_velocity(self, prim_path):
        return self._get_velocities(prim_path)[:3]

>>>>>>> 42e1d9d4
    def get_angular_velocity(self, prim_path):
        return self._get_velocities(prim_path)[3:]

    def _get_root_velocities(self, prim_path):
        if "root_velocities" not in self._read_cache:
            self._read_cache["root_velocities"] = cb.from_torch(self._view.get_root_velocities())

        idx = self._idx[prim_path]
        return self._read_cache["root_velocities"][idx]

    def get_relative_linear_velocity(self, prim_path):
        # base corresponds to final index
        return self._get_relative_velocities(prim_path)[-1, :3]

    def get_relative_angular_velocity(self, prim_path):
        # base corresponds to final index
        return self._get_relative_velocities(prim_path)[-1, 3:]

    def get_joint_positions(self, prim_path):
        if "dof_positions" not in self._read_cache:
            self._read_cache["dof_positions"] = cb.from_torch(self._view.get_dof_positions())

        idx = self._idx[prim_path]
        return self._read_cache["dof_positions"][idx]

    def get_joint_velocities(self, prim_path):
        if "dof_velocities" not in self._read_cache:
            self._read_cache["dof_velocities"] = cb.from_torch(self._view.get_dof_velocities())

        idx = self._idx[prim_path]
        return self._read_cache["dof_velocities"][idx]

    def get_joint_efforts(self, prim_path):
        if "dof_projected_joint_forces" not in self._read_cache:
            self._read_cache["dof_projected_joint_forces"] = cb.from_torch(self._view.get_dof_projected_joint_forces())

        idx = self._idx[prim_path]
        return self._read_cache["dof_projected_joint_forces"][idx]

    def get_mass_matrix(self, prim_path):
        if "mass_matrices" not in self._read_cache:
            self._read_cache["mass_matrices"] = cb.from_torch(self._view.get_mass_matrices())

        idx = self._idx[prim_path]
        return self._read_cache["mass_matrices"][idx]

    def get_generalized_gravity_forces(self, prim_path):
        if "generalized_gravity_forces" not in self._read_cache:
            self._read_cache["generalized_gravity_forces"] = cb.from_torch(self._view.get_generalized_gravity_forces())

        idx = self._idx[prim_path]
        return self._read_cache["generalized_gravity_forces"][idx]

    def get_coriolis_and_centrifugal_forces(self, prim_path):
        if "coriolis_and_centrifugal_forces" not in self._read_cache:
            self._read_cache["coriolis_and_centrifugal_forces"] = cb.from_torch(
                self._view.get_coriolis_and_centrifugal_forces()
            )

        idx = self._idx[prim_path]
        return self._read_cache["coriolis_and_centrifugal_forces"][idx]

    def get_link_transform(self, prim_path, link_name):
        if "link_transforms" not in self._read_cache:
            self._read_cache["link_transforms"] = cb.from_torch(self._view.get_link_transforms())

        idx = self._idx[prim_path]
        link_idx = self._link_idx[idx][link_name]
        pose = self._read_cache["link_transforms"][idx, link_idx]
        return pose[:3], pose[3:]

    def _get_relative_poses(self, prim_path):
        if "relative_poses" not in self._read_cache:
            self._read_cache["relative_poses"] = {}

        if prim_path not in self._read_cache["relative_poses"]:
            # Compute all tfs at once, including base as well as all links
            if "link_transforms" not in self._read_cache:
                self._read_cache["link_transforms"] = cb.from_torch(self._view.get_link_transforms())

            idx = self._idx[prim_path]
            self._read_cache["relative_poses"][prim_path] = cb.compute_relative_poses(
                idx,
                len(self._link_idx[idx]),
                self._read_cache["link_transforms"],
                self.get_position_orientation(prim_path=prim_path),
            )

        return self._read_cache["relative_poses"][prim_path]

    def get_link_relative_position_orientation(self, prim_path, link_name):
        idx = self._idx[prim_path]
        link_idx = self._link_idx[idx][link_name]
        rel_pose = self._get_relative_poses(prim_path)[link_idx]
        return rel_pose[:3], rel_pose[3:]

    def _get_link_velocities(self, prim_path, link_name):
        if "link_velocities" not in self._read_cache:
            self._read_cache["link_velocities"] = cb.from_torch(self._view.get_link_velocities())

        idx = self._idx[prim_path]
        link_idx = self._link_idx[idx][link_name]
        vel = self._read_cache["link_velocities"][idx, link_idx]

        return vel

    def get_link_linear_velocity(self, prim_path, link_name):
        return self._get_link_velocities(prim_path, link_name)[:3]

    def get_link_relative_linear_velocity(self, prim_path, link_name):
        idx = self._idx[prim_path]
        link_idx = self._link_idx[idx][link_name]
        return self._get_relative_velocities(prim_path)[link_idx, :3]

    def get_link_angular_velocity(self, prim_path, link_name):
        return self._get_link_velocities(prim_path, link_name)[3:]

    def get_link_relative_angular_velocity(self, prim_path, link_name):
        idx = self._idx[prim_path]
        link_idx = self._link_idx[idx][link_name]
        return self._get_relative_velocities(prim_path)[link_idx, 3:]

    def get_jacobian(self, prim_path):
        if "jacobians" not in self._read_cache:
            self._read_cache["jacobians"] = cb.from_torch(self._view.get_jacobians())

        idx = self._idx[prim_path]
        return self._read_cache["jacobians"][idx]

    def get_relative_jacobian(self, prim_path):
        if "relative_jacobians" not in self._read_cache:
            self._read_cache["relative_jacobians"] = {}

        if prim_path not in self._read_cache["relative_jacobians"]:
            jacobian = self.get_jacobian(prim_path)
            ori_t = cb.T.quat2mat(self.get_position_orientation(prim_path)[1]).T
            tf = cb.zeros((1, 6, 6))
            tf[:, :3, :3] = ori_t
            tf[:, 3:, 3:] = ori_t
            # Run this explicitly in pytorch since it's order of magnitude faster than numpy!
            # e.g.: 2e-4 vs. 3e-5 on R1
            rel_jac = cb.from_torch(cb.to_torch(tf) @ cb.to_torch(jacobian))
            self._read_cache["relative_jacobians"][prim_path] = rel_jac

        return self._read_cache["relative_jacobians"][prim_path]


class ControllableObjectViewAPI:
    """
    An interface that creates BatchControlViewAPIImpl instances for each robot type in the scene.

    This is done to avoid the overhead of reading from many views for each robot in each physics step,
    providing major speed improvements in vector env use cases.

    This class is a singleton, and should be used to access the BatchControlViewAPIImpl instances.

    The pattern used to group the robots is based on the robot prim paths, which is assumed to be in the format
    /World/scene_*/controllable__robottype__robotname.

    The patterns used by the subviews are generated by replacing the robot name with a wildcard, so that all robots
    of the same type are grouped together. If there are fixed base robots, they will be grouped separately from
    non-fixed base robots even within the same robot type, by virtue of their different articulation root paths.
    """

    # Dictionary mapping from pattern to BatchControlViewAPIImpl
    _VIEWS_BY_PATTERN = {}

    @classmethod
    def clear(cls):
        for view in cls._VIEWS_BY_PATTERN.values():
            view.clear()

    @classmethod
    def flush_control(cls):
        for view in cls._VIEWS_BY_PATTERN.values():
            view.flush_control()

    @classmethod
    def initialize_view(cls):
        cls._VIEWS_BY_PATTERN = {}

        # First, get all of the controllable objects in the scene (avoiding circular import)
        from omnigibson.objects.controllable_object import ControllableObject

        controllable_objects = [
            obj for scene in og.sim.scenes for obj in scene.objects if isinstance(obj, ControllableObject)
        ]

        # Get their corresponding prim paths
        expected_prim_paths = {obj.articulation_root_path for obj in controllable_objects}

        # Group the prim paths by robot type
        patterns = {cls._get_pattern_from_prim_path(prim_path) for prim_path in expected_prim_paths}

        # Create the view for each robot type / fixedness combo
        for pattern in patterns:
            if pattern not in cls._VIEWS_BY_PATTERN:
                cls._VIEWS_BY_PATTERN[pattern] = BatchControlViewAPIImpl(pattern)

        # Initialize the views
        for view in cls._VIEWS_BY_PATTERN.values():
            view.initialize_view()

        # Assert that the views' prim paths are disjoint
        all_prim_paths = []
        for view in cls._VIEWS_BY_PATTERN.values():
            all_prim_paths.extend(view._idx.keys())
        counts = collections.Counter(all_prim_paths)

        missing = set(expected_prim_paths) - set(all_prim_paths)
        assert len(missing) == 0, f"Prim paths {missing} are missing from the views!"

        more_than_once = {prim_path: count for prim_path, count in counts.items() if count > 1}
        assert len(more_than_once) == 0, f"Prim paths {more_than_once} are present in multiple views!"

    @classmethod
    def _get_pattern_from_prim_path(cls, prim_path):
        """
        Returns which of the regexes this prim path should be found in.

        Note that since the prim path will be an articulation root path, this works for both fixed base and
        non-fixed base robots. Fixed and non-fixed versions of the same robot will be mapped to different
        patterns since they have different articulation root paths (object prim vs base link prim).
        """
        scene_id, robot_name = prim_path.split("/")[2:4]
        assert scene_id.startswith("scene_"), f"Prim path 2nd component {prim_path} does not start with scene_"
        components = robot_name.split("__")
        assert (
            len(components) == 3
        ), f"Robot prim path's 3rd component {robot_name} does not match expected format of prefix__robottype__robotname."
        assert (
            components[0] == "controllable"
        ), f"Prim path {prim_path} 3rd component does not start with prefix {cls._prefix}__"
        robot_name_pattern = prim_path.replace(f"/{scene_id}/", "/scene_*/").replace(
            f"/{robot_name}", f"/{components[0]}__{components[1]}__*"
        )
        return robot_name_pattern

    @classmethod
    def set_joint_position_targets(cls, prim_path, positions, indices):
        cls._VIEWS_BY_PATTERN[cls._get_pattern_from_prim_path(prim_path)].set_joint_position_targets(
            prim_path, positions, indices
        )

    @classmethod
    def set_joint_velocity_targets(cls, prim_path, velocities, indices):
        cls._VIEWS_BY_PATTERN[cls._get_pattern_from_prim_path(prim_path)].set_joint_velocity_targets(
            prim_path, velocities, indices
        )

    @classmethod
    def set_joint_efforts(cls, prim_path, efforts, indices):
        cls._VIEWS_BY_PATTERN[cls._get_pattern_from_prim_path(prim_path)].set_joint_efforts(prim_path, efforts, indices)

    @classmethod
    def get_position_orientation(cls, prim_path):
        return cls._VIEWS_BY_PATTERN[cls._get_pattern_from_prim_path(prim_path)].get_position_orientation(prim_path)

    @classmethod
    def get_root_position_orientation(cls, prim_path):
        return cls._VIEWS_BY_PATTERN[cls._get_pattern_from_prim_path(prim_path)].get_root_transform(prim_path)

    @classmethod
    def get_linear_velocity(cls, prim_path):
        return cls._VIEWS_BY_PATTERN[cls._get_pattern_from_prim_path(prim_path)].get_linear_velocity(prim_path)

    @classmethod
    def get_angular_velocity(cls, prim_path):
        return cls._VIEWS_BY_PATTERN[cls._get_pattern_from_prim_path(prim_path)].get_angular_velocity(prim_path)

    @classmethod
    def get_relative_linear_velocity(cls, prim_path):
        return cls._VIEWS_BY_PATTERN[cls._get_pattern_from_prim_path(prim_path)].get_relative_linear_velocity(prim_path)

    @classmethod
    def get_relative_angular_velocity(cls, prim_path):
        return cls._VIEWS_BY_PATTERN[cls._get_pattern_from_prim_path(prim_path)].get_relative_angular_velocity(
            prim_path
        )

    @classmethod
    def get_joint_positions(cls, prim_path):
        return cls._VIEWS_BY_PATTERN[cls._get_pattern_from_prim_path(prim_path)].get_joint_positions(prim_path)

    @classmethod
    def get_joint_velocities(cls, prim_path):
        return cls._VIEWS_BY_PATTERN[cls._get_pattern_from_prim_path(prim_path)].get_joint_velocities(prim_path)

    @classmethod
    def get_joint_efforts(cls, prim_path):
        return cls._VIEWS_BY_PATTERN[cls._get_pattern_from_prim_path(prim_path)].get_joint_efforts(prim_path)

    @classmethod
    def get_mass_matrix(cls, prim_path):
        return cls._VIEWS_BY_PATTERN[cls._get_pattern_from_prim_path(prim_path)].get_mass_matrix(prim_path)

    @classmethod
    def get_generalized_gravity_forces(cls, prim_path):
        return cls._VIEWS_BY_PATTERN[cls._get_pattern_from_prim_path(prim_path)].get_generalized_gravity_forces(
            prim_path
        )

    @classmethod
    def get_coriolis_and_centrifugal_forces(cls, prim_path):
        return cls._VIEWS_BY_PATTERN[cls._get_pattern_from_prim_path(prim_path)].get_coriolis_and_centrifugal_forces(
            prim_path
        )

    @classmethod
    def get_link_position_orientation(cls, prim_path, link_name):
        return cls._VIEWS_BY_PATTERN[cls._get_pattern_from_prim_path(prim_path)].get_link_transform(
            prim_path, link_name
        )

    @classmethod
    def get_link_relative_position_orientation(cls, prim_path, link_name):
        return cls._VIEWS_BY_PATTERN[cls._get_pattern_from_prim_path(prim_path)].get_link_relative_position_orientation(
            prim_path, link_name
        )

    @classmethod
    def get_link_relative_linear_velocity(cls, prim_path, link_name):
        return cls._VIEWS_BY_PATTERN[cls._get_pattern_from_prim_path(prim_path)].get_link_relative_linear_velocity(
            prim_path, link_name
        )

    @classmethod
    def get_link_relative_angular_velocity(cls, prim_path, link_name):
        return cls._VIEWS_BY_PATTERN[cls._get_pattern_from_prim_path(prim_path)].get_link_relative_angular_velocity(
            prim_path, link_name
        )

    @classmethod
    def get_jacobian(cls, prim_path):
        return cls._VIEWS_BY_PATTERN[cls._get_pattern_from_prim_path(prim_path)].get_jacobian(prim_path)

    @classmethod
    def get_relative_jacobian(cls, prim_path):
        return cls._VIEWS_BY_PATTERN[cls._get_pattern_from_prim_path(prim_path)].get_relative_jacobian(prim_path)


def clear():
    """
    Clear state tied to singleton classes
    """
    PoseAPI.invalidate()
    CollisionAPI.clear()
    ControllableObjectViewAPI.clear()


def create_mesh_prim_with_default_xform(primitive_type, prim_path, u_patches=None, v_patches=None, stage=None):
    """
    Creates a mesh prim of the specified @primitive_type at the specified @prim_path

    Args:
        primitive_type (str): Primitive mesh type, should be one of PRIMITIVE_MESH_TYPES to be valid
        prim_path (str): Destination prim path to store the mesh prim
        u_patches (int or None): If specified, should be an integer that represents how many segments to create in the
            u-direction. E.g. 10 means 10 segments (and therefore 11 vertices) will be created.
        v_patches (int or None): If specified, should be an integer that represents how many segments to create in the
            v-direction. E.g. 10 means 10 segments (and therefore 11 vertices) will be created.
            Both u_patches and v_patches need to be specified for them to be effective.
        stage (None or Usd.Stage): If specified, stage on which the primitive mesh should be generated. If None, will
            use og.sim.stage
    """
    MESH_PRIM_TYPE_TO_EVALUATOR_MAPPING = {
        "Sphere": lazy.omni.kit.primitive.mesh.evaluators.sphere.SphereEvaluator,
        "Disk": lazy.omni.kit.primitive.mesh.evaluators.disk.DiskEvaluator,
        "Plane": lazy.omni.kit.primitive.mesh.evaluators.plane.PlaneEvaluator,
        "Cylinder": lazy.omni.kit.primitive.mesh.evaluators.cylinder.CylinderEvaluator,
        "Torus": lazy.omni.kit.primitive.mesh.evaluators.torus.TorusEvaluator,
        "Cone": lazy.omni.kit.primitive.mesh.evaluators.cone.ConeEvaluator,
        "Cube": lazy.omni.kit.primitive.mesh.evaluators.cube.CubeEvaluator,
    }

    assert primitive_type in PRIMITIVE_MESH_TYPES, "Invalid primitive mesh type: {primitive_type}"
    evaluator = MESH_PRIM_TYPE_TO_EVALUATOR_MAPPING[primitive_type]
    u_backup = lazy.carb.settings.get_settings().get(evaluator.SETTING_U_SCALE)
    v_backup = lazy.carb.settings.get_settings().get(evaluator.SETTING_V_SCALE)
    hs_backup = lazy.carb.settings.get_settings().get(evaluator.SETTING_OBJECT_HALF_SCALE)
    lazy.carb.settings.get_settings().set(evaluator.SETTING_U_SCALE, 1)
    lazy.carb.settings.get_settings().set(evaluator.SETTING_V_SCALE, 1)
    stage = og.sim.stage if stage is None else stage

    # Default half_scale (i.e. half-extent, half_height, radius) is 1.
    # TODO (eric): change it to 0.5 once the mesh generator API accepts floating-number HALF_SCALE
    #  (currently it only accepts integer-number and floors 0.5 into 0).
    lazy.carb.settings.get_settings().set(evaluator.SETTING_OBJECT_HALF_SCALE, 1)
    kwargs = dict(prim_type=primitive_type, prim_path=prim_path, stage=stage)
    if u_patches is not None and v_patches is not None:
        kwargs["u_patches"] = u_patches
        kwargs["v_patches"] = v_patches

    # Import now to avoid too-eager load of Omni classes due to inheritance
    from omnigibson.utils.deprecated_utils import CreateMeshPrimWithDefaultXformCommand

    CreateMeshPrimWithDefaultXformCommand(**kwargs).do()

    lazy.carb.settings.get_settings().set(evaluator.SETTING_U_SCALE, u_backup)
    lazy.carb.settings.get_settings().set(evaluator.SETTING_V_SCALE, v_backup)
    lazy.carb.settings.get_settings().set(evaluator.SETTING_OBJECT_HALF_SCALE, hs_backup)


def mesh_prim_mesh_to_trimesh_mesh(mesh_prim, include_normals=True, include_texcoord=True):
    """
    Generates trimesh mesh from @mesh_prim if mesh_type is "Mesh"

    Args:
        mesh_prim (Usd.Prim): Mesh prim to convert into trimesh mesh
        include_normals (bool): Whether to include the normals in the resulting trimesh or not
        include_texcoord (bool): Whether to include the corresponding 2D-texture coordinates in the resulting
            trimesh or not

    Returns:
        trimesh.Trimesh: Generated trimesh mesh
    """
    mesh_type = mesh_prim.GetPrimTypeInfo().GetTypeName()
    assert mesh_type == "Mesh", f"Expected mesh prim to have type Mesh, got {mesh_type}"
    face_vertex_counts = vtarray_to_torch(mesh_prim.GetAttribute("faceVertexCounts").Get(), dtype=th.int)
    vertices = vtarray_to_torch(mesh_prim.GetAttribute("points").Get())
    face_indices = vtarray_to_torch(mesh_prim.GetAttribute("faceVertexIndices").Get(), dtype=th.int)

    faces = []
    i = 0
    for count in face_vertex_counts:
        for j in range(count - 2):
            faces.append([face_indices[i], face_indices[i + j + 1], face_indices[i + j + 2]])
        i += count

    kwargs = dict(vertices=vertices, faces=faces)

    if include_normals:
        kwargs["vertex_normals"] = vtarray_to_torch(mesh_prim.GetAttribute("normals").Get())

    if include_texcoord:
        raw_texture = mesh_prim.GetAttribute("primvars:st").Get()
        if raw_texture is not None:
            kwargs["visual"] = trimesh.visual.TextureVisuals(uv=vtarray_to_torch(raw_texture))

    return trimesh.Trimesh(**kwargs)


def mesh_prim_shape_to_trimesh_mesh(mesh_prim):
    """
    Generates trimesh mesh from @mesh_prim if mesh_type is "Sphere", "Cube", "Cone" or "Cylinder"

    Args:
        mesh_prim (Usd.Prim): Mesh prim to convert into trimesh mesh

    Returns:
        trimesh.Trimesh: Generated trimesh mesh
    """
    mesh_type = mesh_prim.GetPrimTypeInfo().GetTypeName()
    if mesh_type == "Sphere":
        radius = mesh_prim.GetAttribute("radius").Get()
        trimesh_mesh = trimesh.creation.icosphere(subdivision=3, radius=radius)
    elif mesh_type == "Cube":
        extent = mesh_prim.GetAttribute("size").Get()
        trimesh_mesh = trimesh.creation.box([extent] * 3)
    elif mesh_type == "Cone":
        radius = mesh_prim.GetAttribute("radius").Get()
        height = mesh_prim.GetAttribute("height").Get()
        trimesh_mesh = trimesh.creation.cone(radius=radius, height=height)
        # Trimesh cones are centered at the base. We'll move them down by half the height.
        transform = trimesh.transformations.translation_matrix([0, 0, -height / 2])
        trimesh_mesh.apply_transform(transform)
    elif mesh_type == "Cylinder":
        radius = mesh_prim.GetAttribute("radius").Get()
        height = mesh_prim.GetAttribute("height").Get()
        trimesh_mesh = trimesh.creation.cylinder(radius=radius, height=height)
    else:
        raise ValueError(f"Expected mesh prim to have type Sphere, Cube, Cone or Cylinder, got {mesh_type}")

    return trimesh_mesh


def mesh_prim_to_trimesh_mesh(mesh_prim, include_normals=True, include_texcoord=True, world_frame=False):
    """
    Generates trimesh mesh from @mesh_prim

    Args:
        mesh_prim (Usd.Prim): Mesh prim to convert into trimesh mesh
        include_normals (bool): Whether to include the normals in the resulting trimesh or not
        include_texcoord (bool): Whether to include the corresponding 2D-texture coordinates in the resulting
            trimesh or not
        world_frame (bool): Whether to convert the mesh to the world frame or not

    Returns:
        trimesh.Trimesh: Generated trimesh mesh
    """
    mesh_type = mesh_prim.GetTypeName()
    if mesh_type == "Mesh":
        trimesh_mesh = mesh_prim_mesh_to_trimesh_mesh(mesh_prim, include_normals, include_texcoord)
    else:
        trimesh_mesh = mesh_prim_shape_to_trimesh_mesh(mesh_prim)

    if world_frame:
        trimesh_mesh.apply_transform(PoseAPI.get_world_pose_with_scale(mesh_prim.GetPath().pathString))

    return trimesh_mesh


def sample_mesh_keypoints(mesh_prim, n_keypoints, n_keyfaces, seed=None):
    """
    Samples keypoints and keyfaces for mesh @mesh_prim

    Args:
        mesh_prim (Usd.Prim): Mesh prim to be sampled from
        n_keypoints (int): number of (unique) keypoints to randomly sample from @mesh_prim
        n_keyfaces (int): number of (unique) keyfaces to randomly sample from @mesh_prim
        seed (None or int): If set, sets the random seed for deterministic results

    Returns:
        2-tuple:
            - n-array: (n,) 1D int array representing the randomly sampled point idxs from @mesh_prim.
                Note that since this is without replacement, the total length of the array may be less than
                @n_keypoints
            - None or n-array: 1D int array representing the randomly sampled face idxs from @mesh_prim.
                Note that since this is without replacement, the total length of the array may be less than
                @n_keyfaces
    """
    # Set seed if deterministic
    if seed is not None:
        th.manual_seed(seed)

    # Generate trimesh mesh from which to aggregate points
    tm = mesh_prim_mesh_to_trimesh_mesh(mesh_prim=mesh_prim, include_normals=False, include_texcoord=False)
    n_unique_vertices, n_unique_faces = len(tm.vertices), len(tm.faces)
    faces_flat = th.tensor(tm.faces.flatten(), dtype=th.int32)

    # Sample vertices
    unique_vertices = th.unique(faces_flat)
    assert len(unique_vertices) == n_unique_vertices
    keypoint_idx = (
        th.randperm(len(unique_vertices))[:n_keypoints] if n_unique_vertices > n_keypoints else unique_vertices
    )

    # Sample faces
    keyface_idx = th.randperm(n_unique_faces)[:n_keyfaces] if n_unique_faces > n_keyfaces else th.arange(n_unique_faces)

    return keypoint_idx, keyface_idx


def get_mesh_volume_and_com(mesh_prim, world_frame=False):
    """
    Computes the volume and center of mass for @mesh_prim

    Args:
        mesh_prim (Usd.Prim): Mesh prim to compute volume and center of mass for
        world_frame (bool): Whether to return the volume and CoM in the world frame

    Returns:
        Tuple[float, th.tensor]: Tuple containing the (volume, center_of_mass) in the mesh frame or the world frame
    """

    trimesh_mesh = mesh_prim_to_trimesh_mesh(
        mesh_prim, include_normals=False, include_texcoord=False, world_frame=world_frame
    )
    if trimesh_mesh.is_volume:
        volume = trimesh_mesh.volume
        com = th.tensor(trimesh_mesh.center_mass)
    else:
        # If the mesh is not a volume, we compute its convex hull and use that instead
        try:
            trimesh_mesh_convex = trimesh_mesh.convex_hull
            volume = trimesh_mesh_convex.volume
            com = th.tensor(trimesh_mesh_convex.center_mass)
        except:
            # if convex hull computation fails, it usually means the mesh is degenerated: use trivial values.
            volume = 0.0
            com = th.zeros(3)

    return volume, com.to(dtype=th.float32)


def check_extent_radius_ratio(geom_prim, com):
    """
    Checks if the min extent in world frame and the extent radius ratio in local frame of @geom_prim is within the
    acceptable range for PhysX GPU acceleration (not too thin, and not too oblong)

    Ref: https://github.com/NVIDIA-Omniverse/PhysX/blob/561a0df858d7e48879cdf7eeb54cfe208f660f18/physx/source/geomutils/src/convex/GuConvexMeshData.h#L183-L190

    Args:
        geom_prim (GeomPrim): Geom prim to check
        com (th.tensor): Center of mass of the mesh. Obtained from get_mesh_volume_and_com

    Returns:
        bool: True if the min extent (world) and the extent radius ratio (local frame) is acceptable, False otherwise
    """
    mesh_type = geom_prim.prim.GetPrimTypeInfo().GetTypeName()
    # Non-mesh prims are always considered to be within the acceptable range
    if mesh_type != "Mesh":
        return True

    extent = geom_prim.extent
    min_extent = extent.min()
    # If the mesh is too flat in the world frame, omniverse cannot create convex mesh for it
    if min_extent < 1e-5:
        return False

    max_radius = extent.max() / 2.0
    min_radius = th.min(th.norm(geom_prim.points - com, dim=-1), dim=0).values
    ratio = max_radius / min_radius

    # PhysX requires ratio to be < 100.0. We use 95.0 to be safe.
    return ratio < 95.0


def create_primitive_mesh(prim_path, primitive_type, extents=1.0, u_patches=None, v_patches=None, stage=None):
    """
    Helper function that generates a UsdGeom.Mesh prim at specified @prim_path of type @primitive_type.

    NOTE: Generated mesh prim will, by default, have extents equaling [1, 1, 1]

    Args:
        prim_path (str): Where the loaded mesh should exist on the stage
        primitive_type (str): Type of primitive mesh to create. Should be one of:
            {"Cone", "Cube", "Cylinder", "Disk", "Plane", "Sphere", "Torus"}
        extents (float or 3-array): Specifies the extents of the generated mesh. Default is 1.0, i.e.:
            generated mesh will be in be contained in a [1,1,1] sized bounding box
        u_patches (int or None): If specified, should be an integer that represents how many segments to create in the
            u-direction. E.g. 10 means 10 segments (and therefore 11 vertices) will be created.
        v_patches (int or None): If specified, should be an integer that represents how many segments to create in the
            v-direction. E.g. 10 means 10 segments (and therefore 11 vertices) will be created.
            Both u_patches and v_patches need to be specified for them to be effective.
        stage (None or Usd.Stage): If specified, stage on which the primitive mesh should be generated. If None, will
            use og.sim.stage

    Returns:
        UsdGeom.Mesh: Generated primitive mesh as a prim on the active stage
    """
    assert_valid_key(key=primitive_type, valid_keys=PRIMITIVE_MESH_TYPES, name="primitive mesh type")
    create_mesh_prim_with_default_xform(
        primitive_type, prim_path, u_patches=u_patches, v_patches=v_patches, stage=stage
    )
    mesh = lazy.pxr.UsdGeom.Mesh.Define(og.sim.stage if stage is None else stage, prim_path)

    # Modify the points and normals attributes so that total extents is the desired
    # This means multiplying omni's default by extents * 50.0, as the native mesh generated has extents [-0.01, 0.01]
    # -- i.e.: 2cm-wide mesh
    extents = th.ones(3) * extents if isinstance(extents, float) else th.tensor(extents)
    for attr in (mesh.GetPointsAttr(), mesh.GetNormalsAttr()):
        vals = th.tensor(attr.Get()).double()
        attr.Set(lazy.pxr.Vt.Vec3fArray([lazy.pxr.Gf.Vec3f(*(val * extents * 50.0).tolist()) for val in vals]))
    mesh.GetExtentAttr().Set(
        lazy.pxr.Vt.Vec3fArray(
            [lazy.pxr.Gf.Vec3f(*(-extents / 2.0).tolist()), lazy.pxr.Gf.Vec3f(*(extents / 2.0).tolist())]
        )
    )

    return triangularize_mesh(mesh)


def triangularize_mesh(mesh):
    """
    Triangulates the mesh @mesh, modification in-place
    """
    tm = mesh_prim_to_trimesh_mesh(mesh.GetPrim())

    face_vertex_counts = np.array([len(face) for face in tm.faces], dtype=int)
    mesh.GetFaceVertexCountsAttr().Set(face_vertex_counts)
    mesh.GetFaceVertexIndicesAttr().Set(tm.faces.flatten())
    mesh.GetNormalsAttr().Set(lazy.pxr.Vt.Vec3fArray.FromNumpy(tm.vertex_normals[tm.faces.flatten()]))

    # Modify the UV mapping if it exists
    if isinstance(tm.visual, trimesh.visual.TextureVisuals):
        mesh.GetPrim().GetAttribute("primvars:st").Set(
            lazy.pxr.Vt.Vec2fArray.FromNumpy(tm.visual.uv[tm.faces.flatten()])
        )

    return mesh


def add_asset_to_stage(asset_path, prim_path):
    """
    Adds asset file (either USD or OBJ) at @asset_path at the location @prim_path

    Args:
        asset_path (str): Absolute or relative path to the asset file to load
        prim_path (str): Where loaded asset should exist on the stage

    Returns:
        Usd.Prim: Loaded prim as a USD prim
    """
    # Make sure this is actually a supported asset type
    asset_type = asset_path.split(".")[-1]
    assert asset_type in {"usd", "usda", "obj"}, f"Cannot load a non-USD or non-OBJ file as a USD prim!"

    # Make sure the path exists
    assert os.path.exists(asset_path), f"Cannot load {asset_type.upper()} file {asset_path} because it does not exist!"

    # Add reference to stage and grab prim
    lazy.omni.isaac.core.utils.stage.add_reference_to_stage(usd_path=asset_path, prim_path=prim_path)
    prim = lazy.omni.isaac.core.utils.prims.get_prim_at_path(prim_path)

    # Make sure prim was loaded correctly
    assert prim, f"Failed to load {asset_type.upper()} object from path: {asset_path}"

    return prim


def get_world_prim():
    """
    Returns:
        Usd.Prim: Active world prim in the current stage
    """
    return lazy.omni.isaac.core.utils.prims.get_prim_at_path("/World")


def scene_relative_prim_path_to_absolute(scene, relative_prim_path):
    """
    Converts a scene-relative prim path to an absolute prim path.

    Args:
        scene (Scene or None): Scene object that the prim is in. None if it's global.
        relative_prim_path (str): Relative prim path in the scene

    Returns:
        str: Absolute prim path in the stage
    """
    # Special case for OmniGraph prims
    if relative_prim_path.startswith("/OmniGraph"):
        return relative_prim_path

    # Make sure the relative path is actually relative
    assert not relative_prim_path.startswith("/World"), f"Expected relative prim path, got {relative_prim_path}"

    # When the scene is set to None, this prim is not in a scene but is global e.g. like the
    # viewer camera or one of the scene prims.
    if scene is None:
        return "/World" + relative_prim_path

    return scene.prim_path + relative_prim_path


def absolute_prim_path_to_scene_relative(scene, absolute_prim_path):
    """
    Converts an absolute prim path to a scene-relative prim path.

    Args:
        scene (Scene): Scene object that the prim is in. None if it's global.
        absolute_prim_path (str): Absolute prim path in the stage

    Returns:
        str: Relative prim path in the scene
    """
    # Special case for OmniGraph prims
    if absolute_prim_path.startswith("/OmniGraph"):
        return absolute_prim_path

    assert absolute_prim_path.startswith("/World"), f"Expected absolute prim path, got {absolute_prim_path}"

    # When the scene is set to None, this prim is not in a scene but is global e.g. like the
    # viewer camera or one of the scene prims.
    if scene is None:
        assert not absolute_prim_path.startswith(
            "/World/scene_"
        ), f"Expected global prim path, got {absolute_prim_path}"
        return absolute_prim_path[len("/World") :]

    return absolute_prim_path[len(scene.prim_path) :]


def deep_copy_prim(source_root_prim, dest_stage, dest_root_path):
    queue = [(source_root_prim, dest_root_path)]

    while queue:
        source_prim, dest_path = queue.pop(0)

        # Create a new prim in the destination stage with the same type as the source
        if source_prim.GetTypeName():
            dest_prim = dest_stage.DefinePrim(dest_path, source_prim.GetTypeName())
        else:
            dest_prim = dest_stage.OverridePrim(dest_path)

        # Copy attributes
        for attr in source_prim.GetAttributes():
            # Create a new attribute with the same specifications
            dest_attr = dest_prim.CreateAttribute(
                attr.GetName(), attr.GetTypeName(), attr.IsCustom(), attr.GetVariability()
            )

            # Check if the source attribute has a value
            if attr.HasValue():
                # Copy the value
                dest_attr.Set(attr.Get())

        # Copy relationships
        for rel in source_prim.GetRelationships():
            dest_rel = dest_prim.CreateRelationship(rel.GetName(), rel.IsCustom())
            targets = rel.GetTargets()
            updated_targets = [
                x.ReplacePrefix(source_root_prim.GetPath(), lazy.pxr.Sdf.Path(dest_root_path)) for x in targets
            ]
            if targets:
                dest_rel.SetTargets(updated_targets)

        # Copy child prims breadth-first
        for child in source_prim.GetAllChildren():
            new_dest_path = dest_path + "/" + child.GetName()
            queue.append((child, new_dest_path))


def delete_or_deactivate_prim(prim_path):
    """
    Attept to delete or deactivate the prim defined at @prim_path.

    Args:
        prim_path (str): Path defining which prim should be deleted or deactivated

    Returns:
        bool: Whether the operation was successful or not
    """
    if not lazy.omni.isaac.core.utils.prims.is_prim_path_valid(prim_path):
        return False
    if lazy.omni.isaac.core.utils.prims.is_prim_no_delete(prim_path):
        return False
    if lazy.omni.isaac.core.utils.prims.get_prim_type_name(prim_path=prim_path) == "PhysicsScene":
        return False
    if prim_path == "/World":
        return False
    if prim_path == "/":
        return False
    # Don't remove any /Render prims as that can cause crashes
    if prim_path.startswith("/Render"):
        return False

    # If the prim is not ancestral, we can delete it.
    if not lazy.omni.isaac.core.utils.prims.is_prim_ancestral(prim_path):
        lazy.omni.usd.commands.DeletePrimsCommand([prim_path], destructive=True).do()

    # Otherwise, we can only deactivate it, which essentially serves the same purpose.
    # All objects that are originally in the scene are ancestral because we add the pre-build scene to the stage.
    else:
        lazy.omni.usd.commands.DeletePrimsCommand([prim_path], destructive=False).do()

    return True


<<<<<<< HEAD
def get_sdf_value_type_name(val):
    """
    Determines the appropriate Sdf value type based on the input value.

    Args:
        val: The input value to determine the type for.

    Returns:
        lazy.pxr.Sdf.ValueTypeName: The corresponding Sdf value type.

    Raises:
        ValueError: If the input value type is not supported.
    """
    SDF_TYPE_MAPPING = {
        lazy.pxr.Gf.Vec3f: lazy.pxr.Sdf.ValueTypeNames.Float3,
        lazy.pxr.Gf.Vec2f: lazy.pxr.Sdf.ValueTypeNames.Float2,
        lazy.pxr.Sdf.AssetPath: lazy.pxr.Sdf.ValueTypeNames.Asset,
        int: lazy.pxr.Sdf.ValueTypeNames.Int,
        float: lazy.pxr.Sdf.ValueTypeNames.Float,
        bool: lazy.pxr.Sdf.ValueTypeNames.Bool,
        str: lazy.pxr.Sdf.ValueTypeNames.String,
    }
    for type_, usd_type in SDF_TYPE_MAPPING.items():
        if isinstance(val, type_):
            return usd_type
    raise ValueError(f"Unsupported input type: {type(val)}")


=======
>>>>>>> 42e1d9d4
import omnigibson.utils.transform_utils as TT


@th.compile
def _compute_relative_poses_torch(
    idx: int,
    n_links: int,
    all_tfs: th.Tensor,
    base_pose: th.Tensor,
):
    tfs = th.zeros((n_links, 4, 4), dtype=th.float32)
    # base vel is the final -1 index
    link_tfs = all_tfs[idx, :]
    tfs[:, 3, 3] = 1.0
    tfs[:, :3, 3] = link_tfs[:, :3]
    tfs[:, :3, :3] = TT.quat2mat(link_tfs[:, 3:])
    base_tf_inv = th.zeros((1, 4, 4), dtype=th.float32)
    base_tf_inv[0, :, :] = TT.pose_inv(TT.pose2mat(base_pose))

    # (1, 4, 4) @ (n_links, 4, 4) -> (n_links, 4, 4)
    rel_tfs = base_tf_inv @ tfs

    # Re-convert to quat form
    rel_poses = th.zeros((n_links, 7), dtype=th.float32)
    rel_poses[:, :3] = rel_tfs[:, :3, 3]
    rel_poses[:, 3:] = TT.mat2quat(rel_tfs[:, :3, :3])

    return rel_poses


import omnigibson.utils.transform_utils_np as NT


@jit(nopython=True)
def _compute_relative_poses_numpy(idx, n_links, all_tfs, base_pose):
    tfs = np.zeros((n_links, 4, 4), dtype=np.float32)
    # base vel is the final -1 index
    link_tfs = all_tfs[idx, :]
    tfs[:, 3, 3] = 1.0
    tfs[:, :3, 3] = link_tfs[:, :3]
    tfs[:, :3, :3] = NT._quat2mat(link_tfs[:, 3:])
    # base_tf_inv = np.zeros((1, 4, 4), dtype=np.float32)
    # base_tf_inv[0, :, :] = NT._pose_inv(NT.pose2mat(base_pose))
    base_tf_inv = NT._pose_inv(NT.pose2mat(base_pose))

    # (1, 4, 4) @ (n_links, 4, 4) -> (n_links, 4, 4)
    rel_tfs = np.zeros((n_links, 4, 4), dtype=np.float32)
    for i in prange(n_links):
        rel_tfs[i, :, :] = base_tf_inv @ tfs[i, :, :]
    # rel_tfs = base_tf_inv @ tfs

    # Re-convert to quat form
    rel_poses = np.zeros((n_links, 7), dtype=np.float32)
    rel_poses[:, :3] = rel_tfs[:, :3, 3]
    rel_poses[:, 3:] = NT.mat2quat_batch(rel_tfs[:, :3, :3].copy())

    return rel_poses


# Set these as part of the backend values
<<<<<<< HEAD
setattr(_ControllerBackend, "compute_relative_poses", None)
setattr(_ControllerTorchBackend, "compute_relative_poses", _compute_relative_poses_torch)
setattr(_ControllerNumpyBackend, "compute_relative_poses", _compute_relative_poses_numpy)
=======
setattr(_ComputeBackend, "compute_relative_poses", None)
setattr(_ComputeTorchBackend, "compute_relative_poses", _compute_relative_poses_torch)
setattr(_ComputeNumpyBackend, "compute_relative_poses", _compute_relative_poses_numpy)
>>>>>>> 42e1d9d4
<|MERGE_RESOLUTION|>--- conflicted
+++ resolved
@@ -1025,7 +1025,6 @@
             # base vel is the final -1 index
             vels[:-1, :, 0] = self._read_cache["link_velocities"][idx, :]
             vels[-1, :, 0] = self._get_velocities(prim_path=prim_path)
-<<<<<<< HEAD
 
             tf = cb.zeros((1, 6, 6))
             orn_t = cb.T.quat2mat(self.get_position_orientation(prim_path)[1]).T
@@ -1040,22 +1039,6 @@
     def get_linear_velocity(self, prim_path):
         return self._get_velocities(prim_path)[:3]
 
-=======
-
-            tf = cb.zeros((1, 6, 6))
-            orn_t = cb.T.quat2mat(self.get_position_orientation(prim_path)[1]).T
-            tf[0, :3, :3] = orn_t
-            tf[0, 3:, 3:] = orn_t
-            # x.T --> transpose (inverse) orientation
-            # (1, 6, 6) @ (n_links, 6, 1) -> (n_links, 6, 1) -> (n_links, 6)
-            self._read_cache["relative_velocities"][prim_path] = cb.squeeze(tf @ vels, dim=-1)
-
-        return self._read_cache["relative_velocities"][prim_path]
-
-    def get_linear_velocity(self, prim_path):
-        return self._get_velocities(prim_path)[:3]
-
->>>>>>> 42e1d9d4
     def get_angular_velocity(self, prim_path):
         return self._get_velocities(prim_path)[3:]
 
@@ -1895,7 +1878,6 @@
     return True
 
 
-<<<<<<< HEAD
 def get_sdf_value_type_name(val):
     """
     Determines the appropriate Sdf value type based on the input value.
@@ -1924,8 +1906,6 @@
     raise ValueError(f"Unsupported input type: {type(val)}")
 
 
-=======
->>>>>>> 42e1d9d4
 import omnigibson.utils.transform_utils as TT
 
 
@@ -1986,12 +1966,6 @@
 
 
 # Set these as part of the backend values
-<<<<<<< HEAD
-setattr(_ControllerBackend, "compute_relative_poses", None)
-setattr(_ControllerTorchBackend, "compute_relative_poses", _compute_relative_poses_torch)
-setattr(_ControllerNumpyBackend, "compute_relative_poses", _compute_relative_poses_numpy)
-=======
 setattr(_ComputeBackend, "compute_relative_poses", None)
 setattr(_ComputeTorchBackend, "compute_relative_poses", _compute_relative_poses_torch)
-setattr(_ComputeNumpyBackend, "compute_relative_poses", _compute_relative_poses_numpy)
->>>>>>> 42e1d9d4
+setattr(_ComputeNumpyBackend, "compute_relative_poses", _compute_relative_poses_numpy)