"""
A set of utility functions for general python usage
"""

import inspect
import re
from abc import ABCMeta
from collections.abc import Iterable
from copy import deepcopy
from functools import cache, wraps
from hashlib import md5
from importlib import import_module

import h5py
import torch as th

# Global dictionary storing all unique names
NAMES = set()
CLASS_NAMES = set()


class classproperty:

    def __init__(self, fget):
        self.fget = fget

    def __get__(self, owner_self, owner_cls):
        return self.fget(owner_cls)


def subclass_factory(name, base_classes, __init__=None, **kwargs):
    """
    Programmatically generates a new class type with name @name, subclassing from base classes @base_classes, with
    corresponding __init__ call @__init__.

    NOTE: If __init__ is None (default), the __init__ call from @base_classes will be used instead.

    cf. https://stackoverflow.com/questions/15247075/how-can-i-dynamically-create-derived-classes-from-a-base-class

    Args:
        name (str): Generated class name
        base_classes (type, or list of type): Base class(es) to use for generating the subclass
        __init__ (None or function): Init call to use for the base class when it is instantiated. If None if specified,
            the newly generated class will automatically inherit the __init__ call from @base_classes
        **kwargs (any): keyword-mapped parameters to override / set in the child class, where the keys represent
            the class / instance attribute to modify and the values represent the functions / value to set
    """
    # Standardize base_classes
    base_classes = tuple(base_classes if isinstance(base_classes, Iterable) else [base_classes])

    # Generate the new class
    if __init__ is not None:
        kwargs["__init__"] = __init__
    return type(name, base_classes, kwargs)


def save_init_info(func):
    """
    Decorator to save the init info of an object to object._init_info.

    _init_info contains class name and class constructor's input args.
    """
    sig = inspect.signature(func)

    @wraps(func)  # preserve func name, docstring, arguments list, etc.
    def wrapper(self, *args, **kwargs):
        values = sig.bind(self, *args, **kwargs)

        # Prevent args of super init from being saved.
        if hasattr(self, "_init_info"):
            func(*values.args, **values.kwargs)
            return

        # Initialize class's self._init_info.
        self._init_info = {}
        self._init_info["class_module"] = self.__class__.__module__
        self._init_info["class_name"] = self.__class__.__name__
        self._init_info["args"] = {}

        # Populate class's self._init_info.
        for k, p in sig.parameters.items():
            if k == "self":
                continue
            if k in values.arguments:
                val = values.arguments[k]
                if p.kind in (inspect.Parameter.POSITIONAL_OR_KEYWORD, inspect.Parameter.KEYWORD_ONLY):
                    self._init_info["args"][k] = val
                elif p.kind == inspect.Parameter.VAR_KEYWORD:
                    for kwarg_k, kwarg_val in values.arguments[k].items():
                        self._init_info["args"][kwarg_k] = kwarg_val

        # Call the original function.
        func(*values.args, **values.kwargs)

    return wrapper


class RecreatableMeta(type):
    """
    Simple metaclass that automatically saves __init__ args of the instances it creates.
    """

    def __new__(cls, clsname, bases, clsdict):
        if "__init__" in clsdict:
            clsdict["__init__"] = save_init_info(clsdict["__init__"])
        return super().__new__(cls, clsname, bases, clsdict)


class RecreatableAbcMeta(RecreatableMeta, ABCMeta):
    """
    A composite metaclass of both RecreatableMeta and ABCMeta.

    Adding in ABCMeta to resolve metadata conflicts.
    """

    pass


class Recreatable(metaclass=RecreatableAbcMeta):
    """
    Simple class that provides an abstract interface automatically saving __init__ args of
    the classes inheriting it.
    """

    def get_init_info(self):
        """
        Grabs relevant initialization information for this class instance. Useful for directly
        reloading an object from this information, using @create_object_from_init_info.

        Returns:
            dict: Nested dictionary that contains this object's initialization information
        """
        # Note: self._init_info is procedurally generated via @save_init_info called in metaclass
        return self._init_info


def create_object_from_init_info(init_info):
    """
    Create a new object based on given init info.

    Args:
        init_info (dict): Nested dictionary that contains an object's init information.

    Returns:
        any: Newly created object.
    """
    module = import_module(init_info["class_module"])
    cls = getattr(module, init_info["class_name"])
    return cls(**init_info["args"], **init_info.get("kwargs", {}))


def safe_equal(a, b):
    if isinstance(a, th.Tensor) and isinstance(b, th.Tensor):
        return a.shape == b.shape and (a == b).all().item()
    elif isinstance(a, (list, tuple)) and isinstance(b, (list, tuple)):
        return len(a) == len(b) and all(safe_equal(a_item, b_item) for a_item, b_item in zip(a, b))
    else:
        return a == b


def merge_nested_dicts(base_dict, extra_dict, inplace=False, verbose=False):
    """
    Iteratively updates @base_dict with values from @extra_dict. Note: This generates a new dictionary!

    Args:
        base_dict (dict): Nested base dictionary, which should be updated with all values from @extra_dict
        extra_dict (dict): Nested extra dictionary, whose values will overwrite corresponding ones in @base_dict
        inplace (bool): Whether to modify @base_dict in place or not
        verbose (bool): If True, will print when keys are mismatched

    Returns:
        dict: Updated dictionary
    """
    # Loop through all keys in @extra_dict and update the corresponding values in @base_dict
    base_dict = base_dict if inplace else deepcopy(base_dict)
    for k, v in extra_dict.items():
        if k not in base_dict:
            base_dict[k] = v
        else:
            if isinstance(v, dict) and isinstance(base_dict[k], dict):
                base_dict[k] = merge_nested_dicts(base_dict[k], v)
            else:
                equal = safe_equal(base_dict[k], v)
                if not equal and verbose:
                    print(f"Different values for key {k}: {base_dict[k]}, {v}\n")
                base_dict[k] = v

    # Return new dict
    return base_dict


def get_class_init_kwargs(cls):
    """
    Helper function to return a list of all valid keyword arguments (excluding "self") for the given @cls class.

    Args:
        cls (object): Class from which to grab __init__ kwargs

    Returns:
        list: All keyword arguments (excluding "self") specified by @cls __init__ constructor method
    """
    return list(inspect.signature(cls.__init__).parameters.keys())[1:]


def extract_subset_dict(dic, keys, copy=False):
    """
    Helper function to extract a subset of dictionary key-values from a current dictionary. Optionally (deep)copies
    the values extracted from the original @dic if @copy is True.

    Args:
        dic (dict): Dictionary containing multiple key-values
        keys (Iterable): Specific keys to extract from @dic. If the key doesn't exist in @dic, then the key is skipped
        copy (bool): If True, will deepcopy all values corresponding to the specified @keys

    Returns:
        dict: Extracted subset dictionary containing only the specified @keys and their corresponding values
    """
    subset = {k: dic[k] for k in keys if k in dic}
    return deepcopy(subset) if copy else subset


def extract_class_init_kwargs_from_dict(cls, dic, copy=False):
    """
    Helper function to return a dictionary of key-values that specifically correspond to @cls class's __init__
    constructor method, from @dic which may or may not contain additional, irrelevant kwargs.
    Note that @dic may possibly be missing certain kwargs as specified by cls.__init__. No error will be raised.

    Args:
        cls (object): Class from which to grab __init__ kwargs that will be be used as filtering keys for @dic
        dic (dict): Dictionary containing multiple key-values
        copy (bool): If True, will deepcopy all values corresponding to the specified @keys

    Returns:
        dict: Extracted subset dictionary possibly containing only the specified keys from cls.__init__ and their
            corresponding values
    """
    # extract only relevant kwargs for this specific backbone
    return extract_subset_dict(
        dic=dic,
        keys=get_class_init_kwargs(cls),
        copy=copy,
    )


def assert_valid_key(key, valid_keys, name=None):
    """
    Helper function that asserts that @key is in dictionary @valid_keys keys. If not, it will raise an error.

    Args:
        key (any): key to check for in dictionary @dic's keys
        valid_keys (Iterable): contains keys should be checked with @key
        name (str or None): if specified, is the name associated with the key that will be printed out if the
            key is not found. If None, default is "value"
    """
    if name is None:
        name = "value"
    assert key in valid_keys, "Invalid {} received! Valid options are: {}, got: {}".format(
        name, valid_keys.keys() if isinstance(valid_keys, dict) else valid_keys, key
    )


def create_class_from_registry_and_config(cls_name, cls_registry, cfg, cls_type_descriptor):
    """
    Helper function to create a class with str type @cls_name, which should be a valid entry in @cls_registry, using
    kwargs in dictionary form @cfg to pass to the constructor, with @cls_type_name specified for debugging

    Args:
        cls_name (str): Name of the class to create. This should correspond to the actual class type, in string form
        cls_registry (dict): Class registry. This should map string names of valid classes to create to the
            actual class type itself
        cfg (dict): Any keyword arguments to pass to the class constructor
        cls_type_descriptor (str): Description of the class type being created. This can be any string and is used
            solely for debugging purposes

    Returns:
        any: Created class instance
    """
    # Make sure the requested class type is valid
    assert_valid_key(key=cls_name, valid_keys=cls_registry, name=f"{cls_type_descriptor} type")

    # Grab the kwargs relevant for the specific class
    cls = cls_registry[cls_name]
    cls_kwargs = extract_class_init_kwargs_from_dict(cls=cls, dic=cfg, copy=False)

    # Create the class
    return cls(**cls_kwargs)


def get_uuid(name, n_digits=8, deterministic=True):
    """
    Helper function to create a unique @n_digits uuid given a unique @name

    Args:
        name (str): Name of the object or class
        n_digits (int): Number of digits of the uuid, default is 8
        deterministic (bool): Whether the outputted UUID should be deterministic or not

    Returns:
        int: uuid
    """
    # Make sure the number is float32 compatible
    val = int(md5(name.encode()).hexdigest(), 16) if deterministic else abs(hash(name))
    return int(th.tensor(val % (10**n_digits), dtype=th.float32).item())


def meets_minimum_version(test_version, minimum_version):
    """
    Verify that @test_version meets the @minimum_version

    Args:
        test_version (str): Python package version. Should be, e.g., 0.26.1
        minimum_version (str): Python package version to test against. Should be, e.g., 0.27.2

    Returns:
        bool: Whether @test_version meets @minimum_version
    """
    test_nums = [int(num) for num in test_version.split(".")]
    minimum_nums = [int(num) for num in minimum_version.split(".")]
    assert len(test_nums) == 3
    assert len(minimum_nums) == 3

    for test_num, minimum_num in zip(test_nums, minimum_nums):
        if test_num > minimum_num:
            return True
        elif test_num < minimum_num:
            return False
        # Otherwise, we continue through all sub-versions

    # If we get here, that means test_version == threshold_version, so this is a success
    return True


class Registerable:
    """
    Simple class template that provides an abstract interface for registering classes.
    """

    def __init_subclass__(cls, **kwargs):
        """
        Registers all subclasses as part of this registry. This is useful to decouple internal codebase from external
        user additions. This way, users can add their custom subclasses by simply extending this class,
        and it will automatically be registered internally. This allows users to then specify their classes
        directly in string-form in e.g., their config files, without having to manually set the str-to-class mapping
        in our code.
        """
        cls._register_cls()

    @classmethod
    def _register_cls(cls):
        """
        Register this class. Can be extended by subclass.
        """
        # print(f"registering: {cls.__name__}")
        # print(f"registry: {cls._cls_registry}", cls.__name__ not in cls._cls_registry)
        # print(f"do not register: {cls._do_not_register_classes}", cls.__name__ not in cls._do_not_register_classes)
        # input()
        if cls.__name__ not in cls._cls_registry and cls.__name__ not in cls._do_not_register_classes:
            cls._cls_registry[cls.__name__] = cls

    @classproperty
    def _do_not_register_classes(cls):
        """
        Returns:
            set of str: Name(s) of classes that should not be registered. Default is empty set.
                Subclasses that shouldn't be added should call super() and then add their own class name to the set
        """
        return set()

    @classproperty
    def _cls_registry(cls):
        """
        Returns:
            dict: Mapping from all registered class names to their classes. This should be a REFERENCE
                to some external, global dictionary that will be filled-in at runtime.
        """
        raise NotImplementedError()


class Serializable:
    """
    Simple class that provides an abstract interface to dump / load states, optionally with serialized functionality
    as well.
    """

    def _dump_state(self):
        """
        Dumps the state of this object in dictionary form (can be empty). Should be implemented by subclass.

        Returns:
            dict: Keyword-mapped states of this object
        """
        raise NotImplementedError()

    def dump_state(self, serialized=False):
        """
        Dumps the state of this object in either dictionary of flattened numerical form.

        Args:
            serialized (bool): If True, will return the state of this object as a 1D numpy array. Otherewise, will return
                a (potentially nested) dictionary of states for this object

        Returns:
            dict or n-array: Either:
                - Keyword-mapped states of this object, or
                - encoded + serialized, 1D numerical th.tensor capturing this object's state
        """
        state = self._dump_state()
        return self.serialize(state=state) if serialized else state

    def _load_state(self, state):
        """
        Load the internal state to this object as specified by @state. Should be implemented by subclass.

        Args:
            state (dict): Keyword-mapped states of this object to set
        """
        raise NotImplementedError()

    def load_state(self, state, serialized=False):
        """
        Deserializes and loads this object's state based on @state

        Args:
            state (dict or n-array): Either:
                - Keyword-mapped states of this object, or
                - encoded + serialized, 1D numerical th.tensor capturing this object's state.
            serialized (bool): If True, will interpret @state as a 1D numpy array. Otherewise, will assume the input is
                a (potentially nested) dictionary of states for this object
        """
        if serialized:
            orig_state_len = len(state)
            state, deserialized_items = self.deserialize(state=state)
            assert deserialized_items == orig_state_len, (
                f"Invalid state deserialization occurred! Expected {orig_state_len} total "
                f"values to be deserialized, only {deserialized_items} were."
            )
        self._load_state(state=state)

    def serialize(self, state):
        """
        Serializes nested dictionary state @state into a flattened 1D numpy array for encoding efficiency.
        Should be implemented by subclass.

        Args:
            state (dict): Keyword-mapped states of this object to encode. Should match structure of output from
                self._dump_state()

        Returns:
            n-array: encoded + serialized, 1D numerical th.tensor capturing this object's state
        """
        raise NotImplementedError()

    def deserialize(self, state):
        """
        De-serializes flattened 1D numpy array @state into nested dictionary state.
        Should be implemented by subclass.

        Args:
            state (n-array): encoded + serialized, 1D numerical th.tensor capturing this object's state

        Returns:
            2-tuple:
                - dict: Keyword-mapped states of this object. Should match structure of output from
                    self._dump_state()
                - int: current index of the flattened state vector that is left off. This is helpful for subclasses
                    that inherit partial deserializations from parent classes, and need to know where the
                    deserialization left off before continuing.
        """
        raise NotImplementedError


class SerializableNonInstance:
    """
    Identical to Serializable, but intended for non-instanceable classes
    """

    @classmethod
    def _dump_state(cls):
        """
        Dumps the state of this object in dictionary form (can be empty). Should be implemented by subclass.

        Returns:
            dict: Keyword-mapped states of this object
        """
        raise NotImplementedError()

    @classmethod
    def dump_state(cls, serialized=False):
        """
        Dumps the state of this object in either dictionary of flattened numerical form.

        Args:
            serialized (bool): If True, will return the state of this object as a 1D numpy array. Otherewise, will return
                a (potentially nested) dictionary of states for this object

        Returns:
            dict or n-array: Either:
                - Keyword-mapped states of this object, or
                - encoded + serialized, 1D numerical th.tensor capturing this object's state.
        """
        state = cls._dump_state()
        return cls.serialize(state=state) if serialized else state

    @classmethod
    def _load_state(cls, state):
        """
        Load the internal state to this object as specified by @state. Should be implemented by subclass.

        Args:
            state (dict): Keyword-mapped states of this object to set
        """
        raise NotImplementedError()

    @classmethod
    def load_state(cls, state, serialized=False):
        """
        Deserializes and loads this object's state based on @state

        Args:
            state (dict or n-array): Either:
                - Keyword-mapped states of this object, or
                - encoded + serialized, 1D numerical th.tensor capturing this object's state.
            serialized (bool): If True, will interpret @state as a 1D numpy array. Otherewise, will assume the input is
                a (potentially nested) dictionary of states for this object
        """
        if serialized:
            orig_state_len = len(state)
            state, deserialized_items = cls.deserialize(state=state)
            assert deserialized_items == orig_state_len, (
                f"Invalid state deserialization occurred! Expected {orig_state_len} total "
                f"values to be deserialized, only {deserialized_items} were."
            )
        cls._load_state(state=state)

    @classmethod
    def serialize(cls, state):
        """
        Serializes nested dictionary state @state into a flattened 1D numpy array for encoding efficiency.
        Should be implemented by subclass.

        Args:
            state (dict): Keyword-mapped states of this object to encode. Should match structure of output from
                self._dump_state()

        Returns:
            n-array: encoded + serialized, 1D numerical th.tensor capturing this object's state
        """
        # Simply returns self.serialize() for now. this is for future proofing
        return NotImplementedError()

    @classmethod
    def deserialize(cls, state):
        """
        De-serializes flattened 1D numpy array @state into nested dictionary state.
        Should be implemented by subclass.

        Args:
            state (n-array): encoded + serialized, 1D numerical th.tensor capturing this object's state

        Returns:
            2-tuple:
                - dict: Keyword-mapped states of this object. Should match structure of output from
                    self._dump_state()
                - int: current index of the flattened state vector that is left off. This is helpful for subclasses
                    that inherit partial deserializations from parent classes, and need to know where the
                    deserialization left off before continuing.
        """
        raise NotImplementedError


class CachedFunctions:
    """
    Thin object which owns a dictionary in which each entry should be a function -- when a key is queried via get()
    and it exists, it will call the function exactly once, and cache the value so that subsequent calls will refer
    to the cached value.

    This allows the dictionary to be created with potentially expensive operations, but only queried up to exaclty once
    as needed.
    """

    def __init__(self, **kwargs):
        # Create internal dict to store functions
        self._fcns = dict()
        self._cache = dict()
        for kwarg in kwargs:
            self._fcns[kwarg] = kwargs[kwarg]

    def __getitem__(self, item):
        return self.get(name=item)

    def __setitem__(self, key, value):
        self.add_fcn(name=key, fcn=value)

    def get(self, name):
        """
        Computes the function referenced by @name with the corresponding @args and @kwargs. Note that for a unique
        set of arguments, this value will be internally cached

        Args:
            name (str): The name of the function to call

        Returns:
            any: Output of the function referenced by @name
        """
        if name not in self._cache:
            self._cache[name] = self._fcns[name]()
        return self._cache[name]

    def get_fcn(self, name):
        """
        Gets the raw stored function referenced by @name

        Args:
            name (str): The name of the function to grab

        Returns:
            function: The stored function
        """
        return self._fcns[name]

    def get_fcn_names(self):
        """
        Get all stored function names

        Returns:
            tuple of str: Names of stored functions
        """
        return tuple(self._fcns.keys())

    def add_fcn(self, name, fcn):
        """
        Adds a function to the internal registry.

        Args:
            name (str): Name of the function. This is the name that should be queried with self.get()
            fcn (function): Function to add. Can be an arbitrary signature
        """
        assert callable(fcn), "Only functions can be added via add_fcn!"
        self._fcns[name] = fcn


class Wrapper:
    """
    Base class for all wrappers in OmniGibson

    Args:
        obj (any): Arbitrary python object instance to wrap
    """

    def __init__(self, obj):
        # Set the internal attributes -- store wrapped obj
        self.wrapped_obj = obj

    @classmethod
    def class_name(cls):
        return cls.__name__

    def _warn_double_wrap(self):
        """
        Utility function that checks if we're accidentally trying to double wrap an env
        Raises:
            Exception: [Double wrapping env]
        """
        obj = self.wrapped_obj
        while True:
            if isinstance(obj, Wrapper):
                if obj.class_name() == self.class_name():
                    raise Exception("Attempted to double wrap with Wrapper: {}".format(self.__class__.__name__))
                obj = obj.wrapped_obj
            else:
                break

    @property
    def unwrapped(self):
        """
        Grabs unwrapped object

        Returns:
            any: The unwrapped object instance
        """
        return self.wrapped_obj.unwrapped if hasattr(self.wrapped_obj, "unwrapped") else self.wrapped_obj

    # this method is a fallback option on any methods the original env might support
    def __getattr__(self, attr):
        # If we're querying wrapped_obj, raise an error
        if attr == "wrapped_obj":
            raise AttributeError("wrapped_obj attribute not initialized yet!")

        # Sanity check to make sure wrapped obj is not None -- if so, raise error
        assert self.wrapped_obj is not None, f"Cannot access attribute {attr} since wrapped_obj is None!"

        # using getattr ensures that both __getattribute__ and __getattr__ (fallback) get called
        # (see https://stackoverflow.com/questions/3278077/difference-between-getattr-vs-getattribute)
        orig_attr = getattr(self.wrapped_obj, attr)
        if callable(orig_attr):

            def hooked(*args, **kwargs):
                result = orig_attr(*args, **kwargs)
                # prevent wrapped_class from becoming unwrapped
                if id(result) == id(self.wrapped_obj):
                    return self
                return result

            return hooked
        else:
            return orig_attr

    def __setattr__(self, key, value):
        # Call setattr on wrapped obj if it has the attribute, otherwise, operate on this object
        if hasattr(self, "wrapped_obj") and self.wrapped_obj is not None and hasattr(self.wrapped_obj, key):
            setattr(self.wrapped_obj, key, value)
        else:
            super().__setattr__(key, value)


def nums2array(nums, dim, dtype=th.float32):
    """
    Converts input @nums into numpy array of length @dim. If @nums is a single number, broadcasts input to
    corresponding dimension size @dim before converting into numpy array

    Args:
        nums (float or array): Numbers to map to numpy array
        dim (int): Size of array to broadcast input to

    Returns:
        torch.Tensor: Mapped input numbers
    """
    # Make sure the inputted nums isn't a string
    assert not isinstance(nums, str), "Only numeric types are supported for this operation!"

    out = th.tensor(nums, dtype=dtype) if isinstance(nums, Iterable) else th.ones(dim, dtype=dtype) * nums

    return out


def clear():
    """
    Clear state tied to singleton classes
    """
    NAMES.clear()
    CLASS_NAMES.clear()


def torch_delete(tensor: th.Tensor, indices: th.Tensor | int, dim: int | None = None) -> th.Tensor:
    """
    Delete elements from a tensor along a specified dimension.

    Parameters:
    tensor (torch.Tensor): Input tensor.
    indices (int or torch.Tensor): Indices of elements to remove.
    dim (int, optional): The dimension along which to delete the elements.
                         If None, the tensor is flattened before deletion.

    Returns:
    torch.Tensor: Tensor with specified elements removed.
    """
    assert tensor.dim() > 0, "Input tensor must have at least one dimension"

    if dim is None:
        # Flatten the tensor if no dim is specified
        tensor = tensor.flatten()
        dim = 0

    if not isinstance(indices, th.Tensor):
        indices = th.tensor(indices, dtype=th.long, device=tensor.device)

    assert th.all(indices >= 0) and th.all(indices < tensor.size(dim)), "Indices out of bounds"

    # Create a mask for the indices to keep
    keep_indices = th.ones(tensor.size(dim), dtype=th.bool, device=tensor.device)
    keep_indices[indices] = False

    return th.index_select(tensor, dim, th.nonzero(keep_indices).squeeze(1))


def recursively_convert_to_torch(state):
    # For all the lists in state dict, convert to torch tensor
    for key, value in state.items():
        if isinstance(value, dict):
            state[key] = recursively_convert_to_torch(value)
        elif isinstance(value, list):
            state[key] = th.tensor(value, dtype=th.float32)
    return state


def recursively_convert_from_torch(state):
    # For all the lists in state dict, convert from torch tensor -> numpy array
    import numpy as np
<<<<<<< HEAD
=======

>>>>>>> 42e1d9d4
    for key, value in state.items():
        if isinstance(value, dict):
            state[key] = recursively_convert_from_torch(value)
        elif isinstance(value, th.Tensor):
            state[key] = value.cpu().numpy()
        elif (isinstance(value, list) or isinstance(value, tuple)) and len(value) > 0:
            if isinstance(value[0], dict):
                state[key] = [recursively_convert_from_torch(val) for val in value]
            elif isinstance(value[0], th.Tensor):
                state[key] = [tensor.numpy() for tensor in value]
            elif isinstance(value[0], int) or isinstance(value[0], float):
                state[key] = np.array(value)
    return state


def h5py_group_to_torch(group):
    state = {}
    for key, value in group.items():
        if isinstance(value, h5py.Group):
            state[key] = h5py_group_to_torch(value)
        else:
            state[key] = th.tensor(value[()], dtype=th.float32)
    return state


@th.jit.script
def multi_dim_linspace(start: th.Tensor, stop: th.Tensor, num: int) -> th.Tensor:
    """
    Generate a tensor with evenly spaced values along multiple dimensions.
    This function creates a tensor where each slice along the first dimension
    contains values linearly interpolated between the corresponding elements
    of 'start' and 'stop'. It's similar to numpy.linspace but works with
    multi-dimensional inputs in PyTorch.
    Args:
        start (th.Tensor): Starting values for each dimension.
        stop (th.Tensor): Ending values for each dimension.
        num (int): Number of samples to generate along the interpolated dimension.
    Returns:
        th.Tensor: A tensor of shape (num, *start.shape) containing the interpolated values.
    Example:
        >>> start = th.tensor([0, 10, 100])
        >>> stop = th.tensor([1, 20, 200])
        >>> result = multi_dim_linspace(start, stop, num=5)
        >>> print(result.shape)
        torch.Size([5, 3])
        >>> print(result)
        tensor([[  0.0000,  10.0000, 100.0000],
                [  0.2500,  12.5000, 125.0000],
                [  0.5000,  15.0000, 150.0000],
                [  0.7500,  17.5000, 175.0000],
                [  1.0000,  20.0000, 200.0000]])
    """
    steps = th.linspace(0, 1, num, dtype=start.dtype, device=start.device)

    # Create a new shape for broadcasting
    new_shape = [num] + [1] * start.dim()
    steps = steps.reshape(new_shape)

    return start + steps * (stop - start)<|MERGE_RESOLUTION|>--- conflicted
+++ resolved
@@ -786,10 +786,7 @@
 def recursively_convert_from_torch(state):
     # For all the lists in state dict, convert from torch tensor -> numpy array
     import numpy as np
-<<<<<<< HEAD
-=======
-
->>>>>>> 42e1d9d4
+
     for key, value in state.items():
         if isinstance(value, dict):
             state[key] = recursively_convert_from_torch(value)
