import io
import json
import math
import os
import pathlib
import shutil
import tempfile
import xml.etree.ElementTree as ET
from collections import OrderedDict
from copy import deepcopy
from datetime import datetime
from os.path import exists
from pathlib import Path
from xml.dom import minidom

import pymeshlab
import torch as th
import trimesh

import omnigibson as og
import omnigibson.lazy as lazy
import omnigibson.utils.transform_utils as T
from omnigibson.macros import gm
from omnigibson.objects import DatasetObject
from omnigibson.prims.material_prim import MaterialPrim
from omnigibson.scenes import Scene
from omnigibson.utils.ui_utils import create_module_logger
from omnigibson.utils.urdfpy_utils import URDF
from omnigibson.utils.usd_utils import create_primitive_mesh

# Create module logger
log = create_module_logger(module_name=__name__)

_LIGHT_MAPPING = {
    0: "Rect",
    2: "Sphere",
    4: "Disk",
}

_OBJECT_STATE_TEXTURES = {
    "burnt",
    "cooked",
    "frozen",
    "soaked",
    "toggledon",
}

USE_VRAY_MATERIAL = True

_MTL_MAP_TYPE_MAPPINGS = {
    "map_Kd": "diffuse",
    "map_bump": "normal",
    "map_Pm": "metalness",
    "map_Pr": "glossiness",
    "map_Tf": "refraction",
    "map_Ks": "reflection",
    "map_Ns": "reflection_ior",
}

_SPLIT_COLLISION_MESHES = False

_META_LINK_RENAME_MAPPING = {
    "fillable": "container",
    "fluidsink": "particlesink",
    "fluidsource": "particlesource",
}

_ALLOWED_META_TYPES = {
    "particlesource": "dimensionless",
    "togglebutton": "primitive",
    "attachment": "dimensionless",
    "heatsource": "dimensionless",
    "particleapplier": "primitive",
    "particleremover": "primitive",
    "particlesink": "primitive",
    "slicer": "primitive",
    "container": "primitive",
    "collision": "convexmesh",
    "lights": "light",
}

_OPACITY_CATEGORIES = {"tree", "low_resolution_tree", "bush"}

_VISUAL_ONLY_CATEGORIES = {
    "carpet",
}


class _TorchEncoder(json.JSONEncoder):
    """
    Custom JSON encoder for PyTorch tensors.

    This encoder converts PyTorch tensors to lists, making them JSON serializable.

    Methods:
        default(o): Overrides the default method to handle PyTorch tensors.
    """

    def default(self, o):
        if isinstance(o, th.Tensor):
            return o.tolist()
        return json.JSONEncoder.default(self, o)


def _space_string_to_tensor(string):
    """
    Converts a space-separated string of numbers into a PyTorch tensor.

    Examples:
        "0 1 2" => tensor([0., 1., 2.])

    Args:
        string (str): Space-separated string of numbers to convert.

    Returns:
        torch.Tensor: Tensor containing the numerical values from the input string.
    """
    return th.tensor([float(x) for x in string.split(" ")])


def _tensor_to_space_script(array):
    """
    Converts a numeric array into the string format in mujoco.

    Examples:
        [0, 1, 2] => "0 1 2"

    Args:
        array (th.Tensor): Array to convert to a string

    Returns:
        str: String equivalent of @array
    """
    return " ".join(["{}".format(x) for x in array.tolist()])


def _split_obj_file_into_connected_components(obj_fpath):
    """
    Splits an OBJ file into individual OBJ files, each containing a single connected mesh.

    Args:
        obj_fpath (str): The file path to the input OBJ file.

    Returns:
        int: The number of individual connected mesh files created.

    The function performs the following steps:
    1. Loads the OBJ file using trimesh.
    2. Splits the loaded mesh into individual connected components.
    3. Saves each connected component as a separate OBJ file in the same directory as the input file.
    """
    # Open file in trimesh
    obj = trimesh.load(obj_fpath, file_type="obj", force="mesh")

    # Split to grab all individual bodies
    obj_bodies = obj.split(only_watertight=False)

    # Procedurally create new files in the same folder as obj_fpath
    out_fpath = os.path.dirname(obj_fpath)
    out_fname_root = os.path.splitext(os.path.basename(obj_fpath))[0]

    for i, obj_body in enumerate(obj_bodies):
        # Write to a new file
        obj_body.export(f"{out_fpath}/{out_fname_root}_{i}.obj", "obj")

    # We return the number of splits we had
    return len(obj_bodies)


def _split_all_objs_in_urdf(urdf_fpath, name_suffix="split", mesh_fpath_offset="."):
    """
    Splits the OBJ references in the given URDF file into separate files for each connected component.

    This function parses a URDF file, finds all collision mesh references, splits the referenced OBJ files into
    connected components, and updates the URDF file to reference these new OBJ files. The updated URDF file is
    saved with a new name.

    Args:
        urdf_fpath (str): The file path to the URDF file to be processed.
        name_suffix (str, optional): Suffix to append to the output URDF file name. Defaults to "split".
        mesh_fpath_offset (str, optional): Offset path to the directory containing the mesh files. Defaults to ".".

    Returns:
        str: The file path to the newly created URDF file with split OBJ references.
    """
    tree = ET.parse(urdf_fpath)
    root = tree.getroot()
    urdf_dir = os.path.dirname(urdf_fpath)
    out_fname_root = os.path.splitext(os.path.basename(urdf_fpath))[0]

    def recursively_find_collision_meshes(ele):
        # Finds all collision meshes starting at @ele
        cols = []
        for child in ele:
            if child.tag == "collision":
                # If the nested geom type is a mesh, add this to our running list along with its parent node
                if child.find("./geometry/mesh") is not None:
                    cols.append((child, ele))
            elif child.tag == "visual":
                # There will be no collision mesh internally here so we simply pass
                continue
            else:
                # Recurisvely look through all children of the child
                cols += recursively_find_collision_meshes(ele=child)

        return cols

    # Iterate over the tree and find all collision entries
    col_elements = recursively_find_collision_meshes(ele=root)

    # For each collision element and its parent, we remove the original one and create a set of new ones with their
    # filename references changed
    for col, parent in col_elements:
        # Don't change the original
        col_copy = deepcopy(col)
        # Delete the original
        parent.remove(col)
        # Create new objs first so we know how many we need to create in the URDF
        obj_fpath = col_copy.find("./geometry/mesh").attrib["filename"]
        n_new_objs = _split_obj_file_into_connected_components(obj_fpath=f"{urdf_dir}/{mesh_fpath_offset}/{obj_fpath}")
        # Create the new objs in the URDF
        for i in range(n_new_objs):
            # Copy collision again
            col_copy_copy = deepcopy(col_copy)
            # Modify the filename
            fname = col_copy_copy.find("./geometry/mesh").attrib["filename"]
            fname = fname.split(".obj")[0] + f"_{i}.obj"
            col_copy_copy.find("./geometry/mesh").attrib["filename"] = fname
            # Add to parent
            parent.append(col_copy_copy)

    # Finally, write this to a new file
    urdf_out_path = f"{urdf_dir}/{out_fname_root}_{name_suffix}.urdf"
    tree.write(urdf_out_path)

    # Return the urdf it wrote to
    return urdf_out_path


def _set_omnipbr_mtl_diffuse(mtl_prim, texture):
    mtl = "diffuse_texture"
    lazy.omni.usd.create_material_input(mtl_prim, mtl, texture, lazy.pxr.Sdf.ValueTypeNames.Asset)
    # Verify it was set
    shade = lazy.omni.usd.get_shader_from_material(mtl_prim)
    log.debug(f"mtl {mtl}: {shade.GetInput(mtl).Get()}")


def _set_omnipbr_mtl_normal(mtl_prim, texture):
    mtl = "normalmap_texture"
    lazy.omni.usd.create_material_input(mtl_prim, mtl, texture, lazy.pxr.Sdf.ValueTypeNames.Asset)
    # Verify it was set
    shade = lazy.omni.usd.get_shader_from_material(mtl_prim)
    log.debug(f"mtl {mtl}: {shade.GetInput(mtl).Get()}")


def _set_omnipbr_mtl_metalness(mtl_prim, texture):
    mtl = "metallic_texture"
    lazy.omni.usd.create_material_input(mtl_prim, mtl, texture, lazy.pxr.Sdf.ValueTypeNames.Asset)
    lazy.omni.usd.create_material_input(mtl_prim, "metallic_texture_influence", 1.0, lazy.pxr.Sdf.ValueTypeNames.Float)
    # Verify it was set
    shade = lazy.omni.usd.get_shader_from_material(mtl_prim)
    log.debug(f"mtl {mtl}: {shade.GetInput(mtl).Get()}")


def _set_omnipbr_mtl_opacity(mtl_prim, texture):
    mtl = "opacity_texture"
    lazy.omni.usd.create_material_input(mtl_prim, mtl, texture, lazy.pxr.Sdf.ValueTypeNames.Asset)
    lazy.omni.usd.create_material_input(mtl_prim, "enable_opacity", True, lazy.pxr.Sdf.ValueTypeNames.Bool)
    lazy.omni.usd.create_material_input(mtl_prim, "enable_opacity_texture", True, lazy.pxr.Sdf.ValueTypeNames.Bool)

    # Set the opacity to use the alpha channel for its mono-channel value.
    # This defaults to some other value, which takes opaque black channels in the
    # image to be fully transparent. This is not what we want.
    lazy.omni.usd.create_material_input(mtl_prim, "opacity_mode", 0, lazy.pxr.Sdf.ValueTypeNames.Int)

    # We also need to set an opacity threshold. Our objects can include continuous alpha values for opacity
    # but the ray tracing renderer can only handle binary opacity values. The default threshold
    # leaves most objects entirely transparent, so we try to avoid that here.
    lazy.omni.usd.create_material_input(mtl_prim, "opacity_threshold", 0.1, lazy.pxr.Sdf.ValueTypeNames.Float)

    # Verify it was set
    shade = lazy.omni.usd.get_shader_from_material(mtl_prim)
    log.debug(f"mtl {mtl}: {shade.GetInput(mtl).Get()}")


def _rename_prim(prim, name):
    """
    Renames a given prim to a new name.

    Args:
        prim (Usd.Prim): The prim to be renamed.
        name (str): The new name for the prim.

    Returns:
        Usd.Prim: The renamed prim at the new path.
    """
    path_from = prim.GetPrimPath().pathString
    path_to = f"{'/'.join(path_from.split('/')[:-1])}/{name}"
    lazy.omni.kit.commands.execute("MovePrim", path_from=path_from, path_to=path_to)
    return lazy.isaacsim.core.utils.prims.get_prim_at_path(path_to)


def _get_visual_objs_from_urdf(urdf_path):
    """
    Extracts visual objects from a URDF file.

    Args:
        urdf_path (str): Path to the URDF file.

    Returns:
        OrderedDict: A dictionary mapping link names to dictionaries of visual meshes. Each link name (e.g., 'base_link')
                     maps to another dictionary where the keys are visual mesh names and the values are the corresponding
                     visual object file paths. If no visual object file is found for a mesh, the value will be None.
    """
    visual_objs = OrderedDict()
    # Parse URDF
    tree = ET.parse(urdf_path)
    root = tree.getroot()
    for ele in root:
        if ele.tag == "link":
            name = ele.get("name").replace("-", "_")
            visual_objs[name] = OrderedDict()
            for sub_ele in ele:
                if sub_ele.tag == "visual":
                    visual_mesh_name = sub_ele.get("name", "visuals").replace("-", "_")
                    obj_file = None if sub_ele.find(".//mesh") is None else sub_ele.find(".//mesh").get("filename")
                    if obj_file is None:
                        log.debug(f"Warning: No obj file found associated with {name}/{visual_mesh_name}!")
                    visual_objs[name][visual_mesh_name] = obj_file

    return visual_objs


def _import_rendering_channels(obj_prim, obj_category, obj_model, model_root_path, usd_path, dataset_root):
    """
    Imports and binds rendering channels for a given object in an Omniverse USD stage.

    This function performs the following steps:
    1. Removes existing material prims from the object.
    2. Extracts visual objects and their associated material files from the object's URDF file.
    3. Copies material files to the USD directory and creates new materials.
    4. Applies rendering channels to the new materials.
    5. Binds the new materials to the visual meshes of the object.
    6. Copies state-conditioned texture maps (e.g., cooked, soaked) for the object.

    Args:
        obj_prim (Usd.Prim): The USD prim representing the object.
        obj_category (str): The category of the object (e.g., "ceilings", "walls").
        obj_model (str): The model name of the object.
        model_root_path (str): The root path of the model files.
        usd_path (str): The path to the USD file.
        dataset_root (str): The root path of the dataset containing the object files.

    Raises:
        AssertionError: If more than one material file is found in an OBJ file.
        AssertionError: If a valid visual prim is not found for a mesh.
    """
    usd_dir = os.path.dirname(usd_path)

    # Remove the material prims as we will create them explictly later.
    stage = lazy.omni.usd.get_context().get_stage()
    for prim in obj_prim.GetChildren():
        looks_prim = None
        if prim.GetName() == "Looks":
            looks_prim = prim
        elif prim.GetPrimTypeInfo().GetTypeName() == "Xform":
            looks_prim_path = f"{str(prim.GetPrimPath())}/Looks"
            looks_prim = lazy.isaacsim.core.utils.prims.get_prim_at_path(looks_prim_path)
        if not looks_prim:
            continue
        for subprim in looks_prim.GetChildren():
            if subprim.GetPrimTypeInfo().GetTypeName() != "Material":
                continue
            log.debug(
                f"Removed material prim {subprim.GetPath()}:",
                stage.RemovePrim(subprim.GetPath()),
            )

    # Remove the materials copied over by the URDF importer
    urdf_importer_mtl_dir = os.path.join(usd_dir, "materials")
    if os.path.exists(urdf_importer_mtl_dir):
        shutil.rmtree(urdf_importer_mtl_dir)

    # Grab all visual objs for this object
    urdf_path = f"{dataset_root}/objects/{obj_category}/{obj_model}/urdf/{obj_model}_with_meta_links.urdf"
    visual_objs = _get_visual_objs_from_urdf(urdf_path)

    # Extract absolute paths to mtl files for each link
    link_mtl_files = OrderedDict()  # maps link name to dictionary mapping mesh name to mtl file
    mtl_infos = OrderedDict()  # maps mtl name to dictionary mapping material channel name to png file
    for link_name, link_meshes in visual_objs.items():
        link_mtl_files[link_name] = OrderedDict()
        for mesh_name, obj_file in link_meshes.items():
            # Get absolute path and open the obj file if it exists:
            if obj_file is not None:
                obj_path = os.path.abspath(f"{dataset_root}/objects/{obj_category}/{obj_model}/urdf/{obj_file}")
                with open(obj_path, "r") as f:
                    mtls = []
                    for line in f.readlines():
                        if "mtllib" in line and line[0] != "#":
                            mtls.append(line.split("mtllib ")[-1].split("\n")[0])

                if mtls:
                    assert len(mtls) == 1, f"Only one mtl is supported per obj file in omniverse -- found {len(mtls)}!"
                    mtl = mtls[0]
                    # TODO: Make name unique
                    mtl_name = ".".join(os.path.basename(mtl).split(".")[:-1]).replace("-", "_").replace(".", "_")
                    mtl_dir = os.path.dirname(obj_path)
                    link_mtl_files[link_name][mesh_name] = mtl_name
                    mtl_infos[mtl_name] = OrderedDict()
                    # Open the mtl file
                    mtl_path = os.path.join(mtl_dir, mtl)
                    with open(mtl_path, "r") as f:
                        # Read any lines beginning with map that aren't commented out
                        for line in f.readlines():
                            if line[:4] == "map_":
                                map_type, map_path_relative_to_mtl_dir = line.split(" ")
                                map_path_relative_to_mtl_dir = map_path_relative_to_mtl_dir.split("\n")[0]
                                print("Found map path in file as ", map_path_relative_to_mtl_dir)
                                map_path_absolute = os.path.abspath(os.path.join(mtl_dir, map_path_relative_to_mtl_dir))
                                print("Absolute map path is ", map_path_absolute)
                                map_path_relative_to_usd_dir = os.path.relpath(map_path_absolute, usd_dir)
                                print("USD path is ", usd_dir)
                                print("Material path relative to USD is", map_path_relative_to_usd_dir)
                                mtl_infos[mtl_name][_MTL_MAP_TYPE_MAPPINGS[map_type]] = map_path_relative_to_usd_dir

                    print("Found material file:", mtl_name, mtl_infos[mtl_name])

    # Next, for each material information, we create a new OmniPBR material
    shaders = OrderedDict()  # maps mtl name to shader prim
    for mtl_name, mtl_info in mtl_infos.items():
        # Create the Vray material
        mtl_created_list = []
        lazy.omni.kit.commands.execute(
            "CreateAndBindMdlMaterialFromLibrary",
            mdl_name="omnigibson_vray_mtl.mdl",
            mtl_name="OmniGibsonVRayMtl",
            mtl_created_list=mtl_created_list,
        )
        vray_mat = lazy.omni.isaac.core.utils.prims.get_prim_at_path(mtl_created_list[0])

        # Create the OmniPBR material
        pbr_material_name = mtl_name + "_pbr"
        mtl_created_list = []
        lazy.omni.kit.commands.execute(
            "CreateAndBindMdlMaterialFromLibrary",
            mdl_name="OmniPBR.mdl",
            mtl_name="OmniPBR",
            mtl_created_list=mtl_created_list,
        )
<<<<<<< HEAD
        mat = lazy.isaacsim.core.utils.prims.get_prim_at_path(mtl_created_list[0])

=======
        pbr_mat = lazy.omni.isaac.core.utils.prims.get_prim_at_path(mtl_created_list[0])
        rendering_channel_mappings = {
            "diffuse": _set_omnipbr_mtl_diffuse,
            "normal": _set_omnipbr_mtl_normal,
            "metalness": _set_omnipbr_mtl_metalness,
        }
>>>>>>> 44c424fa
        # Apply all rendering channels for this material
        for mat_type, mat_file in mtl_info.items():
            # First assign the Vray material channels. These are simple - all the channels
            # are just named x_texture for channel x.
            lazy.omni.usd.create_material_input(
                vray_mat, f"{mat_type}_texture", mat_file, lazy.pxr.Sdf.ValueTypeNames.Asset
            )

            # Do the OmniPBR material next
            # Use the alpha of the diffuse texture for opacity for trees etc.
            if mat_type == "diffuse" and obj_category in _OPACITY_CATEGORIES:
                _set_omnipbr_mtl_opacity(pbr_mat, mat_file)
            render_channel_fcn = rendering_channel_mappings.get(mat_type, None)
            if render_channel_fcn is not None:
                render_channel_fcn(pbr_mat, mat_file)
            else:
                # Warn user that we didn't find the correct rendering channel
                log.debug(f"Warning: could not find rendering channel function for material: {mat_type}, skipping")

        # Rename material
        pbr_mat = _rename_prim(prim=pbr_mat, name=pbr_material_name)
        selected_mat = vray_mat if USE_VRAY_MATERIAL else pbr_mat
        shade = lazy.pxr.UsdShade.Material(selected_mat)
        shaders[mtl_name] = shade
        log.debug(f"Created material {pbr_material_name}:", pbr_mat)

    # Bind each (visual) mesh to its appropriate material in the object
    # We'll loop over each link, create a list of 2-tuples each consisting of (mesh_prim_path, mtl_name) to be bound
    root_prim_path = obj_prim.GetPrimPath().pathString
    for link_name, mesh_mtl_names in link_mtl_files.items():
        # Special case -- omni always calls the visuals "visuals" by default if there's only a single visual mesh for the
        # given
        if len(mesh_mtl_names) == 1:
            mesh_mtl_infos = [
                (
                    f"{root_prim_path}/{link_name}/visuals",
                    list(mesh_mtl_names.values())[0],
                )
            ]
        else:
            mesh_mtl_infos = []
            for mesh_name, mtl_name in mesh_mtl_names.items():
                # Omni only accepts a-z, A-Z as valid start characters for prim names
                # So we check if there is an invalid character, and modify it as we know Omni does
                if not ord("a") <= ord(mesh_name[0]) <= ord("z") and not ord("A") <= ord(mesh_name[0]) <= ord("Z"):
                    mesh_name = "a_" + mesh_name[1:]
                mesh_mtl_infos.append((f"{root_prim_path}/{link_name}/visuals/{mesh_name}", mtl_name))
        for mesh_prim_path, mtl_name in mesh_mtl_infos:
            visual_prim = lazy.isaacsim.core.utils.prims.get_prim_at_path(mesh_prim_path)
            assert visual_prim, f"Error: Did not find valid visual prim at {mesh_prim_path}!"
            # Bind the created link material to the visual prim
            log.debug(f"Binding material {mtl_name}, shader {shaders[mtl_name]}, to prim {mesh_prim_path}...")
            lazy.pxr.UsdShade.MaterialBindingAPI(visual_prim).Bind(
                shaders[mtl_name], lazy.pxr.UsdShade.Tokens.strongerThanDescendants
            )


def _add_xform_properties(prim):
    """
    Adds and configures transformation properties for a given USD prim.

    This function ensures that the specified USD prim has the necessary transformation
    properties (scale, translate, and orient) and removes any unwanted transformation
    properties. It also sets the order of the transformation operations.

    Args:
        prim (pxr.Usd.Prim): The USD prim to which the transformation properties will be added.

    Notes:
        - The function removes the following properties if they exist:
            "xformOp:rotateX", "xformOp:rotateXZY", "xformOp:rotateY", "xformOp:rotateYXZ",
            "xformOp:rotateYZX", "xformOp:rotateZ", "xformOp:rotateZYX", "xformOp:rotateZXY",
            "xformOp:rotateXYZ", "xformOp:transform".
        - If the prim does not have "xformOp:scale", "xformOp:translate", or "xformOp:orient",
          these properties are added with default values.
        - The order of the transformation operations is set to translate, orient, and scale.
    """
    properties_to_remove = [
        "xformOp:rotateX",
        "xformOp:rotateXZY",
        "xformOp:rotateY",
        "xformOp:rotateYXZ",
        "xformOp:rotateYZX",
        "xformOp:rotateZ",
        "xformOp:rotateZYX",
        "xformOp:rotateZXY",
        "xformOp:rotateXYZ",
        "xformOp:transform",
    ]
    prop_names = prim.GetPropertyNames()
    xformable = lazy.pxr.UsdGeom.Xformable(prim)
    xformable.ClearXformOpOrder()
    # TODO: wont be able to delete props for non root links on articulated objects
    for prop_name in prop_names:
        if prop_name in properties_to_remove:
            prim.RemoveProperty(prop_name)
    if "xformOp:scale" not in prop_names:
        xform_op_scale = xformable.AddXformOp(
            lazy.pxr.UsdGeom.XformOp.TypeScale,
            lazy.pxr.UsdGeom.XformOp.PrecisionDouble,
            "",
        )
        xform_op_scale.Set(lazy.pxr.Gf.Vec3d([1.0, 1.0, 1.0]))
    else:
        xform_op_scale = lazy.pxr.UsdGeom.XformOp(prim.GetAttribute("xformOp:scale"))

    if "xformOp:translate" not in prop_names:
        xform_op_translate = xformable.AddXformOp(
            lazy.pxr.UsdGeom.XformOp.TypeTranslate,
            lazy.pxr.UsdGeom.XformOp.PrecisionDouble,
            "",
        )
    else:
        xform_op_translate = lazy.pxr.UsdGeom.XformOp(prim.GetAttribute("xformOp:translate"))

    if "xformOp:orient" not in prop_names:
        xform_op_rot = xformable.AddXformOp(
            lazy.pxr.UsdGeom.XformOp.TypeOrient,
            lazy.pxr.UsdGeom.XformOp.PrecisionDouble,
            "",
        )
    else:
        xform_op_rot = lazy.pxr.UsdGeom.XformOp(prim.GetAttribute("xformOp:orient"))
    xformable.SetXformOpOrder([xform_op_translate, xform_op_rot, xform_op_scale])


def _generate_meshes_for_primitive_meta_links(stage, obj_model, link_name, meta_link_type, meta_link_infos):
    """
    Process a meta link by creating visual meshes or lights below it.

    Args:
        stage (pxr.Usd.Stage): The USD stage where the meta link will be processed.
        obj_model (str): The object model name.
        link_name (str): Name of the meta link's parent link (e.g. what part of the object the meta link is attached to).
        meta_link_type (str): The type of the meta link. Must be one of the allowed meta types.
        meta_link_infos (dict): A dictionary containing meta link information. The keys are link IDs and the values are lists of mesh information dictionaries.

    Returns:
        None

    Raises:
        AssertionError: If the meta_link_type is not in the allowed meta types or if the mesh_info_list has unexpected keys or invalid number of meshes.
        ValueError: If an invalid light type or mesh type is encountered.

    Notes:
        - Handles specific meta link types such as "togglebutton", "particleapplier", "particleremover", "particlesink", and "particlesource".
        - For "particleapplier" meta link type, adjusts the orientation if the mesh type is "cone".
        - Creates lights or primitive shapes based on the meta link type and mesh information.
        - Sets various attributes for lights and meshes, including color, intensity, size, and scale.
        - Makes meshes invisible and sets their local pose.
    """
    assert meta_link_type in _ALLOWED_META_TYPES
    if _ALLOWED_META_TYPES[meta_link_type] not in ["primitive", "light"] and meta_link_type != "particlesource":
        return

    is_light = _ALLOWED_META_TYPES[meta_link_type] == "light"

    for link_id, mesh_info_list in meta_link_infos.items():
        if len(mesh_info_list) == 0:
            continue

        # TODO: Remove this after this is fixed.
        if type(mesh_info_list) is dict:
            keys = [str(x) for x in range(len(mesh_info_list))]
            assert set(mesh_info_list.keys()) == set(keys), "Unexpected keys"
            mesh_info_list = [mesh_info_list[k] for k in keys]

        if meta_link_type in [
            "togglebutton",
            "particleapplier",
            "particleremover",
            "particlesink",
            "particlesource",
        ]:
            assert len(mesh_info_list) == 1, f"Invalid number of meshes for {meta_link_type}"

        meta_link_in_parent_link_pos, meta_link_in_parent_link_orn = (
            th.tensor(mesh_info_list[0]["position"]),
            th.tensor(mesh_info_list[0]["orientation"]),
        )

        # For particle applier only, the orientation of the meta link matters (particle should shoot towards the negative z-axis)
        # If the meta link is created based on the orientation of the first mesh that is a cone, we need to rotate it by 180 degrees
        # because the cone is pointing in the wrong direction. This is already done in update_obj_urdf_with_meta_links;
        # we just need to make sure meta_link_in_parent_link_orn is updated correctly.
        if meta_link_type == "particleapplier" and mesh_info_list[0]["type"] == "cone":
            meta_link_in_parent_link_orn = T.quat_multiply(
                meta_link_in_parent_link_orn, T.axisangle2quat(th.tensor([math.pi, 0.0, 0.0]))
            )

        for i, mesh_info in enumerate(mesh_info_list):
            is_mesh = False
            if is_light:
                # Create a light
                light_type = _LIGHT_MAPPING[mesh_info["type"]]
                stage.DefinePrim(f"/{obj_model}/meta__{link_name}_lights_{link_id}_0_link/lights", "Scope")
                prim_path = f"/{obj_model}/meta__{link_name}_lights_{link_id}_0_link/lights/light_{i}"
                prim = getattr(lazy.pxr.UsdLux, f"{light_type}Light").Define(stage, prim_path).GetPrim()
                lazy.pxr.UsdLux.ShapingAPI.Apply(prim).GetShapingConeAngleAttr().Set(180.0)
            else:
                if meta_link_type == "particlesource":
                    mesh_type = "Cylinder"
                else:
                    # Create a primitive shape
                    mesh_type = mesh_info["type"].capitalize() if mesh_info["type"] != "box" else "Cube"
                # Create the visuals prim
                stage.DefinePrim(f"/{obj_model}/meta__{link_name}_{meta_link_type}_{link_id}_0_link/visuals", "Scope")
                prim_path = f"/{obj_model}/meta__{link_name}_{meta_link_type}_{link_id}_0_link/visuals/mesh_{i}"
                assert hasattr(lazy.pxr.UsdGeom, mesh_type)
                # togglebutton has to be a sphere
                if meta_link_type in ["togglebutton"]:
                    is_mesh = True
                # particle applier has to be a cone or cylinder because of the visualization of the particle flow
                elif meta_link_type in ["particleapplier"]:
                    assert mesh_type in [
                        "Cone",
                        "Cylinder",
                    ], f"Invalid mesh type for particleapplier: {mesh_type}"
                prim = (
                    create_primitive_mesh(prim_path, mesh_type, stage=stage).GetPrim()
                    if is_mesh
                    else getattr(lazy.pxr.UsdGeom, mesh_type).Define(stage, prim_path).GetPrim()
                )

            _add_xform_properties(prim=prim)
            # Make sure mesh_prim has XForm properties
            xform_prim = lazy.isaacsim.core.prims.xform_prim.XFormPrim(prim_path=prim_path)

            # Get the mesh/light pose in the parent link frame
            mesh_in_parent_link_pos, mesh_in_parent_link_orn = (
                th.tensor(mesh_info["position"]),
                th.tensor(mesh_info["orientation"]),
            )

            # Get the mesh/light pose in the meta link frame
            mesh_in_parent_link_tf = th.eye(4)
            mesh_in_parent_link_tf[:3, :3] = T.quat2mat(mesh_in_parent_link_orn)
            mesh_in_parent_link_tf[:3, 3] = mesh_in_parent_link_pos
            meta_link_in_parent_link_tf = th.eye(4)
            meta_link_in_parent_link_tf[:3, :3] = T.quat2mat(meta_link_in_parent_link_orn)
            meta_link_in_parent_link_tf[:3, 3] = meta_link_in_parent_link_pos
            mesh_in_meta_link_tf = th.linalg.inv(meta_link_in_parent_link_tf) @ mesh_in_parent_link_tf
            mesh_in_meta_link_pos, mesh_in_meta_link_orn = (
                mesh_in_meta_link_tf[:3, 3],
                T.mat2quat(mesh_in_meta_link_tf[:3, :3]),
            )

            if is_light:
                xform_prim.prim.GetAttribute("inputs:color").Set(
                    lazy.pxr.Gf.Vec3f(*(th.tensor(mesh_info["color"]) / 255.0).tolist())
                )
                xform_prim.prim.GetAttribute("inputs:intensity").Set(mesh_info["intensity"])
                if light_type == "Rect":
                    xform_prim.prim.GetAttribute("inputs:width").Set(mesh_info["length"])
                    xform_prim.prim.GetAttribute("inputs:height").Set(mesh_info["width"])
                elif light_type == "Disk":
                    xform_prim.prim.GetAttribute("inputs:radius").Set(mesh_info["length"])
                elif light_type == "Sphere":
                    xform_prim.prim.GetAttribute("inputs:radius").Set(mesh_info["length"])
                else:
                    raise ValueError(f"Invalid light type: {light_type}")
            else:
                if mesh_type == "Cylinder":
                    if not is_mesh:
                        xform_prim.prim.GetAttribute("radius").Set(0.5)
                        xform_prim.prim.GetAttribute("height").Set(1.0)
                    if meta_link_type == "particlesource":
                        desired_radius = 0.0125
                        desired_height = 0.05
                        height_offset = -desired_height / 2.0
                    else:
                        desired_radius = mesh_info["size"][0]
                        desired_height = mesh_info["size"][2]
                        height_offset = desired_height / 2.0
                    xform_prim.prim.GetAttribute("xformOp:scale").Set(
                        lazy.pxr.Gf.Vec3f(desired_radius * 2, desired_radius * 2, desired_height)
                    )
                    # Offset the position by half the height because in 3dsmax the origin of the cylinder is at the center of the base
                    mesh_in_meta_link_pos += T.quat_apply(mesh_in_meta_link_orn, th.tensor([0.0, 0.0, height_offset]))
                elif mesh_type == "Cone":
                    if not is_mesh:
                        xform_prim.prim.GetAttribute("radius").Set(0.5)
                        xform_prim.prim.GetAttribute("height").Set(1.0)
                    desired_radius = mesh_info["size"][0]
                    desired_height = mesh_info["size"][2]
                    height_offset = -desired_height / 2.0
                    xform_prim.prim.GetAttribute("xformOp:scale").Set(
                        lazy.pxr.Gf.Vec3f(desired_radius * 2, desired_radius * 2, desired_height)
                    )
                    # Flip the orientation of the z-axis because in 3dsmax the cone is pointing in the opposite direction
                    mesh_in_meta_link_orn = T.quat_multiply(
                        mesh_in_meta_link_orn, T.axisangle2quat(th.tensor([math.pi, 0.0, 0.0]))
                    )
                    # Offset the position by half the height because in 3dsmax the origin of the cone is at the center of the base
                    mesh_in_meta_link_pos += T.quat_apply(mesh_in_meta_link_orn, th.tensor([0.0, 0.0, height_offset]))
                elif mesh_type == "Cube":
                    if not is_mesh:
                        xform_prim.prim.GetAttribute("size").Set(1.0)
                    xform_prim.prim.GetAttribute("xformOp:scale").Set(lazy.pxr.Gf.Vec3f(*mesh_info["size"]))
                    height_offset = mesh_info["size"][2] / 2.0
                    mesh_in_meta_link_pos += T.quat_apply(mesh_in_meta_link_orn, th.tensor([0.0, 0.0, height_offset]))
                elif mesh_type == "Sphere":
                    if not is_mesh:
                        xform_prim.prim.GetAttribute("radius").Set(0.5)
                    desired_radius = mesh_info["size"][0]
                    xform_prim.prim.GetAttribute("xformOp:scale").Set(
                        lazy.pxr.Gf.Vec3f(desired_radius * 2, desired_radius * 2, desired_radius * 2)
                    )
                else:
                    raise ValueError(f"Invalid mesh type: {mesh_type}")

            xform_prim.set_local_pose(
                translation=mesh_in_meta_link_pos,
                orientation=mesh_in_meta_link_orn[[3, 0, 1, 2]],
            )


def _process_glass_link(prim):
    """
    Processes the given USD prim to update any glass parts to use the glass material.

    This function traverses the children of the given prim to find any Mesh-type prims
    that do not have a CollisionAPI, indicating they are visual elements. It collects
    the paths of these prims and ensures they are bound to a glass material.

    Args:
        prim (pxr.Usd.Prim): The USD prim to process.

    Raises:
        AssertionError: If no glass prim paths are found.
    """
    # Update any glass parts to use the glass material instead
    glass_prim_paths = []
    for gchild in prim.GetChildren():
        if gchild.GetTypeName() == "Mesh":
            # check if has col api, if not, this is visual
            if not gchild.HasAPI(lazy.pxr.UsdPhysics.CollisionAPI):
                glass_prim_paths.append(gchild.GetPath().pathString)
        elif gchild.GetTypeName() == "Scope":
            # contains multiple additional prims, check those
            for ggchild in gchild.GetChildren():
                if ggchild.GetTypeName() == "Mesh":
                    # check if has col api, if not, this is visual
                    if not ggchild.HasAPI(lazy.pxr.UsdPhysics.CollisionAPI):
                        glass_prim_paths.append(ggchild.GetPath().pathString)

    assert glass_prim_paths

    stage = lazy.isaacsim.core.utils.stage.get_current_stage()
    root_path = stage.GetDefaultPrim().GetPath().pathString
    glass_mtl_prim_path = f"{root_path}/Looks/OmniGlass"
    if not lazy.isaacsim.core.utils.prims.get_prim_at_path(glass_mtl_prim_path):
        mtl_created = []
        lazy.omni.kit.commands.execute(
            "CreateAndBindMdlMaterialFromLibrary",
            mdl_name="OmniGlass.mdl",
            mtl_name="OmniGlass",
            mtl_created_list=mtl_created,
        )

    for glass_prim_path in glass_prim_paths:
        lazy.omni.kit.commands.execute(
            "BindMaterialCommand",
            prim_path=glass_prim_path,
            material_path=glass_mtl_prim_path,
            strength=None,
        )


def import_obj_metadata(usd_path, obj_category, obj_model, dataset_root, import_render_channels=False):
    """
    Imports metadata for a given object model from the dataset. This metadata consist of information
    that is NOT included in the URDF file and instead included in the various JSON files shipped in
    iGibson and OmniGibson datasets.

    Args:
        usd_path (str): Path to USD file
        obj_category (str): The category of the object.
        obj_model (str): The model name of the object.
        dataset_root (str): The root directory of the dataset.
        import_render_channels (bool, optional): Flag to import rendering channels. Defaults to False.

    Raises:
        ValueError: If the bounding box size is not found in the metadata.

    Returns:
        None
    """
    # Check if filepath exists
    model_root_path = f"{dataset_root}/objects/{obj_category}/{obj_model}"
    log.debug("Loading", usd_path, "for metadata import.")

    # Load model
    lazy.isaacsim.core.utils.stage.open_stage(usd_path)
    stage = lazy.isaacsim.core.utils.stage.get_current_stage()
    prim = stage.GetDefaultPrim()

    data = dict()
    for data_group in {"metadata", "mvbb_meta", "material_groups", "heights_per_link"}:
        data_path = f"{model_root_path}/misc/{data_group}.json"
        if exists(data_path):
            # Load data
            with open(data_path, "r") as f:
                data[data_group] = json.load(f)

    # If certain metadata doesn't exist, populate with some core info
    if "base_link_offset" not in data["metadata"]:
        data["metadata"]["base_link_offset"] = [0, 0, 0]
    if "bbox_size" not in data["metadata"]:
        raise ValueError("We cannot work without a bbox size.")

    # Pop bb and base link offset and meta links info
    base_link_offset = data["metadata"].pop("base_link_offset")
    default_bb = data["metadata"].pop("bbox_size")

    # Manually modify material groups info
    if "material_groups" in data:
        data["material_groups"] = {
            "groups": data["material_groups"][0],
            "links": data["material_groups"][1],
        }

    # Manually modify metadata
    if "openable_joint_ids" in data["metadata"]:
        data["metadata"]["openable_joint_ids"] = {
            str(pair[0]): pair[1] for pair in data["metadata"]["openable_joint_ids"]
        }

    # Grab light info if any
    meta_links = data["metadata"].get("meta_links", dict())

    log.debug("Process meta links")

    # Convert primitive meta links
    for link_name, link_metadata in meta_links.items():
        for meta_link_type, meta_link_infos in link_metadata.items():
            _generate_meshes_for_primitive_meta_links(stage, obj_model, link_name, meta_link_type, meta_link_infos)

    # Get all meta links, set them to guide purpose, and add some metadata
    # Here we want to include every link that has the meta__ prefix.
    # This includes meta links that get added into the URDF in earlier
    # stages.
    meta_link_prims = [
        p for p in prim.GetChildren() if p.GetName().startswith("meta__") and p.GetName().endswith("_link")
    ]
    for meta_prim in meta_link_prims:
        # Get meta link information
        unparsed_meta = meta_prim.GetName()[6:-5]  # remove meta__ and _link
        meta_parts = unparsed_meta.rsplit("_", 3)
        assert len(meta_parts) == 4, f"Invalid meta link name: {unparsed_meta}"
        link_name, meta_link_type, link_id, link_sub_id = meta_parts

        # Add the is_meta_link, meta_link_type, and meta_link_id attributes
        meta_prim.CreateAttribute("ig:isMetaLink", lazy.pxr.Sdf.ValueTypeNames.Bool)
        meta_prim.GetAttribute("ig:isMetaLink").Set(True)
        meta_prim.CreateAttribute("ig:metaLinkType", lazy.pxr.Sdf.ValueTypeNames.String)
        meta_prim.GetAttribute("ig:metaLinkType").Set(meta_link_type)
        meta_prim.CreateAttribute("ig:metaLinkId", lazy.pxr.Sdf.ValueTypeNames.String)
        meta_prim.GetAttribute("ig:metaLinkId").Set(link_id)
        meta_prim.CreateAttribute("ig:metaLinkSubId", lazy.pxr.Sdf.ValueTypeNames.Int)
        meta_prim.GetAttribute("ig:metaLinkSubId").Set(int(link_sub_id))

        # Set the purpose of the visual meshes to be guide
        visual_prim = meta_prim.GetChild("visuals")
        if visual_prim.IsValid():
            # If it's an imageable, set the purpose to guide
            if visual_prim.GetTypeName() == "Mesh":
                purpose_attr = lazy.pxr.UsdGeom.Imageable(visual_prim).CreatePurposeAttr()
                purpose_attr.Set(lazy.pxr.UsdGeom.Tokens.guide)
            for visual_mesh in visual_prim.GetChildren():
                if visual_mesh.GetTypeName() == "Mesh":
                    purpose_attr = lazy.pxr.UsdGeom.Imageable(visual_mesh).CreatePurposeAttr()
                    purpose_attr.Set(lazy.pxr.UsdGeom.Tokens.guide)

    log.debug("Done processing meta links")

    # Iterate over dict and replace any lists of dicts as dicts of dicts (with each dict being indexed by an integer)
    data = _recursively_replace_list_of_dict(data)

    log.debug("Done recursively replacing")

    # Create attributes for bb, offset, category, model and store values
    prim.CreateAttribute("ig:nativeBB", lazy.pxr.Sdf.ValueTypeNames.Vector3f)
    prim.CreateAttribute("ig:offsetBaseLink", lazy.pxr.Sdf.ValueTypeNames.Vector3f)
    prim.CreateAttribute("ig:category", lazy.pxr.Sdf.ValueTypeNames.String)
    prim.CreateAttribute("ig:model", lazy.pxr.Sdf.ValueTypeNames.String)
    prim.GetAttribute("ig:nativeBB").Set(lazy.pxr.Gf.Vec3f(*default_bb))
    prim.GetAttribute("ig:offsetBaseLink").Set(lazy.pxr.Gf.Vec3f(*base_link_offset))
    prim.GetAttribute("ig:category").Set(obj_category)
    prim.GetAttribute("ig:model").Set(obj_model)

    log.debug(f"data: {data}")

    # Store remaining data as metadata
    prim.SetCustomData(data)

    # Add material channels
    # log.debug(f"prim children: {prim.GetChildren()}")
    # looks_prim_path = f"{str(prim.GetPrimPath())}/Looks"
    # looks_prim = prim.GetChildren()[0] #lazy.isaacsim.core.utils.prims.get_prim_at_path(looks_prim_path)
    # mat_prim_path = f"{str(prim.GetPrimPath())}/Looks/material_material_0"
    # mat_prim = looks_prim.GetChildren()[0] #lazy.isaacsim.core.utils.prims.get_prim_at_path(mat_prim_path)
    # log.debug(f"looks children: {looks_prim.GetChildren()}")
    # log.debug(f"mat prim: {mat_prim}")
    if import_render_channels:
        _import_rendering_channels(
            obj_prim=prim,
            obj_category=obj_category,
            obj_model=obj_model,
            model_root_path=model_root_path,
            usd_path=usd_path,
            dataset_root=dataset_root,
        )
    for link, link_tags in data["metadata"]["link_tags"].items():
        if "glass" in link_tags:
            _process_glass_link(prim.GetChild(link))

    # Rename model to be named <model> if not already named that
    old_prim_path = prim.GetPrimPath().pathString
    if old_prim_path.split("/")[-1] != obj_model:
        new_prim_path = "/".join(old_prim_path.split("/")[:-1]) + f"/{obj_model}"
        lazy.omni.kit.commands.execute("MovePrim", path_from=old_prim_path, path_to=new_prim_path)
        prim = stage.GetDefaultPrim()

    # Hacky way to avoid new prim being created at /World
    class DummyScene:
        prim_path = ""

    og.sim.render()
    mat_prims = find_all_prim_children_with_type(prim_type="Material", root_prim=prim)
    for i, mat_prim in enumerate(mat_prims):
        mat = MaterialPrim(mat_prim.GetPrimPath().pathString, f"mat{i}")
        mat.load(DummyScene)
        mat.shader_update_asset_paths_with_root_path(root_path=os.path.dirname(usd_path), relative=True)

    # Save stage
    stage.Save()

    # Return the root prim
    return prim


def _recursively_replace_list_of_dict(dic):
    """
    Recursively processes a dictionary to replace specific values and structures that can be stored
    in USD.

    This function performs the following transformations:
    - Replaces `None` values with `lazy.pxr.lazy.pxr.UsdGeom.Tokens.none`.
    - Converts empty lists or tuples to `lazy.pxr.Vt.Vec3fArray()`.
    - Converts lists of dictionaries to a dictionary with string keys.
    - Converts nested lists or tuples to specific `lazy.pxr.Vt` array types based on their length:
        - Length 2: `lazy.pxr.Vt.Vec2fArray`
        - Length 3: `lazy.pxr.Vt.Vec3fArray`
        - Length 4: `lazy.pxr.Vt.Vec4fArray`
    - Converts lists of integers to `lazy.pxr.Vt.IntArray`.
    - Converts lists of floats to `lazy.pxr.Vt.FloatArray`.
    - Replaces `None` values within lists with `lazy.pxr.lazy.pxr.UsdGeom.Tokens.none`.
    - Recursively processes nested dictionaries.

    Args:
        dic (dict): The dictionary to process.

    Returns:
        dict: The processed dictionary with the specified transformations applied.
    """
    for k, v in dic.items():
        if v is None:
            # Replace None
            dic[k] = lazy.pxr.lazy.pxr.UsdGeom.Tokens.none
        elif isinstance(v, list) or isinstance(v, tuple):
            if len(v) == 0:
                dic[k] = lazy.pxr.Vt.Vec3fArray()
            elif isinstance(v[0], dict):
                # Replace with dict in place
                v = {str(i): vv for i, vv in enumerate(v)}
                dic[k] = v
            elif isinstance(v[0], list) or isinstance(v[0], tuple):
                # # Flatten the lists
                # dic[k] = []
                # for vv in v:
                #     dic[k] += vv
                if len(v[0]) == 1:
                    # Do nothing
                    pass
                if len(v[0]) == 2:
                    dic[k] = lazy.pxr.Vt.Vec2fArray(v)
                elif len(v[0]) == 3:
                    dic[k] = lazy.pxr.Vt.Vec3fArray(v)
                elif len(v[0]) == 4:
                    dic[k] = lazy.pxr.Vt.Vec4fArray(v)
                else:
                    raise ValueError(f"No support for storing matrices of length {len(v[0])}!")
            elif isinstance(v[0], int):
                dic[k] = lazy.pxr.Vt.IntArray(v)
            elif isinstance(v[0], float):
                dic[k] = lazy.pxr.Vt.FloatArray(v)
            else:
                # Replace any Nones
                for i, ele in enumerate(v):
                    if ele is None:
                        v[i] = lazy.pxr.lazy.pxr.UsdGeom.Tokens.none
        if isinstance(v, dict):
            # Iterate through nested dictionaries
            dic[k] = _recursively_replace_list_of_dict(v)

    return dic


def _create_urdf_import_config(
    use_convex_decomposition=False,
    merge_fixed_joints=False,
):
    """
    Creates and configures a URDF import configuration.

    This function sets up the import configuration for URDF files by executing the
    "URDFCreateImportConfig" command and adjusting various settings such as drive type,
    joint merging, convex decomposition, base fixing, inertia tensor import, distance scale,
    density, drive strength, position drive damping, self-collision, up vector, default prim
    creation, and physics scene creation.

    Args:
        use_convex_decomposition (bool): Whether to have omniverse use internal convex decomposition
            on any collision meshes
        merge_fixed_joints (bool): Whether to merge fixed joints or not

    Returns:
        import_config: The configured URDF import configuration object.
    """
    # Set up import configuration
    _, import_config = lazy.omni.kit.commands.execute("URDFCreateImportConfig")
    drive_mode = (
        import_config.default_drive_type.__class__
    )  # Hacky way to get class for default drive type, options are JOINT_DRIVE_{NONE / POSITION / VELOCITY}

    import_config.set_merge_fixed_joints(merge_fixed_joints)
    import_config.set_convex_decomp(use_convex_decomposition)
    import_config.set_fix_base(False)
    import_config.set_import_inertia_tensor(True)
    import_config.set_distance_scale(1.0)
    import_config.set_density(0.0)
    import_config.set_default_drive_type(drive_mode.JOINT_DRIVE_NONE)
    import_config.set_default_drive_strength(0.0)
    import_config.set_default_position_drive_damping(0.0)
    import_config.set_self_collision(False)
    import_config.set_up_vector(0, 0, 1)
    import_config.set_make_default_prim(True)
    import_config.set_create_physics_scene(True)
    return import_config


def import_obj_urdf(
    urdf_path,
    obj_category,
    obj_model,
    dataset_root=gm.CUSTOM_DATASET_PATH,
    use_omni_convex_decomp=False,
    use_usda=False,
    merge_fixed_joints=False,
):
    """
    Imports an object from a URDF file into the current stage.

    Args:
        urdf_path (str): Path to URDF file to import
        obj_category (str): The category of the object.
        obj_model (str): The model name of the object.
        dataset_root (str): The root directory of the dataset.
        use_omni_convex_decomp (bool): Whether to use omniverse's built-in convex decomposer for collision meshes
        use_usda (bool): If set, will write files to .usda files instead of .usd
            (bigger memory footprint, but human-readable)
        merge_fixed_joints (bool): whether to merge fixed joints or not

    Returns:
        2-tuple:
            - str: Absolute path to post-processed URDF file used to generate USD
            - str: Absolute path to the imported USD file
    """
    # Preprocess input URDF to account for meta links
    urdf_path = _add_meta_links_to_urdf(
        urdf_path=urdf_path, obj_category=obj_category, obj_model=obj_model, dataset_root=dataset_root
    )
    # Import URDF
    cfg = _create_urdf_import_config(
        use_convex_decomposition=use_omni_convex_decomp,
        merge_fixed_joints=merge_fixed_joints,
    )
    # Check if filepath exists
    usd_path = f"{dataset_root}/objects/{obj_category}/{obj_model}/usd/{obj_model}.{'usda' if use_usda else 'usd'}"
    if _SPLIT_COLLISION_MESHES:
        log.debug(f"Converting collision meshes from {obj_category}, {obj_model}...")
        urdf_path = _split_all_objs_in_urdf(urdf_fpath=urdf_path, name_suffix="split")
    log.debug(f"Importing {obj_category}, {obj_model} into path {usd_path}...")
    # Only import if it doesn't exist
    lazy.omni.kit.commands.execute(
        "URDFParseAndImportFile",
        urdf_path=urdf_path,
        import_config=cfg,
        dest_path=usd_path,
    )
    log.debug(f"Imported {obj_category}, {obj_model}")

    return urdf_path, usd_path


def _pretty_print_xml(current, parent=None, index=-1, depth=0, use_tabs=False):
    """
    Recursively formats an XML element tree to be pretty-printed with indentation.

    Args:
        current (xml.etree.ElementTree.Element): The current XML element to format.
        parent (xml.etree.ElementTree.Element, optional): The parent XML element. Defaults to None.
        index (int, optional): The index of the current element in the parent's children. Defaults to -1.
        depth (int, optional): The current depth in the XML tree, used for indentation. Defaults to 0.
        use_tabs (bool, optional): If True, use tabs for indentation; otherwise, use spaces. Defaults to False.

    Returns:
        None
    """
    space = "\t" if use_tabs else " " * 4
    for i, node in enumerate(current):
        _pretty_print_xml(node, current, i, depth + 1)
    if parent is not None:
        if index == 0:
            parent.text = "\n" + (space * depth)
        else:
            parent[index - 1].tail = "\n" + (space * depth)
        if index == len(parent) - 1:
            current.tail = "\n" + (space * (depth - 1))


def _convert_to_xml_string(inp):
    """
    Converts any type of {bool, int, float, list, tuple, array, string, th.Tensor} into a URDF-compatible string.
    Note that an input string / th.Tensor results in a no-op action.

    Args:
        inp: Input to convert to string

    Returns:
        str: String equivalent of @inp

    Raises:
        ValueError: If the input type is unsupported.
    """
    if type(inp) in {list, tuple, th.Tensor}:
        return _tensor_to_space_script(inp)
    elif type(inp) in {int, float, bool, th.float32, th.float64, th.int32, th.int64}:
        return str(inp).lower()
    elif type(inp) in {str}:
        return inp
    else:
        raise ValueError("Unsupported type received: got {}".format(type(inp)))


def _create_urdf_joint(
    name,
    parent,
    child,
    pos=(0, 0, 0),
    rpy=(0, 0, 0),
    joint_type="fixed",
    axis=None,
    damping=None,
    friction=None,
    limits=None,
):
    """
    Generates URDF joint
    Args:
        name (str): Name of this joint
        parent (str or ET.Element): Name of parent link or parent link element itself for this joint
        child (str or ET.Element): Name of child link or child link itself for this joint
        pos (list or tuple or th.Tensor): (x,y,z) offset pos values when creating the collision body
        rpy (list or tuple or th.Tensor): (r,p,y) offset rot values when creating the joint
        joint_type (str): What type of joint to create. Must be one of {fixed, revolute, prismatic}
        axis (None or 3-tuple): If specified, should be (x,y,z) axis corresponding to DOF
        damping (None or float): If specified, should be damping value to apply to joint
        friction (None or float): If specified, should be friction value to apply to joint
        limits (None or 2-tuple): If specified, should be min / max limits to the applied joint
    Returns:
        ET.Element: Generated joint element
    """
    # Create the initial joint
    jnt = ET.Element("joint", name=name, type=joint_type)
    # Create origin subtag
    ET.SubElement(
        jnt,
        "origin",
        attrib={"rpy": _convert_to_xml_string(rpy), "xyz": _convert_to_xml_string(pos)},
    )
    # Make sure parent and child are both names (str) -- if they're not str already, we assume it's the element ref
    if not isinstance(parent, str):
        parent = parent.get("name")
    if not isinstance(child, str):
        child = child.get("name")
    # Create parent and child subtags
    parent = ET.SubElement(jnt, "parent", link=parent)
    child = ET.SubElement(jnt, "child", link=child)
    # Add additional parameters if specified
    if axis is not None:
        ET.SubElement(jnt, "axis", xyz=_convert_to_xml_string(axis))
    dynamic_params = {}
    if damping is not None:
        dynamic_params["damping"] = _convert_to_xml_string(damping)
    if friction is not None:
        dynamic_params["friction"] = _convert_to_xml_string(friction)
    if dynamic_params:
        ET.SubElement(jnt, "dynamics", **dynamic_params)
    if limits is not None:
        ET.SubElement(jnt, "limit", lower=limits[0], upper=limits[1])

    # Return this element
    return jnt


def _create_urdf_link(name, subelements=None, mass=None, inertia=None):
    """
    Generates URDF link element
    Args:
        name (str): Name of this link
        subelements (None or list): If specified, specifies all nested elements that should belong to this link
            (e.g.: visual, collision body elements)
        mass (None or float): If specified, will add an inertial tag with specified mass value
        inertia (None or 6-array): If specified, will add an inertial tag with specified inertia value
            Value should be (ixx, iyy, izz, ixy, ixz, iyz)
    Returns:
        ET.Element: Generated link
    """
    # Create the initial link
    link = ET.Element("link", name=name)
    # Add all subelements if specified
    if subelements is not None:
        for ele in subelements:
            link.append(ele)
    # Add mass subelement if requested
    if mass is not None or inertia is not None:
        inertial = ET.SubElement(link, "inertial")
    if mass is not None:
        ET.SubElement(inertial, "mass", value=_convert_to_xml_string(mass))
    if inertia is not None:
        axes = ["ixx", "iyy", "izz", "ixy", "ixz", "iyz"]
        inertia_vals = {ax: str(i) for ax, i in zip(axes, inertia)}
        ET.SubElement(inertial, "inertia", **inertia_vals)

    # Return this element
    return link


def _create_urdf_meta_link(
    root_element,
    meta_link_name,
    parent_link_name="base_link",
    pos=(0, 0, 0),
    rpy=(0, 0, 0),
):
    """
    Creates the appropriate URDF joint and link for a meta link and appends it to the root element.

    Args:
        root_element (Element): The root XML element to which the meta link will be appended.
        meta_link_name (str): The name of the meta link to be created.
        parent_link_name (str, optional): The name of the parent link. Defaults to "base_link".
        pos (tuple, optional): The position of the joint in the form (x, y, z). Defaults to (0, 0, 0).
        rpy (tuple, optional): The roll, pitch, and yaw of the joint in the form (r, p, y). Defaults to (0, 0, 0).

    Returns:
        None
    """
    # Create joint
    jnt = _create_urdf_joint(
        name=f"{meta_link_name}_joint",
        parent=parent_link_name,
        child=f"{meta_link_name}_link",
        pos=pos,
        rpy=rpy,
        joint_type="fixed",
    )
    # Create child link
    link = _create_urdf_link(
        name=f"{meta_link_name}_link",
        mass=0.0001,
        inertia=[0.00001, 0.00001, 0.00001, 0, 0, 0],
    )

    # Add to root element
    root_element.append(jnt)
    root_element.append(link)


def _save_xmltree_as_urdf(root_element, name, dirpath, unique_urdf=False):
    """
    Generates a URDF file corresponding to @xmltree at @dirpath with name @name.urdf.
    Args:
        root_element (ET.Element): Element tree that compose the URDF
        name (str): Name of this file (name assigned to robot tag)
        dirpath (str): Absolute path to the location / filename for the generated URDF
        unique_urdf (bool): Whether to use a unique identifier when naming urdf (uses current datetime)
    Returns:
        str: Path to newly created urdf (fpath/<name>.urdf)
    """
    # Write to fpath, making sure the directory exists (if not, create it)
    Path(dirpath).mkdir(parents=True, exist_ok=True)
    # Get file
    date = datetime.now().isoformat(timespec="microseconds").replace(".", "_").replace(":", "_").replace("-", "_")
    fname = f"{name}_{date}.urdf" if unique_urdf else f"{name}.urdf"
    fpath = os.path.join(dirpath, fname)
    with open(fpath, "w") as f:
        # Write top level header line first
        f.write('<?xml version="1.0" ?>\n')
        # Convert xml to string form and write to file
        _pretty_print_xml(current=root_element)
        xml_str = ET.tostring(root_element, encoding="unicode")
        f.write(xml_str)

    # Return path to file
    return fpath


def _add_meta_links_to_urdf(urdf_path, obj_category, obj_model, dataset_root):
    """
    Adds meta links to a URDF file based on metadata.

    This function reads a URDF file and corresponding metadata, processes the metadata to add meta links, and then
    saves an updated version of the URDF file with these meta links.

    Args:
        urdf_path (str): Path to URDF
        obj_category (str): The category of the object.
        obj_model (str): The model name of the object.
        dataset_root (str): The root directory of the dataset.

    Returns:
        str: The path to the updated URDF file.
    """
    # Check if filepath exists
    model_root_path = f"{dataset_root}/objects/{obj_category}/{obj_model}"

    # Load urdf
    tree = ET.parse(urdf_path)
    root = tree.getroot()

    # Load metadata
    metadata_fpath = f"{model_root_path}/misc/metadata.json"
    with open(metadata_fpath, "r") as f:
        metadata = json.load(f)

    # Pop meta links
    assert not (
        "links" in metadata and "meta_links" in metadata
    ), "Only expected one of links and meta_links to be found in metadata, but found both!"

    if "meta_links" in metadata:
        # Rename meta links, e.g. from "fillable" to "container"
        for link, meta_link in metadata["meta_links"].items():
            for meta_link_name in list(meta_link.keys()):
                meta_link_attrs = meta_link[meta_link_name]
                if meta_link_name in _META_LINK_RENAME_MAPPING:
                    metadata["meta_links"][link][_META_LINK_RENAME_MAPPING[meta_link_name]] = meta_link_attrs
                    del metadata["meta_links"][link][meta_link_name]

        with open(metadata_fpath, "w") as f:
            json.dump(metadata, f)

        meta_links = metadata.pop("meta_links")
        log.debug("meta_links:", meta_links)
        for parent_link_name, child_link_attrs in meta_links.items():
            for meta_link_name, ml_attrs in child_link_attrs.items():
                assert (
                    meta_link_name in _ALLOWED_META_TYPES
                ), f"meta_link_name {meta_link_name} not in {_ALLOWED_META_TYPES}"

                for ml_id, attrs_list in ml_attrs.items():
                    # If the attrs list is a dictionary (legacy format), convert it to a list
                    if isinstance(attrs_list, dict):
                        keys = [int(k) for k in attrs_list.keys()]
                        assert set(keys) == set(
                            range(len(keys))
                        ), f"Expected keys to be 0-indexed integers, but got {keys}"
                        int_key_dict = {int(k): v for k, v in attrs_list.items()}
                        attrs_list = [int_key_dict[i] for i in range(len(keys))]

                    if len(attrs_list) > 0:
                        if _ALLOWED_META_TYPES[meta_link_name] != "dimensionless":
                            # If not dimensionless, we create one meta link for a list of meshes below it
                            attrs_list = [attrs_list[0]]
                        else:
                            # Otherwise, we create one meta link for each frame
                            # For non-attachment meta links, we expect only one instance per type
                            # E.g. heatsource_leftstove_0, heatsource_rightstove_0, but not heatsource_leftstove_1
                            if meta_link_name != "attachment":
                                assert (
                                    len(attrs_list) == 1
                                ), f"Expected only one instance for meta_link {meta_link_name}_{ml_id}, but found {len(attrs_list)}"

                        for i, attrs in enumerate(attrs_list):
                            pos = th.as_tensor(attrs["position"])
                            quat = th.as_tensor(attrs["orientation"])

                            # For particle applier only, the orientation of the meta link matters (particle should shoot towards the negative z-axis)
                            # If the meta link is created based on the orientation of the first mesh that is a cone, we need to rotate it by 180 degrees
                            # because the cone is pointing in the wrong direction.
                            if meta_link_name == "particleapplier" and attrs["type"] == "cone":
                                assert (
                                    len(attrs_list) == 1
                                ), f"Expected only one instance for meta_link {meta_link_name}_{ml_id}, but found {len(attrs_list)}"
                                quat = T.quat_multiply(quat, T.axisangle2quat(th.tensor([math.pi, 0.0, 0.0])))

                            # Create meta link
                            _create_urdf_meta_link(
                                root_element=root,
                                meta_link_name=f"meta__{parent_link_name}_{meta_link_name}_{ml_id}_{i}",
                                parent_link_name=parent_link_name,
                                pos=pos,
                                rpy=T.quat2euler(quat),
                            )

    # Export this URDF
    return _save_xmltree_as_urdf(
        root_element=root,
        name=f"{obj_model}_with_meta_links",
        dirpath=f"{model_root_path}/urdf",
        unique_urdf=False,
    )


def convert_scene_urdf_to_json(urdf, json_path):
    """
    Converts a scene from a URDF file to a JSON file.

    This function loads the scene described by the URDF file into the OmniGibson simulator,
    plays the simulation, and saves the scene to a JSON file. After saving, it removes the
    "init_info" from the JSON file and saves it again.

    Args:
        urdf (str): The file path to the URDF file describing the scene.
        json_path (str): The file path where the JSON file will be saved.
    """
    # First, load the requested objects from the URDF into OG
    _load_scene_from_urdf(urdf=urdf)

    # Play the simulator, then save
    og.sim.play()
    Path(os.path.dirname(json_path)).mkdir(parents=True, exist_ok=True)
    og.sim.save(json_paths=[json_path])

    # Load the json, remove the init_info because we don't need it, then save it again
    with open(json_path, "r") as f:
        scene_info = json.load(f)

    scene_info.pop("init_info")

    with open(json_path, "w+") as f:
        json.dump(scene_info, f, cls=_TorchEncoder, indent=4)


def _load_scene_from_urdf(urdf):
    """
    Loads a scene from a URDF file.

    Args:
        urdf (str): Path to the URDF file.

    Raises:
        ValueError: If an object fails to load.

    This function performs the following steps:
    1. Extracts object configuration information from the URDF file.
    2. Creates a new scene without a floor plane and imports it into the simulator.
    3. Iterates over the objects' information and attempts to load each object into the scene.
       - If the USD file for an object does not exist, it prints a message and skips the object.
       - If an object fails to load, it raises a ValueError with the object's name.
    4. Sets the bounding box center position and orientation for each loaded object.
    5. Takes a simulation step to finalize the scene setup.
    """
    # First, grab object info from the urdf
    objs_info = _get_objects_config_from_scene_urdf(urdf=urdf)

    # Load all the objects manually into a scene
    scene = Scene(use_floor_plane=False)
    og.sim.import_scene(scene)

    for obj_name, obj_info in objs_info.items():
        try:
            if not os.path.exists(
                DatasetObject.get_usd_path(obj_info["cfg"]["category"], obj_info["cfg"]["model"]).replace(
                    ".usd", ".encrypted.usd"
                )
            ):
                log.warning("Missing object", obj_name)
                continue
            obj = DatasetObject(
                name=obj_name,
                **obj_info["cfg"],
            )
            scene.add_object(obj)
            obj.set_bbox_center_position_orientation(position=obj_info["bbox_pos"], orientation=obj_info["bbox_quat"])
        except Exception as e:
            raise ValueError(f"Failed to load object {obj_name}") from e

    # Take a sim step
    og.sim.step()


def _get_objects_config_from_scene_urdf(urdf):
    """
    Parses a URDF file to extract object configuration information.

    Args:
        urdf (str): Path to the URDF file.

    Returns:
        dict: A dictionary containing the configuration of objects extracted from the URDF file.
    """
    tree = ET.parse(urdf)
    root = tree.getroot()
    objects_cfg = dict()
    _get_objects_config_from_element(root, model_pose_info=objects_cfg)
    return objects_cfg


def _get_objects_config_from_element(element, model_pose_info):
    """
    Extracts and populates object configuration information from an URDF element.

    This function processes an URDF element to extract joint and link information,
    populating the provided `model_pose_info` dictionary with the relevant data.

    Args:
        element (xml.etree.ElementTree.Element): The URDF element containing object configuration data.
        model_pose_info (dict): A dictionary to be populated with the extracted configuration information.

    The function performs two passes through the URDF element:
    1. In the first pass, it extracts joint information and populates `model_pose_info` with joint pose data.
    2. In the second pass, it extracts link information, imports object models, and updates `model_pose_info` with
       additional configuration details such as category, model, bounding box, rooms, scale, and object scope.

    The function also handles nested elements by recursively calling itself for child elements.

    Note:
        - Joint names with hyphens are replaced with underscores.
        - The function asserts that each link name (except "world") is present in `model_pose_info` after the first pass.
    """
    # First pass through, populate the joint pose info
    for ele in element:
        if ele.tag == "joint":
            name, pos, quat, fixed_jnt = _get_joint_info(ele)
            name = name.replace("-", "_")
            model_pose_info[name] = {
                "bbox_pos": pos,
                "bbox_quat": quat,
                "cfg": {
                    "fixed_base": fixed_jnt,
                },
            }

    # Second pass through, import object models
    for ele in element:
        if ele.tag == "link":
            # This is a valid object, import the model
            name = ele.get("name").replace("-", "_")
            if name == "world":
                # Skip this
                pass
            else:
                log.debug(name)
                assert name in model_pose_info, f"Did not find {name} in current model pose info!"
                model_pose_info[name]["cfg"]["category"] = ele.get("category")
                model_pose_info[name]["cfg"]["visual_only"] = ele.get("category") in _VISUAL_ONLY_CATEGORIES
                model_pose_info[name]["cfg"]["model"] = ele.get("model")
                model_pose_info[name]["cfg"]["bounding_box"] = (
                    _space_string_to_tensor(ele.get("bounding_box")) if "bounding_box" in ele.keys() else None
                )
                in_rooms = ele.get("rooms", "")
                if in_rooms:
                    in_rooms = in_rooms.split(",")
                model_pose_info[name]["cfg"]["in_rooms"] = in_rooms
                model_pose_info[name]["cfg"]["scale"] = (
                    _space_string_to_tensor(ele.get("scale")) if "scale" in ele.keys() else None
                )
                model_pose_info[name]["cfg"]["bddl_object_scope"] = ele.get("object_scope", None)

        # If there's children nodes, we iterate over those
        for child in ele:
            _get_objects_config_from_element(child, model_pose_info=model_pose_info)


def _get_joint_info(joint_element):
    """
    Extracts joint information from an URDF element.

    Args:
        joint_element (xml.etree.ElementTree.Element): The URDF element containing joint information.

    Returns:
        tuple: A tuple containing:
            - child (str or None): The name of the child link, or None if not specified.
            - pos (numpy.ndarray or None): The position as a tensor, or None if not specified.
            - quat (numpy.ndarray or None): The orientation as a quaternion, or None if not specified.
            - fixed_jnt (bool): True if the joint is fixed, False otherwise.
    """
    child, pos, quat, fixed_jnt = None, None, None, None
    fixed_jnt = joint_element.get("type") == "fixed"
    for ele in joint_element:
        if ele.tag == "origin":
            quat = T.euler2quat(_space_string_to_tensor(ele.get("rpy")))
            pos = _space_string_to_tensor(ele.get("xyz"))
        elif ele.tag == "child":
            child = ele.get("link")
    return child, pos, quat, fixed_jnt


def make_mesh_positive(mesh_fpath, scale, output_suffix="mirror"):
    assert "." not in mesh_fpath
    for sc, letter in zip(scale, "xyz"):
        if sc < 0:
            output_suffix += f"_{letter}"
    for filetype in [".obj", ".stl", ".dae"]:
        fpath = f"{mesh_fpath}{filetype}"
        out_fpath = f"{mesh_fpath}_{output_suffix}{filetype}"
        kwargs = dict()
        if filetype == ".dae":
            kwargs["force"] = "mesh"
        if os.path.exists(fpath):
            try:
                tm = trimesh.load(fpath, **kwargs)
                tm.apply_scale(scale)
                tm.export(out_fpath)
                if filetype == ".obj":
                    # Update header lines
                    lines = []
                    with open(fpath, "r") as f:
                        for line in f.readlines():
                            if line.startswith("v "):
                                break
                            lines.append(line)
                    start = False
                    with open(out_fpath, "r") as f:
                        for line in f.readlines():
                            if line.startswith("v "):
                                start = True
                            if start:
                                lines.append(line)
                    with open(out_fpath, "w+") as f:
                        f.writelines(lines)
            except KeyError:
                # Degenerate mesh, so immediately return
                return None
    return output_suffix


def make_asset_positive(urdf_fpath, output_suffix="mirror"):
    assert urdf_fpath.endswith(".urdf")
    out_lines = []

    with open(urdf_fpath, "r") as f:
        for line in f.readlines():
            # print(line)
            out_line = line
            if "<mesh " in line and "scale=" in line:
                # Grab the scale, and possibly convert negative values
                scale_str = line.split("scale=")[1].split('"')[1]
                scale = _space_string_to_tensor(scale_str)
                if th.any(scale < 0).item():
                    mesh_rel_fpath = line.split("filename=")[1].split('"')[1]
                    base_fpath = f"{os.path.dirname(urdf_fpath)}/"
                    mesh_abs_fpath = f"{base_fpath}{mesh_rel_fpath}"
                    filetype = mesh_abs_fpath.split(".")[-1]
                    mesh_output_suffix = make_mesh_positive(
                        mesh_abs_fpath.split(".")[0], scale.cpu().numpy(), output_suffix
                    )
                    new_mesh_abs_fpath = mesh_abs_fpath.replace(f".{filetype}", f"_{mesh_output_suffix}.{filetype}")
                    new_mesh_rel_fpath = new_mesh_abs_fpath.split(base_fpath)[1]
                    out_line = line.replace(mesh_rel_fpath, new_mesh_rel_fpath).replace(scale_str, "1 1 1")
            out_lines.append(out_line)

    # Write to output file
    out_file = urdf_fpath.replace(".urdf", f"_{output_suffix}.urdf")
    with open(out_file, "w+") as f:
        f.writelines(out_lines)

    return out_file


def find_all_prim_children_with_type(prim_type, root_prim):
    """
    Recursively searches children of @root_prim to find all instances of prim that satisfy type @prim_type

    Args:
        prim_type (str): Type of the prim to search
        root_prim (Usd.Prim): Root prim to search

    Returns:
        list of Usd.Prim: All found prims whose prim type includes @prim_type
    """
    found_prims = []
    for child in root_prim.GetChildren():
        if prim_type in child.GetTypeName():
            found_prims.append(child)
        found_prims += find_all_prim_children_with_type(prim_type=prim_type, root_prim=child)

    return found_prims


def simplify_convex_hull(tm, max_vertices=60, max_faces=128):
    """
    Simplifies a convex hull mesh by using quadric edge collapse to reduce the number of faces

    Args:
        tm (Trimesh): Trimesh mesh to simply. Should be convex hull
        max_vertices (int): Maximum number of vertices to generate
    """
    # If number of faces is less than or equal to @max_faces, simply return directly
    if len(tm.vertices) <= max_vertices:
        return tm

    # Use pymeshlab to reduce
    ms = pymeshlab.MeshSet()
    ms.add_mesh(pymeshlab.Mesh(vertex_matrix=tm.vertices, face_matrix=tm.faces, v_normals_matrix=tm.vertex_normals))
    while len(ms.current_mesh().vertex_matrix()) > max_vertices:
        ms.apply_filter("meshing_decimation_quadric_edge_collapse", targetfacenum=max_faces)
        max_faces -= 2
    vertices_reduced = ms.current_mesh().vertex_matrix()
    faces_reduced = ms.current_mesh().face_matrix()
    vertex_normals_reduced = ms.current_mesh().vertex_normal_matrix()
    return trimesh.Trimesh(
        vertices=vertices_reduced,
        faces=faces_reduced,
        vertex_normals=vertex_normals_reduced,
    ).convex_hull


def generate_collision_meshes(trimesh_mesh, method="coacd", hull_count=32, discard_not_volume=True):
    """
    Generates a set of collision meshes from a trimesh mesh using CoACD.

    Args:
        trimesh_mesh (trimesh.Trimesh): The trimesh mesh to generate the collision mesh from.
        method (str): Method to generate collision meshes. Valid options are {"coacd", "convex"}
        hull_count (int): If @method="coacd", this sets the max number of hulls to generate
        discard_not_volume (bool): If @method="coacd" and set to True, this discards any generated hulls
            that are not proper volumes

    Returns:
        List[trimesh.Trimesh]: The collision meshes.
    """
    # If the mesh is convex or the mesh is a proper volume and similar to its convex hull, simply return that directly
    if trimesh_mesh.is_convex or (
        trimesh_mesh.is_volume and (trimesh_mesh.volume / trimesh_mesh.convex_hull.volume) > 0.90
    ):
        hulls = [trimesh_mesh.convex_hull]

    elif method == "coacd":
        try:
            import coacd
        except ImportError:
            raise ImportError("Please install the `coacd` package to use this function.")

        # Get the vertices and faces
        coacd_mesh = coacd.Mesh(trimesh_mesh.vertices, trimesh_mesh.faces)

        # Run CoACD with the hull count
        result = coacd.run_coacd(
            coacd_mesh,
            max_convex_hull=hull_count,
            max_ch_vertex=60,
        )

        # Convert the returned vertices and faces to trimesh meshes
        # and assert that they are volumes (and if not, discard them if required)
        hulls = []
        coacd_vol = 0.0
        for vs, fs in result:
            hull = trimesh.Trimesh(vertices=vs, faces=fs, process=False)
            if discard_not_volume and not hull.is_volume:
                continue
            hulls.append(hull)
            coacd_vol += hull.convex_hull.volume

        # Assert that we got _some_ collision meshes
        assert len(hulls) > 0, "No collision meshes generated!"

        # Compare coacd's generation compared to the original mesh's convex hull
        # If the difference is small (<10% volume difference), simply keep the convex hull
        vol_ratio = coacd_vol / trimesh_mesh.convex_hull.volume
        if 0.95 < vol_ratio < 1.05:
            print("MINIMAL CHANGE -- USING CONVEX HULL INSTEAD")
            # from IPython import embed; embed()
            hulls = [trimesh_mesh.convex_hull]

    elif method == "convex":
        hulls = [trimesh_mesh.convex_hull]

    else:
        raise ValueError(f"Invalid collision mesh generation method specified: {method}")

    # Sanity check all convex hulls
    # For whatever reason, some convex hulls are not true volumes, so we take the convex hull again
    # See https://github.com/mikedh/trimesh/issues/535
    hulls = [hull.convex_hull if not hull.is_volume else hull for hull in hulls]

    # For each hull, simplify so that the complexity is guaranteed to be Omniverse-GPU compatible
    # See https://docs.omniverse.nvidia.com/extensions/latest/ext_physics/rigid-bodies.html#collision-settings
    simplified_hulls = [simplify_convex_hull(hull) for hull in hulls]

    return simplified_hulls


def get_collision_approximation_for_urdf(
    urdf_path,
    collision_method="coacd",
    hull_count=32,
    coacd_links=None,
    convex_links=None,
    no_decompose_links=None,
    visual_only_links=None,
    ignore_links=None,
):
    """
    Computes collision approximation for all collision meshes (which are assumed to be non-convex) in
    the given URDF.

    NOTE: This is an in-place operation! It will overwrite @urdf_path

    Args:
        urdf_path (str): Absolute path to the URDF to decompose
        collision_method (str): Default collision method to use. Valid options are: {"coacd", "convex"}
        hull_count (int): Maximum number of convex hulls to decompose individual visual meshes into.
            Only relevant if @collision_method is "coacd"
        coacd_links (None or list of str): If specified, links that should use CoACD to decompose collision meshes
        convex_links (None or list of str): If specified, links that should use convex hull to decompose collision meshes
        no_decompose_links (None or list of str): If specified, links that should not have any special collision
            decomposition applied. This will only use the convex hull
        visual_only_links (None or list of str): If specified, link names corresponding to links that should have
            no collision associated with them (so any pre-existing collisions will be removed!)
        ignore_links (None or list of str): If specified, link names corresponding to links that should be skipped
            during collision generation process
    """
    # Load URDF
    urdf_dir = os.path.dirname(urdf_path)
    tree = ET.parse(urdf_path)
    root = tree.getroot()

    # Next, iterate over each visual mesh and define collision meshes for them
    coacd_links = set() if coacd_links is None else set(coacd_links)
    convex_links = set() if convex_links is None else set(convex_links)
    no_decompose_links = set() if no_decompose_links is None else set(no_decompose_links)
    visual_only_links = set() if visual_only_links is None else set(visual_only_links)
    ignore_links = set() if ignore_links is None else set(ignore_links)
    col_mesh_rel_folder = "meshes/collision"
    col_mesh_folder = pathlib.Path(urdf_dir) / col_mesh_rel_folder
    col_mesh_folder.mkdir(exist_ok=True, parents=True)
    for link in root.findall("link"):
        link_name = link.attrib["name"]
        old_cols = link.findall("collision")
        # Completely skip this link if this a link to explicitly skip or we have no collision tags
        if link_name in ignore_links or len(old_cols) == 0:
            continue

        print(f"Generating collision approximation for link {link_name}...")
        generated_new_col = False
        idx = 0
        if link_name not in visual_only_links:
            for vis in link.findall("visual"):
                # Get origin
                origin = vis.find("origin")
                # Check all geometries
                geoms = vis.findall("geometry/*")
                # We should only have a single geom, so assert here
                assert len(geoms) == 1
                # Check whether we actually need to generate a collision approximation
                # No need if the geom type is not a mesh (i.e.: it's a primitive -- so we assume if a collision is already
                # specified, it's that same primitive)
                geom = geoms[0]
                if geom.tag != "mesh":
                    continue
                mesh_path = os.path.join(os.path.dirname(urdf_path), geom.attrib["filename"])
                tm = trimesh.load(mesh_path, force="mesh", process=False)

                if link_name in coacd_links:
                    method = "coacd"
                elif link_name in convex_links:
                    method = "convex"
                elif link_name in no_decompose_links:
                    # Output will just be ignored, so skip
                    continue
                else:
                    method = collision_method
                collision_meshes = generate_collision_meshes(
                    trimesh_mesh=tm,
                    method=method,
                    hull_count=hull_count,
                )
                # Save and merge precomputed collision mesh
                collision_filenames_and_scales = []
                for i, collision_mesh in enumerate(collision_meshes):
                    processed_collision_mesh = collision_mesh.copy()
                    processed_collision_mesh._cache.cache["vertex_normals"] = processed_collision_mesh.vertex_normals
                    collision_filename = f"{link_name}-col-{idx}.obj"

                    # OmniGibson requires unit-bbox collision meshes, so here we do that scaling
                    bounding_box = processed_collision_mesh.bounding_box.extents
                    assert all(
                        x > 0 for x in bounding_box
                    ), f"Bounding box extents are not all positive: {bounding_box}"
                    collision_scale = 1.0 / bounding_box
                    collision_scale_matrix = th.eye(4)
                    collision_scale_matrix[:3, :3] = th.diag(th.as_tensor(collision_scale))
                    processed_collision_mesh.apply_transform(collision_scale_matrix.numpy())
                    processed_collision_mesh.export(col_mesh_folder / collision_filename, file_type="obj")
                    collision_filenames_and_scales.append((collision_filename, 1 / collision_scale))

                    idx += 1

                for collision_filename, collision_scale in collision_filenames_and_scales:
                    collision_xml = ET.SubElement(link, "collision")
                    collision_xml.attrib = {"name": collision_filename.replace(".obj", "")}
                    # Add origin info if defined
                    if origin is not None:
                        collision_xml.append(deepcopy(origin))
                    collision_geometry_xml = ET.SubElement(collision_xml, "geometry")
                    collision_mesh_xml = ET.SubElement(collision_geometry_xml, "mesh")
                    collision_mesh_xml.attrib = {
                        "filename": os.path.join(col_mesh_rel_folder, collision_filename),
                        "scale": " ".join([str(item) for item in collision_scale]),
                    }

                if link_name not in no_decompose_links:
                    generated_new_col = True

        # If we generated a new set of collision meshes, remove the old ones
        if generated_new_col or link_name in visual_only_links:
            for col in old_cols:
                link.remove(col)

    # Save the URDF file
    _save_xmltree_as_urdf(
        root_element=root,
        name=os.path.splitext(os.path.basename(urdf_path))[0],
        dirpath=os.path.dirname(urdf_path),
        unique_urdf=False,
    )


def copy_urdf_to_dataset(
    urdf_path, category, mdl, dataset_root=gm.CUSTOM_DATASET_PATH, suffix="original", overwrite=False
):
    # Create a directory for the object
    obj_dir = pathlib.Path(dataset_root) / "objects" / category / mdl / "urdf"
    if not overwrite:
        assert not obj_dir.exists(), f"Object directory {obj_dir} already exists!"
    obj_dir.mkdir(parents=True, exist_ok=True)

    # Copy over all relevant meshes to new obj directory
    old_urdf_dir = pathlib.Path(os.path.dirname(urdf_path))

    # Load urdf
    tree = ET.parse(urdf_path)
    root = tree.getroot()

    # Find all mesh paths, and replace them with new obj directory
    new_dirs = set()
    for mesh_type in ["visual", "collision"]:
        for mesh_element in root.findall(f"link/{mesh_type}/geometry/mesh"):
            mesh_root_dir = mesh_element.attrib["filename"].split("/")[0]
            new_dirs.add(mesh_root_dir)
    for new_dir in new_dirs:
        shutil.copytree(old_urdf_dir / new_dir, obj_dir / new_dir, dirs_exist_ok=overwrite)

    # Export this URDF
    return _save_xmltree_as_urdf(
        root_element=root,
        name=f"{mdl}_{suffix}",
        dirpath=obj_dir,
        unique_urdf=False,
    )


def generate_urdf_for_obj(
    visual_mesh, collision_meshes, category, mdl, dataset_root=gm.CUSTOM_DATASET_PATH, overwrite=False
):
    # Create a directory for the object
    obj_dir = pathlib.Path(dataset_root) / "objects" / category / mdl
    if not overwrite:
        assert not obj_dir.exists(), f"Object directory {obj_dir} already exists!"
    obj_dir.mkdir(parents=True, exist_ok=True)

    obj_name = "-".join([category, mdl])

    # Prepare the URDF tree
    tree_root = ET.Element("robot")
    tree_root.attrib = {"name": mdl}

    # Canonicalize the object by putting the origin at the visual mesh center
    mesh_center = visual_mesh.centroid
    if visual_mesh.is_watertight:
        mesh_center = visual_mesh.center_mass
    transform = th.eye(4)
    transform[:3, 3] = th.as_tensor(mesh_center)
    inv_transform = th.linalg.inv(transform)
    visual_mesh.apply_transform(inv_transform.numpy())

    # Somehow we need to manually write the vertex normals to cache
    visual_mesh._cache.cache["vertex_normals"] = visual_mesh.vertex_normals

    # Save the mesh
    with tempfile.TemporaryDirectory() as temp_dir:
        temp_dir_path = pathlib.Path(temp_dir)
        obj_relative_path = f"{obj_name}-base_link.obj"
        obj_temp_path = temp_dir_path / obj_relative_path
        visual_mesh.export(obj_temp_path, file_type="obj")

        # Move the mesh to the correct path
        obj_link_mesh_folder = obj_dir / "shape"
        obj_link_mesh_folder.mkdir(exist_ok=True)
        obj_link_visual_mesh_folder = obj_link_mesh_folder / "visual"
        obj_link_visual_mesh_folder.mkdir(exist_ok=True)
        obj_link_collision_mesh_folder = obj_link_mesh_folder / "collision"
        obj_link_collision_mesh_folder.mkdir(exist_ok=True)
        obj_link_material_folder = obj_dir / "material"
        obj_link_material_folder.mkdir(exist_ok=True)

        # Check if a material got exported.
        material_files = [x for x in temp_dir_path.iterdir() if x.suffix == ".mtl"]
        if material_files:
            assert (
                len(material_files) == 1
            ), f"Something's wrong: there's more than 1 material file in {list(temp_dir_path.iterdir())}"
            original_material_filename = material_files[0].name

            # Modify MTL reference in OBJ file
            mtl_name = f"{obj_name}-base_link.mtl"
            with open(obj_temp_path, "r") as f:
                new_lines = []
                for line in f.readlines():
                    if f"mtllib {original_material_filename}" in line:
                        line = f"mtllib {mtl_name}\n"
                    new_lines.append(line)

            with open(obj_temp_path, "w") as f:
                for line in new_lines:
                    f.write(line)

            # Modify texture reference in MTL file
            with open(temp_dir_path / original_material_filename, "r") as f:
                new_lines = []
                for line in f.readlines():
                    if "map_" in line:
                        map_kind, texture_filename = line.split(" ")
                        texture_filename = texture_filename.strip()
                        map_kind = map_kind.strip().replace("map_", "")
                        new_filename = f"../../material/{obj_name}-base_link-{map_kind}.png"

                        # Copy from the texture_filename relative to the original path, to the new path relative to the target path
                        texture_from_path = temp_dir_path / texture_filename
                        assert texture_from_path.exists(), f"Texture file {texture_from_path} does not exist!"
                        texture_to_path = obj_link_visual_mesh_folder / new_filename
                        assert not texture_to_path.exists(), f"Texture file {texture_to_path} already exists!"
                        shutil.copy2(texture_from_path, texture_to_path)

                        # Change the line to point to the new path
                        line = line.replace(texture_filename, new_filename)

                    # We temporarily disable this material renaming.
                    # if "map_Kd material_0.png" in line:
                    #     line = ""
                    #     for key in MTL_MAPPING:
                    #         line += f"{key} ../../material/{obj_name}-{link_name}-{MTL_MAPPING[key]}.png\n"
                    new_lines.append(line)

            with open(obj_link_visual_mesh_folder / mtl_name, "w") as f:
                for line in new_lines:
                    f.write(line)

        # Copy the OBJ into the right spot
        obj_final_path = obj_link_visual_mesh_folder / obj_relative_path
        shutil.copy2(obj_temp_path, obj_final_path)

        # Save and merge precomputed collision mesh
        collision_filenames_and_scales = []
        for i, collision_mesh in enumerate(collision_meshes):
            processed_collision_mesh = collision_mesh.copy()
            processed_collision_mesh.apply_transform(inv_transform)
            processed_collision_mesh._cache.cache["vertex_normals"] = processed_collision_mesh.vertex_normals
            collision_filename = obj_relative_path.replace(".obj", f"-{i}.obj")

            # OmniGibson requires unit-bbox collision meshes, so here we do that scaling
            bounding_box = processed_collision_mesh.bounding_box.extents
            assert all(x > 0 for x in bounding_box), f"Bounding box extents are not all positive: {bounding_box}"
            collision_scale = 1.0 / bounding_box
            collision_scale_matrix = th.eye(4)
            collision_scale_matrix[:3, :3] = th.diag(th.as_tensor(collision_scale))
            processed_collision_mesh.apply_transform(collision_scale_matrix.numpy())
            processed_collision_mesh.export(obj_link_collision_mesh_folder / collision_filename, file_type="obj")
            collision_filenames_and_scales.append((collision_filename, 1 / collision_scale))

    # Create the link in URDF
    link_xml = ET.SubElement(tree_root, "link")
    link_xml.attrib = {"name": "base_link"}
    visual_xml = ET.SubElement(link_xml, "visual")
    visual_origin_xml = ET.SubElement(visual_xml, "origin")
    visual_origin_xml.attrib = {"xyz": " ".join([str(item) for item in [0.0] * 3])}
    visual_geometry_xml = ET.SubElement(visual_xml, "geometry")
    visual_mesh_xml = ET.SubElement(visual_geometry_xml, "mesh")
    visual_mesh_xml.attrib = {
        "filename": os.path.join("shape", "visual", obj_relative_path).replace("\\", "/"),
        "scale": "1 1 1",
    }

    collision_origin_xmls = []
    for collision_filename, collision_scale in collision_filenames_and_scales:
        collision_xml = ET.SubElement(link_xml, "collision")
        collision_xml.attrib = {"name": collision_filename.replace(".obj", "")}
        collision_origin_xml = ET.SubElement(collision_xml, "origin")
        collision_origin_xml.attrib = {"xyz": " ".join([str(item) for item in [0.0] * 3])}
        collision_geometry_xml = ET.SubElement(collision_xml, "geometry")
        collision_mesh_xml = ET.SubElement(collision_geometry_xml, "mesh")
        collision_mesh_xml.attrib = {
            "filename": os.path.join("shape", "collision", collision_filename).replace("\\", "/"),
            "scale": " ".join([str(item) for item in collision_scale]),
        }
        collision_origin_xmls.append(collision_origin_xml)

    # Save the URDF file.
    xmlstr = minidom.parseString(ET.tostring(tree_root)).toprettyxml(indent="   ")
    xmlio = io.StringIO(xmlstr)
    tree = ET.parse(xmlio)

    with open(obj_dir / f"{mdl}.urdf", "wb") as f:
        tree.write(f, xml_declaration=True)


def record_obj_metadata_from_urdf(urdf_path, obj_dir, joint_setting="zero", overwrite=False):
    """
    Records object metadata and writes it to misc/metadata.json within the object directory.

    Args:
        urdf_path (str): Path to object URDF
        obj_dir (str): Absolute path to the object's root directory
        joint_setting (str): Setting for joints when calculating canonical metadata. Valid options
            are {"low", "zero", "high"} (i.e.: lower joint limit, all 0 values, or upper joint limit)
        overwrite (bool): Whether to overwrite any pre-existing data
    """
    # Load the URDF file into urdfpy
    robot = URDF.load(urdf_path)

    # Do FK with everything at desired configuration
    if joint_setting == "zero":
        val = lambda jnt: 0.0
    elif joint_setting == "low":
        val = lambda jnt: jnt.limit.lower
    elif joint_setting == "high":
        val = lambda jnt: jnt.limit.upper
    else:
        raise ValueError(f"Got invalid joint_setting: {joint_setting}! Valid options are ['low', 'zero', 'high']")
    joint_cfg = {joint.name: val(joint) for joint in robot.joints if joint.joint_type in ("prismatic", "revolute")}
    vfk = robot.visual_trimesh_fk(cfg=joint_cfg)

    scene = trimesh.Scene()
    for mesh, transform in vfk.items():
        scene.add_geometry(geometry=mesh, transform=transform)

    # Calculate relevant metadata

    # Base link offset is pos offset from robot root link -> overall AABB center
    # Since robot is placed at origin, this is simply the AABB centroid
    base_link_offset = scene.bounding_box.centroid

    # BBox size is simply the extent of the overall AABB
    bbox_size = scene.bounding_box.extents

    # Save metadata json
    out_metadata = {
        "meta_links": {},
        "link_tags": {},
        "object_parts": [],
        "base_link_offset": base_link_offset.tolist(),
        "bbox_size": bbox_size.tolist(),
        "orientations": [],
    }
    misc_dir = pathlib.Path(obj_dir) / "misc"
    misc_dir.mkdir(exist_ok=overwrite)
    with open(misc_dir / "metadata.json", "w") as f:
        json.dump(out_metadata, f)


def import_og_asset_from_urdf(
    category,
    model,
    urdf_path=None,
    collision_method="coacd",
    coacd_links=None,
    convex_links=None,
    no_decompose_links=None,
    visual_only_links=None,
    merge_fixed_joints=False,
    dataset_root=gm.CUSTOM_DATASET_PATH,
    hull_count=32,
    overwrite=False,
    use_usda=False,
):
    """
    Imports an asset from URDF format into OmniGibson-compatible USD format. This will write the new USD
    (and copy the URDF if it does not already exist within @dataset_root) to @dataset_root

    Args:
        category (str): Category to assign to imported asset
        model (str): Model name to assign to imported asset
        urdf_path (None or str): If specified, external URDF that should be copied into the dataset first before
            converting into USD format. Otherwise, assumes that the urdf file already exists within @dataset_root dir
        collision_method (None or str): If specified, collision decomposition method to use to generate
            OmniGibson-compatible collision meshes. Valid options are {"coacd", "convex"}
        coacd_links (None or list of str): If specified, links that should use CoACD to decompose collision meshes
        convex_links (None or list of str): If specified, links that should use convex hull to decompose collision meshes
        no_decompose_links (None or list of str): If specified, links that should not have any special collision
            decomposition applied. This will only use the convex hull
        visual_only_links (None or list of str): If specified, links that should have no colliders associated with it
        merge_fixed_joints (bool): Whether to merge fixed joints or not
        dataset_root (str): Dataset root directory to use for writing imported USD file. Default is custom dataset
            path set from the global macros
        hull_count (int): Maximum number of convex hulls to decompose individual visual meshes into.
            Only relevant if @collision_method is "coacd"
        overwrite (bool): If set, will overwrite any pre-existing files
        use_usda (bool): If set, will write files to .usda files instead of .usd
            (bigger memory footprint, but human-readable)

    Returns:
        3-tuple:
            - str: Absolute path to post-processed URDF file
            - str: Absolute path to generated USD file
            - Usd.Prim: Generated root USD prim (currently on active stage)
    """
    # If URDF already exists, write it to the dataset
    if urdf_path is not None:
        print(f"Copying URDF to dataset root {dataset_root}...")
        urdf_path = copy_urdf_to_dataset(
            urdf_path=urdf_path,
            category=category,
            mdl=model,
            dataset_root=dataset_root,
            suffix="original",
            overwrite=overwrite,
        )
    else:
        # Verify that the object exists at the expected location
        # This is <dataset_root>/objects/<category>/<model>/urdf/<model>_original.urdf
        urdf_path = os.path.join(dataset_root, "objects", category, model, "urdf", f"{model}_original.urdf")
        assert os.path.exists(urdf_path), f"Expected urdf at dataset location {urdf_path}, but none was found!"

    # Make sure all scaling is positive
    model_dir = os.path.join(dataset_root, "objects", category, model)
    urdf_path = make_asset_positive(urdf_fpath=urdf_path)

    # Update collisions if requested
    if collision_method is not None:
        print("Generating collision approximation for URDF...")
        get_collision_approximation_for_urdf(
            urdf_path=urdf_path,
            collision_method=collision_method,
            hull_count=hull_count,
            coacd_links=coacd_links,
            convex_links=convex_links,
            no_decompose_links=no_decompose_links,
            visual_only_links=visual_only_links,
        )

    # Generate metadata
    print("Recording object metadata from URDF...")
    record_obj_metadata_from_urdf(
        urdf_path=urdf_path,
        obj_dir=model_dir,
        joint_setting="zero",
        overwrite=overwrite,
    )

    # Convert to USD
    print("Converting obj URDF to USD...")
    og.launch()
    assert len(og.sim.scenes) == 0
    urdf_path, usd_path = import_obj_urdf(
        urdf_path=urdf_path,
        obj_category=category,
        obj_model=model,
        dataset_root=dataset_root,
        use_omni_convex_decomp=False,  # We already pre-decomposed the values, so don' use omni convex decomp
        use_usda=use_usda,
        merge_fixed_joints=merge_fixed_joints,
    )

    # Copy meta links URDF to original name of object model
    shutil.copy2(urdf_path, os.path.join(dataset_root, "objects", category, model, "urdf", f"{model}.urdf"))

    prim = import_obj_metadata(
        usd_path=usd_path,
        obj_category=category,
        obj_model=model,
        dataset_root=dataset_root,
        import_render_channels=False,  # TODO: Make this True once we find a systematic / robust way to import materials of different source formats
    )
    print(
        f"\nConversion complete! Object has been successfully imported into OmniGibson-compatible USD, located at:\n\n{usd_path}\n"
    )

    return urdf_path, usd_path, prim<|MERGE_RESOLUTION|>--- conflicted
+++ resolved
@@ -448,17 +448,12 @@
             mtl_name="OmniPBR",
             mtl_created_list=mtl_created_list,
         )
-<<<<<<< HEAD
-        mat = lazy.isaacsim.core.utils.prims.get_prim_at_path(mtl_created_list[0])
-
-=======
-        pbr_mat = lazy.omni.isaac.core.utils.prims.get_prim_at_path(mtl_created_list[0])
+        pbr_mat = lazy.isaacsim.core.utils.prims.get_prim_at_path(mtl_created_list[0])
         rendering_channel_mappings = {
             "diffuse": _set_omnipbr_mtl_diffuse,
             "normal": _set_omnipbr_mtl_normal,
             "metalness": _set_omnipbr_mtl_metalness,
         }
->>>>>>> 44c424fa
         # Apply all rendering channels for this material
         for mat_type, mat_file in mtl_info.items():
             # First assign the Vray material channels. These are simple - all the channels
