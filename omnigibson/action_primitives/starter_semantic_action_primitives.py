--- conflicted
+++ resolved
@@ -214,12 +214,9 @@
                 batch_size=curobo_batch_size,
                 use_cuda_graph=curobo_use_cuda_graph,
                 collision_activation_distance=m.DEFAULT_COLLISION_ACTIVATION_DISTANCE,
-<<<<<<< HEAD
                 scene_model=scene_model,
-=======
                 embodiment_types=curobo_embodiment_types,
                 use_eyes_targets=enable_head_tracking,
->>>>>>> 637ae195
             )
         )
 
@@ -1319,10 +1316,6 @@
                 self.mp_err = "BaseMPIKFailed"
                 q_traj = None
             else:
-<<<<<<< HEAD
-=======
-                # print("len(trajs): ", [len(t) for t in traj_paths])
->>>>>>> 637ae195
                 self.mp_err = "BaseMPFailed"
                 q_traj = None
                 # breakpoint()
