--- conflicted
+++ resolved
@@ -1065,12 +1065,8 @@
 
                     if invalid_results[0].item():
                         # Collision detected, so skip this sample
-<<<<<<< HEAD
                         print("pre-grasp collision check failed, skipping sample")
                         continue
-=======
-                        print("Collision detected, skipping sample")
->>>>>>> 5e27b670
 
                         # # ========= remove later =============
                         # temp_state = og.sim.dump_state()
@@ -1091,8 +1087,6 @@
                         # # self.robot.set_joint_positions(temp_js)
 
                         # # ======================================
-                        continue
-
 
                     # constraint_satisfied = True
                     self.target_eyes_pose_arr.append(target_pose["eyes"])
@@ -2308,7 +2302,6 @@
 
         target_pose = eef_pose
 
-
         target_position = th.stack([eef_pose[arm_side][0] for arm_side in eef_pose.keys()]).mean(dim=(0, 1))
 
         for arm in target_pose:
