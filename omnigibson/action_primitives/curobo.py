--- conflicted
+++ resolved
@@ -428,11 +428,8 @@
         return_full_result=False,
         success_ratio=None,
         attached_obj=None,
-<<<<<<< HEAD
         motion_constraint=None,
-=======
         attached_obj_scale=None,
->>>>>>> f55d892e
         emb_sel=CuroboEmbodimentSelection.DEFAULT,
     ):
         """
@@ -592,11 +589,7 @@
                     object_names=obj_paths,
                     ee_pose=ee_pose,
                     link_name=self.robot.curobo_attached_object_link_names[ee_link_name],
-<<<<<<< HEAD
-                    scale=0.99,
-=======
                     scale=0.99 if attached_obj_scale is None else attached_obj_scale[ee_link_name],
->>>>>>> f55d892e
                 )
 
         all_rollout_fns = [
