import json
import os
from collections import defaultdict
from copy import deepcopy
from pathlib import Path

import h5py
import torch as th

import omnigibson as og
import omnigibson.lazy as lazy
from omnigibson.envs.env_wrapper import EnvironmentWrapper
from omnigibson.macros import gm
from omnigibson.objects.object_base import BaseObject
from omnigibson.sensors.vision_sensor import VisionSensor
from omnigibson.utils.config_utils import TorchEncoder
from omnigibson.utils.python_utils import create_object_from_init_info, h5py_group_to_torch
from omnigibson.utils.ui_utils import create_module_logger

# Create module logger
log = create_module_logger(module_name=__name__)

h5py.get_config().track_order = True


class DataWrapper(EnvironmentWrapper):
    """
    An OmniGibson environment wrapper for writing data to an HDF5 file.
    """

    def __init__(self, env, output_path, only_successes=True):
        """
        Args:
            env (Environment): The environment to wrap
            output_path (str): path to store hdf5 data file
            only_successes (bool): Whether to only save successful episodes
        """
        # Make sure the wrapped environment inherits correct omnigibson format
        assert isinstance(
            env, og.Environment
        ), "Expected wrapped @env to be a subclass of OmniGibson's Environment class!"

        # Only one scene is supported for now
        assert len(og.sim.scenes) == 1, "Only one scene is currently supported for DataWrapper env!"

        self.traj_count = 0
        self.step_count = 0
        self.only_successes = only_successes
        self.current_obs = None

        self.current_traj_history = []

        Path(os.path.dirname(output_path)).mkdir(parents=True, exist_ok=True)
        log.info(f"\nWriting OmniGibson dataset hdf5 to: {output_path}\n")
        self.hdf5_file = h5py.File(output_path, "w")
        data_grp = self.hdf5_file.create_group("data")
        env.task.write_task_metadata()
        scene_file = og.sim.save()[0]
        config = deepcopy(env.config)
        self.add_metadata(group=data_grp, name="config", data=config)
        self.add_metadata(group=data_grp, name="scene_file", data=scene_file)

        self.is_recording = False

        # Run super
        super().__init__(env=env)

    def step(self, action):
        """
        Run the environment step() function and collect data

        Args:
            action (th.Tensor): action to take in environment

        Returns:
            5-tuple:
            5-tuple:
                - dict: state, i.e. next observation
                - float: reward, i.e. reward at this current timestep
                - bool: terminated, i.e. whether this episode ended due to a failure or success
                - bool: truncated, i.e. whether this episode ended due to a time limit etc.
                - dict: info, i.e. dictionary with any useful information
        """
        # Make sure actions are always flattened numpy arrays
        if isinstance(action, dict):
            action = th.cat([act for act in action.values()])

        next_obs, reward, terminated, truncated, info = self.env.step(action)
        self.step_count += 1

        if self.is_recording:
            # Aggregate step data
            step_data = self._parse_step_data(action, next_obs, reward, terminated, truncated, info)

            # Update obs and traj history
            self.current_traj_history.append(step_data)
            self.current_obs = next_obs

        return next_obs, reward, terminated, truncated, info

    def _parse_step_data(self, action, obs, reward, terminated, truncated, info):
        """
        Parse the output from the internal self.env.step() call and write relevant data to record to a dictionary

        Args:
            action (th.Tensor): action deployed resulting in @obs
            obs (dict): state, i.e. observation
            reward (float): reward, i.e. reward at this current timestep
            terminated (bool): terminated, i.e. whether this episode ended due to a failure or success
            truncated (bool): truncated, i.e. whether this episode ended due to a time limit etc.
            info (dict): info, i.e. dictionary with any useful information

        Returns:
            dict: Keyword-mapped data that should be recorded in the HDF5
        """
        raise NotImplementedError()

    def reset(self):
        """
        Run the environment reset() function and flush data

        Returns:
            2-tuple:
                - dict: Environment observation space after reset occurs
                - dict: Information related to observation metadata
        """
        if len(self.current_traj_history) > 0:
            self.flush_current_traj()

        self.current_obs, info = self.env.reset()

        return self.current_obs, info

    def observation_spec(self):
        """
        Grab the normal environment observation_spec

        Returns:
            dict: Observations from the environment
        """
        return self.env.observation_spec()

    def process_traj_to_hdf5(self, traj_data, traj_grp_name, nested_keys=("obs",)):
        """
        Processes trajectory data @traj_data and stores them as a new group under @traj_grp_name.

        Args:
            traj_data (list of dict): Trajectory data, where each entry is a keyword-mapped set of data for a single
                sim step
            traj_grp_name (str): Name of the trajectory group to store
            nested_keys (list of str): Name of key(s) corresponding to nested data in @traj_data. This specific data
                is assumed to be its own keyword-mapped dictionary of numpy array values, and will be parsed
                differently from the rest of the data

        Returns:
            hdf5.Group: Generated hdf5 group storing the recorded trajectory data
        """
        nested_keys = set(nested_keys)
        data_grp = self.hdf5_file.require_group("data")
        traj_grp = data_grp.create_group(traj_grp_name)
        traj_grp.attrs["num_samples"] = len(traj_data)

        # Create the data dictionary -- this will dynamically add keys as we iterate through our trajectory
        # We need to do this because we're not guaranteed to have a full set of keys at every trajectory step; e.g.
        # if the first step only has state or observations but no actions
        data = defaultdict(list)
        for key in nested_keys:
            data[key] = defaultdict(list)

        for step_data in traj_data:
            for k, v in step_data.items():
                if k in nested_keys:
                    for mod, step_mod_data in v.items():
                        data[k][mod].append(step_mod_data)
                else:
                    data[k].append(v)

        for k, dat in data.items():
            # Skip over all entries that have no data
            if not dat:
                continue

            # Create datasets for all keys with valid data
            if k in nested_keys:
                obs_grp = traj_grp.create_group(k)
                for mod, traj_mod_data in dat.items():
                    obs_grp.create_dataset(mod, data=th.stack(traj_mod_data, dim=0).cpu())
            else:
                traj_data = th.stack(dat, dim=0) if isinstance(dat[0], th.Tensor) else th.tensor(dat)
                traj_grp.create_dataset(k, data=traj_data)

        return traj_grp

    def flush_current_traj(self):
        """
        Flush current trajectory data
        """
        # Only save successful demos and if actually recording
        success = self.env.task.success or not self.only_successes
        if success and self.hdf5_file is not None:
            traj_grp_name = f"demo_{self.traj_count}"
            traj_grp = self.process_traj_to_hdf5(self.current_traj_history, traj_grp_name, nested_keys=["obs"])
            self.traj_count += 1
        else:
            # Remove this demo
            self.step_count -= len(self.current_traj_history)

        # Clear trajectory and transition buffers
        self.current_traj_history = []

    def flush_current_file(self):
        self.hdf5_file.flush()  # Flush data to disk to avoid large memory footprint
        # Retrieve the file descriptor and use os.fsync() to flush to disk
        fd = self.hdf5_file.id.get_vfd_handle()
        os.fsync(fd)
        log.info("Flushing hdf5")

    def add_metadata(self, group, name, data):
        """
        Adds metadata to the current HDF5 file under the "data" key

        Args:
            group (hdf5.File or hdf5.Group): HDF5 object to add an attribute to
            name (str): Name to assign to the data
            data (str or dict): Data to add. Note that this only supports relatively primitive data types --
                if the data is a dictionary it will be converted into a string-json format using TorchEncoder
        """
        group.attrs[name] = json.dumps(data, cls=TorchEncoder) if isinstance(data, dict) else data

    def save_data(self):
        """
        Save collected trajectories as a hdf5 file in the robomimic format
        """
        if len(self.current_traj_history) > 0:
            self.flush_current_traj()

        if self.hdf5_file is not None:

            log.info(
                f"\nSaved:\n"
                f"{self.traj_count} trajectories / {self.step_count} total steps\n"
                f"to hdf5: {self.hdf5_file.filename}\n"
            )

            self.hdf5_file["data"].attrs["n_episodes"] = self.traj_count
            self.hdf5_file["data"].attrs["n_steps"] = self.step_count
            self.hdf5_file.close()


class DataCollectionWrapper(DataWrapper):
    """
    An OmniGibson environment wrapper for collecting data in an optimized way.

    NOTE: This does NOT aggregate observations. Please use DataPlaybackWrapper to aggregate an observation
    dataset!
    """

    def __init__(self, env, output_path, viewport_camera_path="/World/viewer_camera", only_successes=True):
        """
        Args:
            env (Environment): The environment to wrap
            output_path (str): path to store hdf5 data file
            viewport_camera_path (str): prim path to the camera to use when rendering the main viewport during
                data collection
            only_successes (bool): Whether to only save successful episodes
        """
        # Store additional variables needed for optimized data collection

        # Denotes the maximum serialized state size for the current episode
        self.max_state_size = 0

        # Maps episode step ID to dictionary of systems and objects that should be added / removed to the simulator at
        # the given simulator step. See add_transition_info() for more info
        self.current_transitions = dict()

        # Add callbacks on import / remove objects and systems
        og.sim.add_callback_on_system_init(
            name="data_collection", callback=lambda system: self.add_transition_info(obj=system, add=True)
        )
        og.sim.add_callback_on_system_clear(
            name="data_collection", callback=lambda system: self.add_transition_info(obj=system, add=False)
        )
        og.sim.add_callback_on_add_obj(
            name="data_collection", callback=lambda obj: self.add_transition_info(obj=obj, add=True)
        )
        og.sim.add_callback_on_remove_obj(
            name="data_collection", callback=lambda obj: self.add_transition_info(obj=obj, add=False)
        )

        # Run super
        super().__init__(env=env, output_path=output_path, only_successes=only_successes)

        # Configure the simulator to optimize for data collection
        self._optimize_sim_for_data_collection(viewport_camera_path=viewport_camera_path)

    def start_recording(self):
        """
        Start recording data
        """
        self.is_recording = True

    def stop_recording(self):
        """
        Stop recording data
        """
        self.is_recording = False

    def _optimize_sim_for_data_collection(self, viewport_camera_path):
        """
        Configures the simulator to optimize for data collection

        Args:
            viewport_camera_path (str): Prim path to the camera to use for the viewer for data collection
        """
        # Disable all render products to save on speed
        # See https://forums.developer.nvidia.com/t/speeding-up-simulation-2023-1-1/300072/6
        for sensor in VisionSensor.SENSORS.values():
            sensor.render_product.hydra_texture.set_updates_enabled(False)

        # Set the main viewport camera path
        og.sim.viewer_camera.active_camera_path = viewport_camera_path

<<<<<<< HEAD
        # # Use asynchronous rendering for faster performance
        # lazy.carb.settings.get_settings().set_bool("/app/asyncRendering", True)
        # lazy.carb.settings.get_settings().set_bool("/app/asyncRenderingLowLatency", True)

        # Disable mouse grabbing since we're only using the UI passively
        lazy.carb.settings.get_settings().set_bool("/physics/mouseInteractionEnabled", False)
        lazy.carb.settings.get_settings().set_bool("/physics/mouseGrab", False)
        lazy.carb.settings.get_settings().set_bool("/physics/forceGrab", False)
        lazy.carb.settings.get_settings().set_bool("/physics/suppressReadback", True)
=======
        # Use asynchronous rendering for faster performance
        # We have to do a super hacky workaround to avoid the GUI freezing, which is
        # toggling these settings to be True -> False -> True
        # Only setting it to True once will actually freeze the GUI for some reason!
        if not gm.HEADLESS:
            lazy.carb.settings.get_settings().set_bool("/app/asyncRendering", True)
            lazy.carb.settings.get_settings().set_bool("/app/asyncRenderingLowLatency", True)
            lazy.carb.settings.get_settings().set_bool("/app/asyncRendering", False)
            lazy.carb.settings.get_settings().set_bool("/app/asyncRenderingLowLatency", False)
            lazy.carb.settings.get_settings().set_bool("/app/asyncRendering", True)
            lazy.carb.settings.get_settings().set_bool("/app/asyncRenderingLowLatency", True)

            # Disable mouse grabbing since we're only using the UI passively
            lazy.carb.settings.get_settings().set_bool("/physics/mouseInteractionEnabled", False)
            lazy.carb.settings.get_settings().set_bool("/physics/mouseGrab", False)
            lazy.carb.settings.get_settings().set_bool("/physics/forceGrab", False)
            lazy.carb.settings.get_settings().set_bool("/physics/suppressReadback", True)
>>>>>>> 4cbc3596

        # Set the dump filter for better performance
        # TODO: Possibly remove this feature once we have fully tensorized state saving, which may be more efficient
        self.env.scene.object_registry.set_dump_filter(dump_filter=lambda obj: obj.is_active)

    def reset(self):
        # Call super first
        init_obs, init_info = super().reset()

        # Store this initial state as part of the trajectory
        state = og.sim.dump_state(serialized=True)
        step_data = {
            "state": state,
            "state_size": len(state),
        }
        self.current_traj_history.append(step_data)

        # Update max state size
        self.max_state_size = max(self.max_state_size, len(state))

        return init_obs, init_info

    def _parse_step_data(self, action, obs, reward, terminated, truncated, info):
        # Store dumped state, reward, terminated, truncated
        step_data = dict()
        state = og.sim.dump_state(serialized=True)
        step_data["action"] = action
        step_data["state"] = state
        step_data["state_size"] = len(state)
        step_data["reward"] = reward
        step_data["terminated"] = terminated
        step_data["truncated"] = truncated

        # Update max state size
        self.max_state_size = max(self.max_state_size, len(state))

        return step_data

    def process_traj_to_hdf5(self, traj_data, traj_grp_name, nested_keys=("obs",)):
        # First pad all state values to be the same max (uniform) size
        for step_data in traj_data:
            state = step_data["state"]
            padded_state = th.zeros(self.max_state_size, dtype=th.float32)
            padded_state[: len(state)] = state
            step_data["state"] = padded_state

        # Call super
        traj_grp = super().process_traj_to_hdf5(traj_data, traj_grp_name, nested_keys)

        # Add in transition info
        self.add_metadata(group=traj_grp, name="transitions", data=self.current_transitions)

        return traj_grp

    def flush_current_traj(self):
        # Call super first
        super().flush_current_traj()

        # Clear transition buffer and max state size
        self.max_state_size = 0
        self.current_transitions = dict()

    def add_transition_info(self, obj, add=True):
        """
        Adds transition info to the current sim step for specific object @obj.

        Args:
            obj (BaseObject or BaseSystem): Object / system whose information should be stored
            add (bool): If True, assumes the object is being imported. Else, assumes the object is being removed
        """
        if self.env.episode_steps not in self.current_transitions:
            self.current_transitions[self.env.episode_steps] = {
                "systems": {"add": [], "remove": []},
                "objects": {"add": [], "remove": []},
            }

        # Add info based on type -- only need to store name unless we're an object being added
        info = obj.get_init_info() if isinstance(obj, BaseObject) and add else obj.name
        dic_key = "objects" if isinstance(obj, BaseObject) else "systems"
        val_key = "add" if add else "remove"
        self.current_transitions[self.env.episode_steps][dic_key][val_key].append(info)


class DataPlaybackWrapper(DataWrapper):
    """
    An OmniGibson environment wrapper for playing back data and collecting observations.

    NOTE: This assumes a DataCollectionWrapper environment has been used to collect data!
    """

    @classmethod
    def create_from_hdf5(
        cls,
        input_path,
        output_path,
        robot_obs_modalities,
        robot_sensor_config=None,
        external_sensors_config=None,
        n_render_iterations=5,
        only_successes=False,
    ):
        """
        Create a DataPlaybackWrapper environment instance form the recorded demonstration info
        from @hdf5_path, and aggregate observation_modalities @obs during playback

        Args:
            input_path (str): Absolute path to the input hdf5 file containing the relevant collected data to playback
            output_path (str): Absolute path to the output hdf5 file that will contain the recorded observations from
                the replayed data
            robot_obs_modalities (list): Robot observation modalities to use. This list is directly passed into
                the robot_cfg (`obs_modalities` kwarg) when spawning the robot
            robot_sensor_config (None or dict): If specified, the sensor configuration to use for the robot. See the
                example sensor_config in fetch_behavior.yaml env config. This can be used to specify relevant sensor
                params, such as image_height and image_width
            external_sensors_config (None or list): If specified, external sensor(s) to use. This will override the
                external_sensors kwarg in the env config when the environment is loaded. Each entry should be a
                dictionary specifying an individual external sensor's relevant parameters. See the example
                external_sensors key in fetch_behavior.yaml env config. This can be used to specify additional sensors
                to collect observations during playback.
            n_render_iterations (int): Number of rendering iterations to use when loading each stored frame from the
                recorded data. This is needed because the omniverse real-time raytracing always lags behind the
                underlying physical state by a few frames, and additionally produces transient visual artifacts when
                the physical state changes. Increasing this number will improve the rendered quality at the expense of
                speed.
            only_successes (bool): Whether to only save successful episodes

        Returns:
            DataPlaybackWrapper: Generated playback environment
        """
        # Read from the HDF5 file
        f = h5py.File(input_path, "r")
        config = json.loads(f["data"].attrs["config"])

        # Hot swap in additional info for playing back data

        # Minimize physics leakage during playback (we need to take an env step when loading state)
        config["env"]["action_frequency"] = 1000.0
        config["env"]["rendering_frequency"] = 1000.0
        config["env"]["physics_frequency"] = 1000.0

        # Make sure obs space is flattened for recording
        config["env"]["flatten_obs_space"] = True

        # Set scene file and disable online object sampling if BehaviorTask is being used
        config["scene"]["scene_file"] = json.loads(f["data"].attrs["scene_file"])
        if config["task"]["type"] == "BehaviorTask":
            config["task"]["online_object_sampling"] = False

        # Set observation modalities and update sensor config
        for robot_cfg in config["robots"]:
            robot_cfg["obs_modalities"] = robot_obs_modalities
            if robot_sensor_config is not None:
                robot_cfg["sensor_config"] = robot_sensor_config
        if external_sensors_config is not None:
            config["env"]["external_sensors"] = external_sensors_config

        # Load env
        env = og.Environment(configs=config)

        # Wrap and return env
        return cls(
            env=env,
            input_path=input_path,
            output_path=output_path,
            n_render_iterations=n_render_iterations,
            only_successes=only_successes,
        )

    def __init__(self, env, input_path, output_path, n_render_iterations=5, only_successes=False):
        """
        Args:
            env (Environment): The environment to wrap
            input_path (str): path to input hdf5 collected data file
            output_path (str): path to store output hdf5 data file
            n_render_iterations (int): Number of rendering iterations to use when loading each stored frame from the
                recorded data
            only_successes (bool): Whether to only save successful episodes
        """
        # Make sure transition rules are DISABLED for playback since we manually propagate transitions
        assert not gm.ENABLE_TRANSITION_RULES, "Transition rules must be disabled for DataPlaybackWrapper env!"

        # Store scene file so we can restore the data upon each episode reset
        self.input_hdf5 = h5py.File(input_path, "r")
        self.scene_file = json.loads(self.input_hdf5["data"].attrs["scene_file"])

        # Store additional variables
        self.n_render_iterations = n_render_iterations

        # Run super
        super().__init__(env=env, output_path=output_path, only_successes=only_successes)

    def _parse_step_data(self, action, obs, reward, terminated, truncated, info):
        # Store action, obs, reward, terminated, truncated, info
        step_data = dict()
        step_data["obs"] = obs
        step_data["action"] = action
        step_data["reward"] = reward
        step_data["terminated"] = terminated
        step_data["truncated"] = truncated
        return step_data

    def playback_episode(self, episode_id, record=True):
        """
        Playback episode @episode_id, and optionally record observation data if @record is True

        Args:
            episode_id (int): Episode to playback. This should be a valid demo ID number from the inputted collected
                data hdf5 file
            record (bool): Whether to record data during playback or not
        """
        data_grp = self.input_hdf5["data"]
        assert f"demo_{episode_id}" in data_grp, f"No valid episode with ID {episode_id} found!"
        traj_grp = data_grp[f"demo_{episode_id}"]

        # Grab episode data
        transitions = json.loads(traj_grp.attrs["transitions"])
        traj_grp = h5py_group_to_torch(traj_grp)
        action = traj_grp["action"]
        state = traj_grp["state"]
        state_size = traj_grp["state_size"]
        reward = traj_grp["reward"]
        terminated = traj_grp["terminated"]
        truncated = traj_grp["truncated"]

        # Reset environment
        og.sim.restore(scene_files=[self.scene_file])
        self.reset()

        # Restore to initial state
        og.sim.load_state(state[0, : int(state_size[0])], serialized=True)

        # If record, record initial observations
        if record:
            init_obs, _, _, _, _ = self.env.step(action=action[0], n_render_iterations=self.n_render_iterations)
            step_data = {"obs": init_obs}
            self.current_traj_history.append(step_data)

        for i, (a, s, ss, r, te, tr) in enumerate(
            zip(action, state[1:], state_size[1:], reward, terminated, truncated)
        ):
            # Execute any transitions that should occur at this current step
            if str(i) in transitions:
                cur_transitions = transitions[str(i)]
                scene = og.sim.scenes[0]
                for add_sys_name in cur_transitions["systems"]["add"]:
                    scene.get_system(add_sys_name, force_init=True)
                for remove_sys_name in cur_transitions["systems"]["remove"]:
                    scene.clear_system(remove_sys_name)
                for j, add_obj_info in enumerate(cur_transitions["objects"]["add"]):
                    obj = create_object_from_init_info(add_obj_info)
                    scene.add_object(obj)
                    obj.set_position(th.ones(3) * 100.0 + th.ones(3) * 5 * j)
                for remove_obj_name in cur_transitions["objects"]["remove"]:
                    obj = scene.object_registry("name", remove_obj_name)
                    scene.remove_object(obj)
                # Step physics to initialize any new objects
                og.sim.step()

            # Restore the sim state, and take a very small step with the action to make sure physics are
            # properly propagated after the sim state update
            og.sim.load_state(s[: int(ss)], serialized=True)
            self.current_obs, _, _, _, info = self.env.step(action=a, n_render_iterations=self.n_render_iterations)

            # If recording, record data
            if record:
                step_data = self._parse_step_data(
                    action=a,
                    obs=self.current_obs,
                    reward=r,
                    terminated=te,
                    truncated=tr,
                    info=info,
                )
                self.current_traj_history.append(step_data)

            self.step_count += 1

        if record:
            self.flush_current_traj()

    def playback_dataset(self, record=True):
        """
        Playback all episodes from the input HDF5 file, and optionally record observation data if @record is True

        Args:
            record (bool): Whether to record data during playback or not
        """
        for episode_id in range(self.input_hdf5["data"].attrs["n_episodes"]):
            self.playback_episode(episode_id=episode_id, record=record)<|MERGE_RESOLUTION|>--- conflicted
+++ resolved
@@ -320,35 +320,24 @@
         # Set the main viewport camera path
         og.sim.viewer_camera.active_camera_path = viewport_camera_path
 
-<<<<<<< HEAD
-        # # Use asynchronous rendering for faster performance
-        # lazy.carb.settings.get_settings().set_bool("/app/asyncRendering", True)
-        # lazy.carb.settings.get_settings().set_bool("/app/asyncRenderingLowLatency", True)
-
-        # Disable mouse grabbing since we're only using the UI passively
-        lazy.carb.settings.get_settings().set_bool("/physics/mouseInteractionEnabled", False)
-        lazy.carb.settings.get_settings().set_bool("/physics/mouseGrab", False)
-        lazy.carb.settings.get_settings().set_bool("/physics/forceGrab", False)
-        lazy.carb.settings.get_settings().set_bool("/physics/suppressReadback", True)
-=======
         # Use asynchronous rendering for faster performance
         # We have to do a super hacky workaround to avoid the GUI freezing, which is
         # toggling these settings to be True -> False -> True
         # Only setting it to True once will actually freeze the GUI for some reason!
         if not gm.HEADLESS:
-            lazy.carb.settings.get_settings().set_bool("/app/asyncRendering", True)
-            lazy.carb.settings.get_settings().set_bool("/app/asyncRenderingLowLatency", True)
-            lazy.carb.settings.get_settings().set_bool("/app/asyncRendering", False)
-            lazy.carb.settings.get_settings().set_bool("/app/asyncRenderingLowLatency", False)
-            lazy.carb.settings.get_settings().set_bool("/app/asyncRendering", True)
-            lazy.carb.settings.get_settings().set_bool("/app/asyncRenderingLowLatency", True)
+            # TODO: VR doesn't work with async rendering
+            # lazy.carb.settings.get_settings().set_bool("/app/asyncRendering", True)
+            # lazy.carb.settings.get_settings().set_bool("/app/asyncRenderingLowLatency", True)
+            # lazy.carb.settings.get_settings().set_bool("/app/asyncRendering", False)
+            # lazy.carb.settings.get_settings().set_bool("/app/asyncRenderingLowLatency", False)
+            # lazy.carb.settings.get_settings().set_bool("/app/asyncRendering", True)
+            # lazy.carb.settings.get_settings().set_bool("/app/asyncRenderingLowLatency", True)
 
             # Disable mouse grabbing since we're only using the UI passively
             lazy.carb.settings.get_settings().set_bool("/physics/mouseInteractionEnabled", False)
             lazy.carb.settings.get_settings().set_bool("/physics/mouseGrab", False)
             lazy.carb.settings.get_settings().set_bool("/physics/forceGrab", False)
             lazy.carb.settings.get_settings().set_bool("/physics/suppressReadback", True)
->>>>>>> 4cbc3596
 
         # Set the dump filter for better performance
         # TODO: Possibly remove this feature once we have fully tensorized state saving, which may be more efficient
