import math
from abc import abstractmethod
from collections import defaultdict

import torch as th

import omnigibson as og
import omnigibson.lazy as lazy
import omnigibson.utils.transform_utils as T
from omnigibson.macros import create_module_macros, macros, gm
from omnigibson.object_states.aabb import AABB
from omnigibson.object_states.contact_bodies import ContactBodies
from omnigibson.object_states.contact_particles import ContactParticles
from omnigibson.object_states.covered import Covered
from omnigibson.object_states.link_based_state_mixin import LinkBasedStateMixin
from omnigibson.object_states.object_state_base import IntrinsicObjectState
from omnigibson.object_states.saturated import ModifiedParticles, Saturated
from omnigibson.object_states.toggle import ToggledOn
from omnigibson.object_states.update_state_mixin import UpdateStateMixin
from omnigibson.prims.geom_prim import VisualGeomPrim
from omnigibson.prims.prim_base import BasePrim
from omnigibson.systems.system_base import PhysicalParticleSystem
from omnigibson.systems.micro_particle_system import MicroParticleSystem
from omnigibson.utils.constants import ParticleModifyCondition, ParticleModifyMethod, PrimType
from omnigibson.utils.geometry_utils import (
    get_particle_positions_from_frame,
    get_particle_positions_in_frame,
)
from omnigibson.utils.numpy_utils import vtarray_to_torch
from omnigibson.utils.python_utils import classproperty
from omnigibson.utils.sampling_utils import sample_cuboid_on_object
from omnigibson.utils.ui_utils import suppress_omni_log
from omnigibson.utils.usd_utils import (
    absolute_prim_path_to_scene_relative,
    create_primitive_mesh,
    delete_or_deactivate_prim,
)

# Create settings for this module
m = create_module_macros(module_path=__file__)

m.APPLICATION_META_LINK_TYPE = "particleapplier"
m.REMOVAL_META_LINK_TYPE = "particleremover"

# How many samples within the application area to generate per update step
m.MAX_VISUAL_PARTICLES_APPLIED_PER_STEP = 2
m.MAX_PHYSICAL_PARTICLES_APPLIED_PER_STEP = 10

# How many steps between generating particle samples
m.N_STEPS_PER_APPLICATION = 5
m.N_STEPS_PER_REMOVAL = 1

# Application thresholds -- maximum number of particles that can be applied by a ParticleApplier
m.VISUAL_PARTICLES_APPLICATION_LIMIT = 1000000
m.PHYSICAL_PARTICLES_APPLICATION_LIMIT = 1000000

# Saturation thresholds -- maximum number of particles that can be removed ("absorbed") by a ParticleRemover
m.VISUAL_PARTICLES_REMOVAL_LIMIT = 200
m.PHYSICAL_PARTICLES_REMOVAL_LIMIT = 400

# Fallback particle visualization radius for visualizing projected visual particles
m.VISUAL_PARTICLE_PROJECTION_PARTICLE_RADIUS = 0.01

# The margin (> 0) to add to the remover area's AABB when detecting overlaps with other objects
m.PARTICLE_MODIFIER_ADJACENCY_AREA_MARGIN = 0.02

# Settings for determining how the projection particles are visualized as they're projected
m.PROJECTION_VISUALIZATION_CONE_TIP_RADIUS = 0.001
m.PROJECTION_VISUALIZATION_RATE = 200
m.PROJECTION_VISUALIZATION_SPEED = 2.0
m.PROJECTION_VISUALIZATION_ORIENTATION_BIAS = 1e6
m.PROJECTION_VISUALIZATION_SPREAD_FACTOR = 0.8

# Whether to visualize direction vector for particle applier
m.USE_PARTICLE_APPLIER_DIRECTION_INDICATOR = True


def create_projection_visualization(
    scene,
    prim_path,
    shape,
    projection_name,
    projection_radius,
    projection_height,
    particle_radius,
    parent_scale,
    material=None,
):
    """
    Helper function to generate a projection visualization using Omniverse's particle visualization system


    Args:
        scene (Scene): Scene object to generate the projection visualization within
        prim_path (str): Stage location for where to generate the projection visualization
        shape (str): Shape of the projection to generate. Valid options are: {Sphere, Cone}
        projection_name (str): Name associated with this projection visualization. Should be unique!
        projection_radius (float): Radius of the generated projection visualization overall volume
            (specified in local frame)
        projection_height (float): Height of the generated projection visualization overall volume
            (specified in local frame)
        particle_radius (float): Radius of the particles composing the projection visualization
        parent_scale (3-array): If specified, specifies the (x,y,z) scale of the parent Xform prim of the
            generated source sphere prim at @prim_path. This will be used to scale the visualization accordingly
        material (None or MaterialPrim): If specified, specifies the material to associate with the generated
            particles within the projection visualization

    Returns:
        2-tuple:
            - UsdPrim: Generated ParticleSystem (ComputeGraph) prim generated
            - UsdPrim: Generated Emitter (ComputeGraph) prim generated
    """
    # Create the desired shape which will be used as the source input prim into the generated projection visualization
    source = lazy.pxr.UsdGeom.Sphere.Define(og.sim.stage, lazy.pxr.Sdf.Path(prim_path))

    # Modify the radius according to the desired @shape (and also infer the desired spread values)
    if shape == "Cylinder":
        source_radius = projection_radius
        spread = th.zeros(3)
    elif shape == "Cone":
        # Default to close to singular point otherwise
        source_radius = m.PROJECTION_VISUALIZATION_CONE_TIP_RADIUS
        spread_ratio = projection_radius * 2.0 / projection_height
        spread = th.ones(3) * spread_ratio * m.PROJECTION_VISUALIZATION_SPREAD_FACTOR
    else:
        raise ValueError(
            f"Invalid shape specified for projection visualization! Valid options are: [Cone, Cylinder], got: {shape}"
        )
    # Set the radius
    source.GetRadiusAttr().Set(source_radius)
    # Also make the prim invisible
    lazy.pxr.UsdGeom.Imageable(source.GetPrim()).MakeInvisible()

    # Generate the ComputeGraph nodes to render the projection
    # Import now to avoid too-eager load of Omni classes due to inheritance
    from omnigibson.utils.deprecated_utils import Core

    core = Core(lambda val: None, particle_system_name=projection_name)

    # Scale radius and height by the parent scale -- projection always points in the negative-z direction of the
    # parent frame
    # We do this AFTER we create the source sphere because the actual projection is scaled in the world frame, whereas
    # the source sphere is already scaled by its own parent frame
    # NOTE: The generated projection visualization will NOT match the underlying projection mesh if the parent link is
    # scaled non-uniformly!!
    projection_radius *= th.mean(parent_scale[:2])
    projection_height *= parent_scale[2]

    # Suppress omni warnings here -- we don't have control over this API, but omni likes to complain about this
    with suppress_omni_log(channels=["omni.graph.core.plugin", "omni.usd", "rtx.neuraylib.plugin"]):
        system_path, _, emitter_path, vis_path, instancer_path, sprite_path, mat_path, output_path = (
            core.create_particle_system(display="point_instancer", paths=[prim_path])
        )

    # Override the prototype with our own sphere with optional material
    prototype_path = "/".join(sprite_path.split("/")[:-1]) + "/prototype"
    create_primitive_mesh(prototype_path, primitive_type="Sphere")
    relative_prototype_path = absolute_prim_path_to_scene_relative(scene, prototype_path)
    prototype = VisualGeomPrim(relative_prim_path=relative_prototype_path, name=f"{projection_name}_prototype")
    prototype.load(scene)
    prototype.initialize()
    # Set the scale (native scaling --> radius 0.5) and possibly update the material
    prototype.scale = particle_radius * 2.0
    if material is not None:
        prototype.material = material
    # Override the prototype used by the instancer
    instancer_prim = lazy.isaacsim.core.utils.prims.get_prim_at_path(instancer_path)
    instancer_prim.GetProperty("inputs:prototypes").SetTargets([prototype_path])

    # Destroy the old mat path since we don't use the sprites
    delete_or_deactivate_prim(mat_path)

    # Modify the settings of the emitter to match the desired shape from inputs
    emitter_prim = lazy.isaacsim.core.utils.prims.get_prim_at_path(emitter_path)
    emitter_prim.GetProperty("inputs:active").Set(True)
    emitter_prim.GetProperty("inputs:rate").Set(m.PROJECTION_VISUALIZATION_RATE)
    emitter_prim.GetProperty("inputs:lifespan").Set(projection_height.item() / m.PROJECTION_VISUALIZATION_SPEED)
    emitter_prim.GetProperty("inputs:speed").Set(m.PROJECTION_VISUALIZATION_SPEED)
    emitter_prim.GetProperty("inputs:alongAxis").Set(m.PROJECTION_VISUALIZATION_ORIENTATION_BIAS)
    emitter_prim.GetProperty("inputs:scale").Set(lazy.pxr.Gf.Vec3f(1.0, 1.0, 1.0))
    emitter_prim.GetProperty("inputs:directionRandom").Set(lazy.pxr.Gf.Vec3f(*spread.tolist()))
    emitter_prim.GetProperty("inputs:addSourceVelocity").Set(1.0)

    # Make sure we render 4 times to fully propagate changes (validated empirically)
    # Omni likes to complain here again, but we have no control over the low-level information, so we suppress warnings
    with suppress_omni_log(
        channels=["omni.particle.system.core.plugin", "omni.hydra.scene_delegate.plugin", "omni.usd"]
    ):
        for i in range(4):
            og.sim.render()

    # Return the particle system prim which "owns" everything
    return lazy.isaacsim.core.utils.prims.get_prim_at_path(system_path), emitter_prim


class ParticleModifier(IntrinsicObjectState, LinkBasedStateMixin, UpdateStateMixin):
    """
    Object state representing an object that has the ability to modify visual and / or physical particles within the
    active simulation.

    Args:
        obj (StatefulObject): Object to which this state will be applied
        conditions (dict): Dictionary mapping the names of ParticleSystem (str) to None or list of 2-tuples, where
            None represents "never", empty list represents "always", or each 2-tuple is interpreted as a single condition in the form of
            (ParticleModifyCondition, value) necessary in order for this particle modifier to be
            able to modify particles belonging to @ParticleSystem. Expected types of val are as follows:

            SATURATED: string name of the desired system that this modifier must be saturated by, e.g., "water"
            TOGGLEDON: boolean T/F; whether this modifier must be toggled on or not
            GRAVITY: boolean T/F; whether this modifier must be pointing downwards (T) or upwards (F)
            FUNCTION: a function, whose signature is as follows:

                def condition(obj) --> bool

                Where @obj is the specific object that this ParticleModifier state belongs to.

            For a given ParticleSystem, the list of 2-tuples will be converted into a list of function calls of the
            form above -- if all of its conditions evaluate to True and particles are detected within
            this particle modifier area, then we potentially modify those particles
        method (ParticleModifyMethod): Method to modify particles. Current options supported are ADJACENCY (i.e.:
            "touching" particles) or PROJECTION (i.e.: "spraying" particles)
        projection_mesh_params (None or dict): If specified and @method is ParticleModifyMethod.PROJECTION,
            manually overrides any data inferred directly from this object to infer what projection volume to generate
            for this particle modifier. Expected entries are as follows:

                "type": (str), one of {"Cylinder", "Cone", "Cube", "Sphere"}
                "extents": (3-array), the (x,y,z) extents of the generated volume (specified in local link frame!)

            If None, information found from @obj.metadata will be used instead.
            NOTE: x-direction should align with the projection mesh's height (i.e.: z) parameter in @extents!
    """

    def __init__(self, obj, conditions, method=ParticleModifyMethod.ADJACENCY, projection_mesh_params=None):
        # Store internal variables
        self.method = method
        self.projection_source_sphere = None
        self.projection_mesh = None
        self._check_overlap = None
        self._link_prim_paths = None
        self._current_step = None
        self._projection_mesh_params = projection_mesh_params

        # Run super method
        super().__init__(obj)

        # Parse conditions
        self._conditions = self._parse_conditions(conditions=conditions)

    @property
    def conditions(self):
        """
        dict: Dictionary mapping the names of ParticleSystem (str) to a list of function calls that must evaluate to
        True in order for this particle modifier to be able to modify particles belonging to @ParticleSystem.
        The list of functions at least contains the limit condition, which is a function that checks whether the
        applier has applied or the remover has removed the maximum number of particles allowed. If the systen name is
        not in the dictionary, then the modifier cannot modify particles of that system.
        """
        return self._conditions

    @classmethod
    def is_compatible(cls, obj, **kwargs):
        # Run super first
        compatible, reason = super().is_compatible(obj, **kwargs)
        if not compatible:
            return compatible, reason

        # Check whether this state has toggledon if required or saturated if required for any condition
        conditions = kwargs.get("conditions", dict())
        cond_types = {cond[0] for _, conds in conditions.items() if conds is not None for cond in conds}
        for cond_type, state_type in zip((ParticleModifyCondition.TOGGLEDON,), (ToggledOn,)):
            if cond_type in cond_types and state_type not in obj.states:
                return False, f"{cls.__name__} requires {state_type.__name__} state!"

<<<<<<< HEAD
        # if len(conditions) > 0:
        #     system_name = list(conditions.keys())[0]
        #     system = obj.scene.get_system(system_name, force_init=False)
        #     if isinstance(system, MicroParticleSystem) and not gm.USE_GPU_DYNAMICS:
        #         return False, f"{cls.__name__} requires gm.USE_GPU_DYNAMICS=True!"

=======
>>>>>>> f6c9f781
        return True, None

    @classmethod
    def is_compatible_asset(cls, prim, **kwargs):
        # Run super first
        compatible, reason = super().is_compatible_asset(prim, **kwargs)
        if not compatible:
            return compatible, reason

        # Check whether this state has toggledon if required or saturated if required for any condition
        conditions = kwargs.get("conditions", dict())
        cond_types = {cond[0] for _, conds in conditions.items() if conds is not None for cond in conds}
        for cond_type, state_type in zip((ParticleModifyCondition.TOGGLEDON,), (ToggledOn,)):
            if cond_type in cond_types and not state_type.is_compatible_asset(prim=prim, **kwargs):
                return False, f"{cls.__name__} requires {state_type.__name__} state!"

        return True, None

    @classmethod
    def postprocess_ability_params(cls, params, scene):
        """
        Post-processes ability parameters to ensure the system names (rather than synsets) are used for conditions.
        """
        # Import here to avoid circular imports
        from omnigibson.utils.bddl_utils import get_system_name_by_synset

        for sys in list(params["conditions"].keys()):
            # The original key can be either a system name or a system synset. If it's a synset, we need to convert it.
            system_name = sys if sys in scene.available_systems.keys() else get_system_name_by_synset(sys)
            params["conditions"][system_name] = params["conditions"].pop(sys)
            conds = params["conditions"][system_name]
            if conds is None:
                continue
            for cond in conds:
                cond_type, cond_sys = cond
                if cond_type == ParticleModifyCondition.SATURATED:
                    cond[1] = (
                        cond_sys if cond_sys in scene.available_systems.keys() else get_system_name_by_synset(cond_sys)
                    )
        return params

    def _initialize(self):
        super()._initialize()

        # Run link initialization
        self.initialize_link_mixin()

        # Sanity check scale if requested
        if self.requires_overlap:
            # Run sanity check to make sure compatibility with omniverse physx
            if self.method == ParticleModifyMethod.PROJECTION and not th.isclose(
                self.obj.scale.max(), self.obj.scale.min(), atol=1e-04
            ):
                raise ValueError(
                    f"{self.__class__.__name__} for obj {self.obj.name} using PROJECTION method cannot be "
                    f"created with non-uniform scale and requires_overlap! Got scale: {self.obj.scale}"
                )

        # Initialize internal variables
        self._current_step = 0

        # Grab link prim paths and potentially update projection mesh params
        self._link_prim_paths = set(self.obj.link_prim_paths)

        # Define callback used during overlap method
        # We want to ignore any hits that are with this object itself
        valid_hit = False

        def overlap_callback(hit):
            nonlocal valid_hit
            valid_hit = hit.rigid_body not in self._link_prim_paths
            # Continue traversal only if we don't have a valid hit yet
            return not valid_hit

        # Possibly create a projection volume if we're using the projection method
        if self.method == ParticleModifyMethod.PROJECTION:
            # Construct naming prefix to apply to generated prims
            name_prefix = f"{self.obj.name}_{self.__class__.__name__}"
            shape_defaults = {
                "radius": 0.5,
                "height": 1.0,
                "size": 1.0,
            }

            # See if the mesh exists at the latest dataset's target location
            mesh_prim_path = f"{self.link.prim_path}/visuals/mesh_0"
            pre_existing_mesh = lazy.isaacsim.core.utils.prims.get_prim_at_path(mesh_prim_path)

            # If not, see if it exists in the legacy format's location
            # TODO: Remove this after new dataset release
            if not pre_existing_mesh:
                mesh_prim_path = f"{self.link.prim_path}/mesh_0"
                pre_existing_mesh = lazy.isaacsim.core.utils.prims.get_prim_at_path(mesh_prim_path)

            # Create a primitive mesh neither option exists
            if not pre_existing_mesh:
                mesh_prim_path = f"{self.link.prim_path}/visuals/mesh_0"

                # Projection mesh params must be specified in order to determine scalings
                assert self._projection_mesh_params is not None, (
                    f"Must specify projection_mesh_params for {self.obj.name}'s {self.__class__.__name__} "
                    f"since it has no pre-existing projection mesh!"
                )
                mesh = (
                    getattr(lazy.pxr.UsdGeom, self._projection_mesh_params["type"])
                    .Define(og.sim.stage, mesh_prim_path)
                    .GetPrim()
                )
                property_names = set(mesh.GetPropertyNames())
                for shape_attr, default_val in shape_defaults.items():
                    if shape_attr in property_names:
                        mesh.GetAttribute(shape_attr).Set(default_val)

            else:
                # Potentially populate projection mesh params if the prim exists
                mesh_type = pre_existing_mesh.GetTypeName()
                if self._projection_mesh_params is None:
                    self._projection_mesh_params = {
                        "type": mesh_type,
                        "extents": vtarray_to_torch(pre_existing_mesh.GetAttribute("xformOp:scale").Get()),
                    }
                # Otherwise, make sure we don't have a mismatch between the pre-existing shape type and the
                # desired type since we can't delete the original mesh
                else:
                    assert self._projection_mesh_params["type"] == mesh_type, (
                        f"Got mismatch in requested projection mesh type ({self._projection_mesh_params['type']}) and "
                        f"pre-existing mesh type ({mesh_type})"
                    )

            # Create the visual geom instance referencing the generated mesh prim, and then hide it
            self.projection_mesh = VisualGeomPrim(
                relative_prim_path=absolute_prim_path_to_scene_relative(self.obj.scene, mesh_prim_path),
                name=f"{name_prefix}_projection_mesh",
            )
            self.projection_mesh.load(self.obj.scene)
            self.projection_mesh.initialize()
            self.projection_mesh.visible = False

            # Make sure the shape-based attributes are not set, and only the scaling is set
            property_names = set(self.projection_mesh.prim.GetPropertyNames())
            for shape_attr, default_val in shape_defaults.items():
                if shape_attr in property_names:
                    val = self.projection_mesh.get_attribute(shape_attr)
                    assert (
                        val == default_val
                    ), f"Projection mesh should have shape-based attribute {shape_attr} == {default_val}! Got: {val}"

            # Set the scale based on projection mesh params
            self.projection_mesh.scale = self._projection_mesh_params["extents"]

            # Make sure the object updates its meshes, and assert that there's only a single visual mesh
            self.link.update_meshes()
            assert (
                len(self.link.visual_meshes) == 1
            ), f"Expected only a single projection mesh for {self.link}, got: {len(self.link.visual_meshes)}"

            # Make sure the mesh is translated so that its tip lies at the meta link origin, and rotated so the vector
            # from tip to tail faces the positive x axis
            z_offset = (
                0.0
                if self._projection_mesh_params["type"] == "Sphere"
                else self._projection_mesh_params["extents"][2] / 2
            )

            self.projection_mesh.set_position_orientation(
                position=th.tensor([0, 0, -z_offset]),
                orientation=T.euler2quat(th.tensor([0, 0, 0], dtype=th.float32)),
                frame="parent",
            )

            # Store the projection mesh's IDs
            projection_mesh_ids = lazy.pxr.PhysicsSchemaTools.encodeSdfPath(self.projection_mesh.prim_path)

            # We also generate the function for checking overlaps at runtime
            def check_overlap():
                nonlocal valid_hit
                valid_hit = False
                if gm.ENABLE_FLATCACHE:
                    # When flatcache is on, overlap_shape doesn't work, so we use a more coarse approximation for this broadphase check
                    aabb = self.link.visual_aabb
                    og.sim.psqi.overlap_box(
                        halfExtent=((aabb[1] - aabb[0]) / 2.0).tolist(),
                        pos=((aabb[1] + aabb[0]) / 2.0).tolist(),
                        rot=[0, 0, 0, 1.0],
                        reportFn=overlap_callback,
                    )
                else:
                    og.sim.psqi.overlap_shape(*projection_mesh_ids, reportFn=overlap_callback)
                return valid_hit

            # Define direction indicator if requested
            if m.USE_PARTICLE_APPLIER_DIRECTION_INDICATOR:
                indicator_mesh_path = f"{mesh_prim_path}_direction_indicator"
                indicator_mesh_prim = (
                    getattr(lazy.pxr.UsdGeom, self._projection_mesh_params["type"])
                    .Define(og.sim.stage, indicator_mesh_path)
                    .GetPrim()
                )
                property_names = set(indicator_mesh_prim.GetPropertyNames())
                for shape_attr, default_val in shape_defaults.items():
                    if shape_attr in property_names:
                        indicator_mesh_prim.GetAttribute(shape_attr).Set(default_val)
                indicator_mesh = VisualGeomPrim(
                    relative_prim_path=absolute_prim_path_to_scene_relative(self.obj.scene, indicator_mesh_path),
                    name=f"{name_prefix}_projection_mesh_direction_indicator",
                )
                indicator_mesh.load(self.obj.scene)
                indicator_mesh.initialize()
                indicator_mesh.visible = True
                # Scale is 10% of the full scale
                indicator_mesh_rel_scale = 0.1
                indicator_mesh.scale = self._projection_mesh_params["extents"] * indicator_mesh_rel_scale
                indicator_z_offset = (
                    0.0
                    if self._projection_mesh_params["type"] == "Sphere"
                    else self._projection_mesh_params["extents"][2] * indicator_mesh_rel_scale / 2
                )
                indicator_mesh.set_position_orientation(
                    position=th.tensor([0, 0, -indicator_z_offset]),
                    orientation=T.euler2quat(th.tensor([0, 0, 0], dtype=th.float32)),
                    frame="parent",
                )

        elif self.method == ParticleModifyMethod.ADJACENCY:
            # Define the function for checking overlaps at runtime
            def check_overlap():
                nonlocal valid_hit
                valid_hit = False
                aabb = self.link.visual_aabb
                og.sim.psqi.overlap_box(
                    halfExtent=((aabb[1] - aabb[0]) / 2.0 + m.PARTICLE_MODIFIER_ADJACENCY_AREA_MARGIN).tolist(),
                    pos=((aabb[1] + aabb[0]) / 2.0).tolist(),
                    rot=[0, 0, 0, 1.0],
                    reportFn=overlap_callback,
                )
                return valid_hit

        else:
            raise ValueError(f"Unsupported ParticleModifyMethod: {self.method}!")

        # Store check overlap function
        self._check_overlap = check_overlap

        # We abuse the Saturated state to store the limit for particle modifier (including both applier and remover)
        self.obj.states[Saturated].set_visual_particle_limit(self.visual_particle_modification_limit)
        self.obj.states[Saturated].set_physical_particle_limit(self.physical_particle_modification_limit)

    def _check_in_mesh(self, particle_positions):
        if self.method == ParticleModifyMethod.ADJACENCY:
            # Define the AABB bounds
            lower, upper = self.link.visual_aabb
            # Add the margin
            lower -= m.PARTICLE_MODIFIER_ADJACENCY_AREA_MARGIN
            upper += m.PARTICLE_MODIFIER_ADJACENCY_AREA_MARGIN
            return ((lower < particle_positions) & (particle_positions < upper)).all(dim=-1)
        else:
            return self.link.check_points_in_volume(particle_positions)

    def _generate_condition(self, condition_type, value):
        """
        Generates a valid condition function given @condition_type and its corresponding @value

        Args:
            condition_type (ParticleModifyCondition): Type of condition to generate
            value (any): Corresponding value whose type depends on @condition_type:

                SATURATED: string name of the desired system that this modifier must be saturated by, e.g., "water"
                TOGGLEDON: boolean T/F; whether this modifier must be toggled on or not
                GRAVITY: boolean T/F; whether this modifier must be pointing downwards (T) or upwards (F)
                FUNCTION: a function, whose signature is as follows:

                    def condition(obj) --> bool

                    Where @obj is the specific object that this ParticleModifier state belongs to.

        Returns:
            function: Condition function whose signature is identical to FUNCTION listed above
        """
        # Avoid circular imports
        from omnigibson.object_states.saturated import Saturated

        if condition_type == ParticleModifyCondition.FUNCTION:
            cond = value
        elif condition_type == ParticleModifyCondition.SATURATED:
            cond = lambda obj: self.obj.scene.is_system_active(value) and obj.states[Saturated].get_value(
                self.obj.scene.get_system(value)
            )
        elif condition_type == ParticleModifyCondition.TOGGLEDON:
            cond = lambda obj: obj.states[ToggledOn].get_value() == value
        elif condition_type == ParticleModifyCondition.GRAVITY:
            # Particles spawn in negative z-axis direction, so check positive dot product of link frame with global
            cond = (
                lambda obj: (
                    th.dot(
                        T.quat2mat(obj.states[self.__class__].link.get_position_orientation()[1])
                        @ th.tensor([0, 0, 1], dtype=th.float32),
                        th.tensor([0, 0, 1], dtype=th.float32),
                    )
                    > 0
                )
                == value
            )
        else:
            raise ValueError(f"Got invalid ParticleModifyCondition: {condition_type}")
        return cond

    def _parse_conditions(self, conditions):
        """
        Parse conditions and store them internally

        Args:
            conditions (dict): Dictionary mapping the names of ParticleSystem (str) to None or list of 2-tuples, where
                None represents "never", empty list represents "always", or each 2-tuple is interpreted as a single condition in the form of
                (ParticleModifyCondition, value) necessary in order for this particle modifier to be
                able to modify particles belonging to @ParticleSystem. Expected types of val are as follows:

                SATURATED: string name of the desired system that this modifier must be saturated by, e.g., "water"
                TOGGLEDON: boolean T/F; whether this modifier must be toggled on or not
                GRAVITY: boolean T/F; whether this modifier must be pointing downwards (T) or upwards (F)
                FUNCTION: a function, whose signature is as follows:

                    def condition(obj) --> bool

                    Where @obj is the specific object that this ParticleModifier state belongs to.

                For a given ParticleSystem, the list of 2-tuples will be converted into a list of function calls of the
                form above -- if all of its conditions evaluate to True and particles are detected within
                this particle modifier area, then we potentially modify those particles

        Returns:
            dict: Dictionary mapping the names of ParticleSystem (str) to list of condition functions
        """
        parsed_conditions = dict()
        # Standardize the conditions (make sure every system has at least one condition, which to make sure
        # the particle modifier isn't already limited with the specific number of particles)
        for system_name, conds in conditions.items():
            # Make sure the system is supported
            assert self.obj.scene.is_visual_particle_system(system_name) or self.obj.scene.is_physical_particle_system(
                system_name
            ), f"Unsupported system for ParticleModifier: {system_name}"
            # Make sure conds isn't empty and is a list
            if conds is None:
                continue
            assert type(conds) is list, f"Expected list of conditions for system {system_name}, got {conds}"
            system_conditions = []
            for cond_type, cond_val in conds:
                cond = self._generate_condition(condition_type=cond_type, value=cond_val)
                system_conditions.append(cond)
            # Always add limit condition at the end
            system_conditions.append(self._generate_limit_condition(system_name))
            parsed_conditions[system_name] = system_conditions

        return parsed_conditions

    @abstractmethod
    def _modify_particles(self, system):
        """
        Helper function to modify any particles belonging to @system.

        NOTE: This should handle both cases for @self.method:

            ParticleModifyMethod.ADJACENCY: modify any particles that are overlapping within the relaxed AABB
                defining adjacency to this object's modification link.
            ParticleModifyMethod.PROJECTION: modify any particles that are overlapping within the projection mesh.

        Must be implemented by subclass.

        Args:
            system (BaseSystem): Particle system whose corresponding particles will be checked for modification
        """
        raise NotImplementedError()

    def _generate_limit_condition(self, system_name):
        """
        Generates a limit function condition for specific system of name @system_name

        Args:
             system_name (str): Name of the particle system for which to generate a limit checker function

        Returns:
            function: Limit checker function, with signature condition(obj) --> bool, where @obj is the specific object
                that this ParticleModifier state belongs to
        """
        system = self.obj.scene.get_system(system_name, force_init=False)

        def condition(obj):
            return not self.obj.states[Saturated].get_value(system=system)

        return condition

    def supports_system(self, system_name):
        """
        Checks whether this particle modifier supports adding/removing a particle from the specified
        system, e.g. whether there exists any configuration (toggled on, etc.) in which this modifier
        can be used to interact with any particles of this system.

        Args:
            system_name (str): Name of the particle system to check

        Returns:
            bool: Whether this particle modifier can add or remove a particle from the specified system
        """
        return system_name in self.conditions

    def check_conditions_for_system(self, system_name):
        """
        Checks whether this particle modifier can add or remove a particle from the specified system
        in its current configuration, e.g. all of the conditions for addition/removal other than
        physical position are met.

        Args:
            system_name (str): Name of the particle system to check

        Returns:
            bool: Whether this particle modifier can add or remove a particle from the specified system
        """
        if not self.supports_system(system_name):
            return False
        return all(condition(self.obj) for condition in self.conditions[system_name])

    def _update(self):
        # Check if there's any overlap and if we're at the correct step
        if self._current_step == 0:
            # Iterate over all systems to check
            for system_name in self.systems_to_check:
                if system_name in self.conditions:
                    # Check if all conditions are met
                    if self.check_conditions_for_system(system_name):
                        system = self.obj.scene.get_system(system_name)
                        # Sanity check to see if the modifier has reached its limit for this system
                        if self.obj.states[Saturated].get_value(system=system):
                            continue
                        # Potentially modify particles within the volume
                        self._modify_particles(system=system)

        # Update the current step
        self._current_step = (self._current_step + 1) % self.n_steps_per_modification

        # Add this object to the current state update set in its scene
        self.obj.state_updated()

    @classmethod
    def get_dependencies(cls):
        deps = super().get_dependencies()
        deps.update({AABB, Saturated, ModifiedParticles})
        return deps

    @classmethod
    def get_optional_dependencies(cls):
        deps = super().get_optional_dependencies()
        deps.update({Covered, ToggledOn, ContactBodies, ContactParticles})
        return deps

    @classproperty
    def requires_overlap(self):
        """
        Returns:
            bool: Whether overlap checks should be executed as a guard condition against modifying particles
        """
        raise NotImplementedError()

    @property
    def systems_to_check(self):
        """
        Returns:
            tuple of str: System names that should be actively checked for particle modification at the current timestep
        """
        # Default is all supported active systems
        # Exclude MicroParticleSystems when GPU dynamics is disabled
        if not gm.USE_GPU_DYNAMICS:
            return tuple(
                name
                for name, system in self.obj.scene.active_systems.items()
                if not isinstance(system, MicroParticleSystem)
            )
        return tuple(self.obj.scene.active_systems.keys())

    @property
    def projection_is_active(self):
        """
        Returns:
            bool: If using ParticleModifyMethod.PROJECTION, should return whether the projection mesh is currently
                active or not (e.g.: whether all conditions are met for a projection modification to potentially occur)
        """
        # Return True by default
        return True

    @property
    def n_steps_per_modification(self):
        """
        Returns:
            int: How many steps to take in between potentially modifying particles within the simulation
        """
        raise NotImplementedError()

    @property
    def visual_particle_modification_limit(self):
        """
        Returns:
            int: Maximum number of visual particles from a specific system that can be modified by this object
        """
        raise NotImplementedError()

    @property
    def physical_particle_modification_limit(self):
        """
        Returns:
            int: Maximum number of physical particles from a specific system that can be modified by this object
        """
        raise NotImplementedError()

    @property
    def state_size(self):
        # Only store the current_step
        return 1

    def _dump_state(self):
        return dict(current_step=int(self._current_step))

    def _load_state(self, state):
        self._current_step = state["current_step"]

    def serialize(self, state):
        return th.tensor([state["current_step"]], dtype=th.float32)

    def deserialize(self, state):
        current_step = int(state[0])
        state_dict = dict(current_step=current_step)

        return state_dict, 1

    @classproperty
    def _do_not_register_classes(cls):
        # Don't register this class since it's an abstract template
        classes = super()._do_not_register_classes
        classes.add("ParticleModifier")
        return classes


class ParticleRemover(ParticleModifier):
    """
    ParticleModifier where the modification results in potentially removing particles from the simulation.

    Args:
        obj (StatefulObject): Object to which this state will be applied
        conditions (dict): Dictionary mapping the names of ParticleSystem (str) to None or list of 2-tuples, where
            None represents "never", empty list represents "always", or each 2-tuple is interpreted as a single condition in the form of
            (ParticleModifyCondition, value) necessary in order for this particle modifier to be
            able to modify particles belonging to @ParticleSystem. Expected types of val are as follows:

            SATURATED: string name of the desired system that this modifier must be saturated by, e.g., "water"
            TOGGLEDON: boolean T/F; whether this modifier must be toggled on or not
            GRAVITY: boolean T/F; whether this modifier must be pointing downwards (T) or upwards (F)
            FUNCTION: a function, whose signature is as follows:

                def condition(obj) --> bool

                Where @obj is the specific object that this ParticleModifier state belongs to.

            For a given ParticleSystem, the list of 2-tuples will be converted into a list of function calls of the
            form above -- if all of its conditions evaluate to True and particles are detected within
            this particle modifier area, then we potentially modify those particles
        method (ParticleModifyMethod): Method to modify particles. Current options supported are ADJACENCY (i.e.:
            "touching" particles) or PROJECTION (i.e.: "spraying" particles)
        projection_mesh_params (None or dict): If specified and @method is ParticleModifyMethod.PROJECTION,
            manually overrides any data inferred directly from this object to infer what projection volume to generate
            for this particle modifier. Expected entries are as follows:

                "type": (str), one of {"Cylinder", "Cone", "Cube", "Sphere"}
                "extents": (3-array), the (x,y,z) extents of the generated volume (specified in local link frame!)

            If None, information found from @obj.metadata will be used instead.
            NOTE: x-direction should align with the projection mesh's height (i.e.: z) parameter in @extents!
        default_fluid_conditions (None or list): Condition(s) needed to remove any fluid particles not explicitly
            specified in @conditions. If None, then it is assumed that no other physical particles can be removed. If
            not None, should be in same format as an entry in @conditions, i.e.: list of (ParticleModifyCondition, val)
            2-tuples
        default_non_fluid_conditions (None or list): Condition(s) needed to remove any physical (excluding fluid)
            particles not explicitly specified in @conditions. If None, then it is assumed that no other physical
            particles can be removed. If not None, should be in same format as an entry in @conditions, i.e.: list of
            (ParticleModifyCondition, val) 2-tuples
        default_visual_conditions (None or list): Condition(s) needed to remove any visual particles not explicitly
            specified in @conditions. If None, then it is assumed that no other visual particles can be removed. If
            not None, should be in same format as an entry in @conditions, i.e.: list of (ParticleModifyCondition, val)
            2-tuples
    """

    def __init__(
        self,
        obj,
        conditions,
        method=ParticleModifyMethod.ADJACENCY,
        projection_mesh_params=None,
        default_fluid_conditions=None,
        default_non_fluid_conditions=None,
        default_visual_conditions=None,
    ):
        # Store values
        self._default_fluid_conditions = (
            default_fluid_conditions
            if default_fluid_conditions is None
            else [self._generate_condition(cond_type, cond_val) for cond_type, cond_val in default_fluid_conditions]
        )
        self._default_non_fluid_conditions = (
            default_non_fluid_conditions
            if default_non_fluid_conditions is None
            else [self._generate_condition(cond_type, cond_val) for cond_type, cond_val in default_non_fluid_conditions]
        )
        self._default_visual_conditions = (
            default_visual_conditions
            if default_visual_conditions is None
            else [self._generate_condition(cond_type, cond_val) for cond_type, cond_val in default_visual_conditions]
        )

        # Run super
        super().__init__(obj=obj, conditions=conditions, method=method, projection_mesh_params=projection_mesh_params)

    def _parse_conditions(self, conditions):
        # Run super first
        parsed_conditions = super()._parse_conditions(conditions=conditions)

        # Create set of default system to condition mappings based on settings
        all_conditions = dict()
        for system_name in self.obj.scene.available_systems.keys():
            # If the system is already explicitly specified in conditions, continue
            if system_name in conditions:
                continue
            # Since fluid system is a subclass of physical system, we need to check for fluid first
            elif self.obj.scene.is_fluid_system(system_name):
                default_system_conditions = self._default_fluid_conditions
            elif self.obj.scene.is_physical_particle_system(system_name):
                default_system_conditions = self._default_non_fluid_conditions
            elif self.obj.scene.is_visual_particle_system(system_name):
                default_system_conditions = self._default_visual_conditions
            else:
                # Don't process any other systems, continue
                continue
            if default_system_conditions is not None:
                # Always make sure to add on condition for checking count of particles (can't remove any particles if
                # there are 0 particles of the given system!)
                all_conditions[system_name] = [
                    self._generate_nonempty_system_condition(system_name),
                    self._generate_limit_condition(system_name),
                ] + default_system_conditions

        # Overwrite conditions based on manually-specified ones
        all_conditions.update(parsed_conditions)

        return all_conditions

    def _modify_particles(self, system):
        # If the system has no particles, return
        if system.n_particles == 0:
            return

        # Check the system
        if self.obj.scene.is_visual_particle_system(system_name=system.name):
            # Iterate over all particles and remove any that are within the relaxed AABB of the remover volume
            particle_positions = system.get_particles_position_orientation()[0]
            inbound_idxs = self._check_in_mesh(particle_positions).nonzero()
            modification_limit = self.visual_particle_modification_limit

        # Physical system
        else:
            # If the object is a cloth, we have to use check_in_mesh with the relaxed AABB since we can't detect
            # collisions via scene query interface. Alternatively, if we're using the projection method,
            # we also need to use check_in_mesh to check for overlap with the projection mesh.
            inbound_idxs = (
                self._check_in_mesh(system.get_particles_position_orientation()[0]).nonzero()
                if self.obj.prim_type == PrimType.CLOTH or self.method == ParticleModifyMethod.PROJECTION
                else th.tensor(list(self.obj.states[ContactParticles].get_value(system, self.link)))
            )
            modification_limit = self.physical_particle_modification_limit

        n_modified_particles = self.obj.states[ModifiedParticles].get_value(system)
        n_particles_absorbed = min(len(inbound_idxs), modification_limit - n_modified_particles)
        system.remove_particles(inbound_idxs[:n_particles_absorbed])
        self.obj.states[ModifiedParticles].set_value(system, n_modified_particles + n_particles_absorbed)

    def _generate_nonempty_system_condition(self, system_name):
        """
        Internal helper function to programatically generate a condition checker to make sure that at least one
        particle exists in a given system

        Args:
            system_name (str): Name of the system

        Returns:
            function: Generated condition function with signature fcn(obj) --> bool, returning True if there is at least
                one particle in the given system @system_name
        """
        system = self.obj.scene.get_system(system_name, force_init=False)
        return lambda obj: system.initialized and system.n_particles > 0

    @property
    def requires_overlap(self):
        # No overlap check needed for particle removers
        return False

    @classproperty
    def meta_link_types(cls):
        return [m.REMOVAL_META_LINK_TYPE]

    @classmethod
    def requires_meta_link(cls, **kwargs):
        # No meta link required for adjacency
        return kwargs.get("method", ParticleModifyMethod.ADJACENCY) != ParticleModifyMethod.ADJACENCY

    @property
    def _default_link(self):
        # Only supported for adjacency, NOT projection
        return self.obj.root_link if self.method == ParticleModifyMethod.ADJACENCY else None

    @property
    def n_steps_per_modification(self):
        return m.N_STEPS_PER_REMOVAL

    @property
    def visual_particle_modification_limit(self):
        return m.VISUAL_PARTICLES_REMOVAL_LIMIT

    @property
    def physical_particle_modification_limit(self):
        return m.PHYSICAL_PARTICLES_REMOVAL_LIMIT


class ParticleApplier(ParticleModifier):
    """
    ParticleModifier where the modification results in potentially adding particles into the simulation.

    Args:
        obj (StatefulObject): Object to which this state will be applied
        conditions (dict): Dictionary mapping the names of ParticleSystem (str) to None or list of 2-tuples, where
            None represents "never", empty list represents "always", or each 2-tuple is interpreted as a single condition in the form of
            (ParticleModifyCondition, value) necessary in order for this particle modifier to be
            able to modify particles belonging to @ParticleSystem. Expected types of val are as follows:

            SATURATED: string name of the desired system that this modifier must be saturated by, e.g., "water"
            TOGGLEDON: boolean T/F; whether this modifier must be toggled on or not
            GRAVITY: boolean T/F; whether this modifier must be pointing downwards (T) or upwards (F)
            FUNCTION: a function, whose signature is as follows:

                def condition(obj) --> bool

                Where @obj is the specific object that this ParticleModifier state belongs to.

            For a given ParticleSystem, the list of 2-tuples will be converted into a list of function calls of the
            form above -- if all of its conditions evaluate to True and particles are detected within
            this particle modifier area, then we potentially modify those particles
        method (ParticleModifyMethod): Method to modify particles. Current options supported are ADJACENCY (i.e.:
            "touching" particles) or PROJECTION (i.e.: "spraying" particles)
        projection_mesh_params (None or dict): If specified and @method is ParticleModifyMethod.PROJECTION,
            manually overrides any data inferred directly from this object to infer what projection volume to generate
            for this particle modifier. Expected entries are as follows:

                "type": (str), one of {"Cylinder", "Cone", "Cube", "Sphere"}
                "extents": (3-array), the (x,y,z) extents of the generated volume (specified in local link frame!)

            If None, information found from @obj.metadata will be used instead.
        sample_with_raycast (bool): If True, will only sample particles at raycast hits. Otherwise, will bypass sampling
            and immediately sample particles at the sampled particle locations. Note that this will only work
            for PhysicalParticleSystem-based ParticleAppliers that use the Projection method!
        initial_speed (float): For physical particles, the initial speed for generated particles. Note that the
            direction of the velocity is inferred from the particle sampling process.
    """

    def __init__(
        self,
        obj,
        conditions,
        method=ParticleModifyMethod.ADJACENCY,
        projection_mesh_params=None,
        sample_with_raycast=True,
        initial_speed=0.0,
    ):
        # Store internal value
        self._sample_particle_locations = None
        self._sample_with_raycast = sample_with_raycast
        self._initial_speed = initial_speed

        # Pre-cached values for where particles should be spawned, and in what direction, when this state is
        # initialized so we can quickly spawn them at runtime
        self._in_mesh_local_particle_positions = None
        self._in_mesh_local_particle_directions = None

        self.projection_system = None
        self.projection_system_prim = None
        self.projection_emitter = None

        # TODO: particle visualization module has been deprecated since Isaac 4.2.0
        # this is a placeholder to replace a part of the visualization code
        self._projection_is_active = False

        # Run super
        super().__init__(obj=obj, method=method, conditions=conditions, projection_mesh_params=projection_mesh_params)

    def _initialize(self):
        # Run super
        super()._initialize()

        system_name = list(self.conditions.keys())[0]

        # This will initialize the system if it's not initialized already.
        system = self.obj.scene.get_system(system_name, force_init=gm.USE_GPU_DYNAMICS)

        # TODO: particle visualization module has been deprecated since Isaac 4.2.0
        # We need to find a new way for this visualization; keeping this code for now for future reference
        if self.visualize and False:
            assert self._projection_mesh_params["type"] in {
                "Cylinder",
                "Cone",
            }, f"{self.__class__.__name__} visualization only supports Cylinder and Cone types!"
            radius, height = (
                th.mean(self._projection_mesh_params["extents"][:2]) / 2.0,
                self._projection_mesh_params["extents"][2],
            )
            # Generate the projection visualization
            particle_radius = (
                m.VISUAL_PARTICLE_PROJECTION_PARTICLE_RADIUS
                if self.obj.scene.is_visual_particle_system(system_name=system.name)
                else system.particle_radius
            )

            name_prefix = f"{self.obj.name}_{self.__class__.__name__}"
            # Create the projection visualization if it doesn't already exist, otherwise we reference it directly
            projection_name = f"{name_prefix}_projection_visualization"
            projection_path = f"/OmniGraph/{projection_name}"
            projection_visualization_path = f"{self.link.prim_path}/projection_visualization"
            if lazy.isaacsim.core.utils.prims.is_prim_path_valid(projection_path):
                self.projection_system = lazy.isaacsim.core.utils.prims.get_prim_at_path(projection_path)
                self.projection_emitter = lazy.isaacsim.core.utils.prims.get_prim_at_path(f"{projection_path}/emitter")
            else:
                self.projection_system, self.projection_emitter = create_projection_visualization(
                    scene=self.obj.scene,
                    prim_path=projection_visualization_path,
                    shape=self._projection_mesh_params["type"],
                    projection_name=projection_name,
                    projection_radius=radius,
                    projection_height=height,
                    particle_radius=particle_radius,
                    parent_scale=self.link.scale,
                    material=system.material,
                )
            relative_projection_system_path = absolute_prim_path_to_scene_relative(
                self.obj.scene, self.projection_system.GetPrimPath().pathString
            )
            self.projection_system_prim = BasePrim(
                relative_prim_path=relative_projection_system_path, name=projection_name
            )
            self.projection_system_prim.load(self.obj.scene)

            # Create the visual geom instance referencing the generated source mesh prim, and then hide it
            relative_projection_source_path = absolute_prim_path_to_scene_relative(
                self.obj.scene, projection_visualization_path
            )
            self.projection_source_sphere = VisualGeomPrim(
                relative_prim_path=relative_projection_source_path, name=f"{name_prefix}_projection_source_sphere"
            )
            self.projection_source_sphere.load(self.obj.scene)
            self.projection_source_sphere.initialize()
            self.projection_source_sphere.visible = False
            # Rotate by 90 degrees in y-axis so that the projection visualization aligns with the projection mesh
            self.projection_source_sphere.set_position_orientation(
                orientation=T.euler2quat(th.tensor([0, math.pi / 2, 0], dtype=th.float32)), frame="parent"
            )

            # Make sure the meta mesh is aligned with the meta link if visualizing
            # This corresponds to checking (a) position of tip of projection mesh should align with origin of
            # metalink, and (b) zero relative orientation between the metalink and the projection mesh
            local_pos, local_quat = self.projection_mesh.get_position_orientation(frame="parent")
            assert th.all(
                th.isclose(local_pos + th.tensor([0, 0, height / 2.0]), th.zeros_like(local_pos))
            ), "Projection mesh tip should align with metalink position!"
            local_euler = T.quat2euler(local_quat)
            assert th.all(
                th.isclose(local_euler, th.zeros_like(local_euler))
            ), "Projection mesh orientation should align with metalink orientation!"

        # Store which method to use for sampling particle locations
        if self._sample_with_raycast:
            if self.method == ParticleModifyMethod.PROJECTION:
                self._sample_particle_locations = self._sample_particle_locations_from_projection_volume
            elif self.method == ParticleModifyMethod.ADJACENCY:
                self._sample_particle_locations = self._sample_particle_locations_from_adjacency_area
            else:
                raise ValueError(f"Unsupported ParticleModifyMethod: {self.method}!")
        else:
            # Make sure we're only using a physical particle system and the projection method
            assert isinstance(
                system, PhysicalParticleSystem
            ), "If not sampling with raycast, ParticleApplier only supports PhysicalParticleSystems!"
            assert (
                self.method == ParticleModifyMethod.PROJECTION
            ), "If not sampling with raycast, ParticleApplier only supports ParticleModifyMethod.PROJECTION method!"
            # Compute particle spawning information once
            self._compute_particle_spawn_information(system=system)

    def _parse_conditions(self, conditions):
        # Run super first
        parsed_conditions = super()._parse_conditions(conditions=conditions)

        # sanity check to make sure only one system is being applied, since unlike a ParticleRemover, which
        # can potentially remove multiple types of particles, a ParticleApplier should only apply one type of particle
        assert len(parsed_conditions) == 1, (
            f"A ParticleApplier can only have a single ParticleSystem associated "
            f"with it! Got: {[system_name for system_name in self.conditions.keys()]}"
        )

        # Append an additional condition for checking overlaps if required
        if self.requires_overlap:
            system_name = next(iter(parsed_conditions))
            parsed_conditions[system_name].append(lambda obj: self._check_overlap())

        return parsed_conditions

    def _compute_particle_spawn_information(self, system):
        """
        Helper function to compute where particles should be spawned. This is to save computation time at runtime
        if @self._sample_with_raycast is False, meaning that we were deterministically sample particles.

        Args:
            system (BaseSystem): Particle system whose particles will be spawned from this ParticleApplier
        """
        # We now pre-compute local particle positions that are within the projection mesh used to infer spawn pos
        # We sample over the entire object AABB, assuming most will be filtered out
        sampling_distance = 2 * system.particle_radius
        extent = self._projection_mesh_params["extents"]
        h = extent[2]
        low, high = self.obj.aabb
        n_particles_per_axis = ((high - low) / sampling_distance).int()
        assert th.all(
            n_particles_per_axis
        ), f"link {self.link.name} is too small to sample any particle of radius {system.particle_radius}."
        # 1e-10 is added because the extent might be an exact multiple of particle radius
        arrs = [
            th.arange(l + system.particle_radius, h - system.particle_radius + 1e-10, system.particle_radius * 2)
            for l, h, n in zip(low, high, n_particles_per_axis)
        ]
        # Generate 3D-rectangular grid of points, and only keep the ones inside the mesh
        points = th.stack([arr.flatten() for arr in th.meshgrid(*arrs)]).T
        pos, quat = self.link.get_position_orientation()
        points = points[th.where(self._check_in_mesh(points))[0]]
        # Convert the points into local frame
        points_in_local_frame = get_particle_positions_in_frame(
            pos=pos,
            quat=quat,
            scale=self.obj.scale,
            particle_positions=points,
        )
        n_max_particles = self._get_max_particles_limit_per_step(system=system)
        # Potentially sub-sample points based on max particle limit per step
        self._in_mesh_local_particle_positions = (
            points_in_local_frame
            if n_max_particles > len(points)
            else points_in_local_frame[th.randperm(len(points_in_local_frame))[:n_max_particles]]
        )
        # Also programmatically compute the directions of each particle position -- this is the normalized
        # vector pointing from source to the particle
        projection_type = self._projection_mesh_params["type"]
        if projection_type == "Cone":
            # Particles point from source ([0, 0, 0]) to point location
            directions = th.clone(self._in_mesh_local_particle_positions)
        elif projection_type == "Cylinder":
            # All particle points in the same parallel direction towards the -z direction
            directions = th.zeros_like(self._in_mesh_local_particle_positions)
            directions[:, 2] = -h
        else:
            raise ValueError(
                "If not sampling with raycast, ParticleApplier only supports `Cone` or `Cylinder` projection types!"
            )
        self._in_mesh_local_particle_directions = directions / th.norm(directions, dim=-1).reshape(-1, 1)

    def _update(self):
        # If we're about to check for modification, update whether it the visualization should be active or not
        if self.visualize and self._current_step == 0:
            # Only one system in our conditions, so next(iter()) suffices
            is_active = all(condition(self.obj) for condition in next(iter(self.conditions.values())))
            # TODO: particle visualization module has been deprecated since Isaac 4.2.0
            # We need to find a new way for this visualization; keeping this code for now for future reference
            # self.projection_emitter.GetProperty("inputs:active").Set(is_active)
            self._projection_is_active = is_active

        # Run super
        super()._update()

    def remove(self):
        # We need to remove the projection visualization if it exists
        if self.projection_system_prim is not None:
            og.sim.remove_prim(self.projection_system_prim)

    def _modify_particles(self, system):
        if self._sample_with_raycast:
            # Sample potential locations to apply particles, and then apply them
            start_points, end_points = self._sample_particle_locations(system=system)
            n_samples = len(start_points)
            is_visual = self.obj.scene.is_visual_particle_system(system_name=system.name)

            if is_visual:
                group = system.get_group_name(obj=self.obj)
                # Create an attachment group if necessary
                if group not in system.groups:
                    system.create_attachment_group(obj=self.obj)
                avg_scale = th.pow(th.prod(self.obj.scale), 1 / 3)
                scales = system.sample_scales_by_group(group=group, n=len(start_points))
                cuboid_dimensions = scales * system.particle_object.aabb_extent.reshape(1, 3) * avg_scale
            else:
                scales = None
                cuboid_dimensions = th.zeros(3)

            # Sample the rays to see where particle can be generated
            results = sample_cuboid_on_object(
                obj=None,
                start_points=start_points.reshape(n_samples, 1, 3),
                end_points=end_points.reshape(n_samples, 1, 3),
                cuboid_dimensions=cuboid_dimensions,
                ignore_objs=[self.obj],
                hit_proportion=0.0,  # We want all hits
                cuboid_bottom_padding=(
                    macros.utils.sampling_utils.DEFAULT_CUBOID_BOTTOM_PADDING if is_visual else system.particle_radius
                ),
                undo_cuboid_bottom_padding=is_visual,  # micro particles have zero cuboid dimensions so we need to maintain padding
                verify_cuboid_empty=False,
            )

            hits = [result for result in results if result[0] is not None]
            scales = (
                [scale for scale, result in zip(scales, results) if result[0] is not None]
                if scales is not None
                else scales
            )

            self._apply_particles_at_raycast_hits(system=system, hits=hits, scales=scales)
        else:
            self._apply_particles_in_projection_volume(system=system)

    def _apply_particles_at_raycast_hits(self, system, hits, scales=None):
        """
        Helper function to apply particles from system @system given raycast hits @hits,
        which are the filtered results from omnigibson.utils.sampling_utils.raytest_batch that include only
        the results with a valid hit

        Args:
            system (BaseSystem): System to apply particles from
            hits (list of dict): Valid hit results from a batched raycast representing locations for sampling particles
            scales (list of numpy arrays or None): None or scales of the particles that should be sampled, same length as hits
        """
        assert system.name in self.conditions, f"System {system.name} is not defined in the conditions."
        # Check the system
        n_modified_particles = self.obj.states[ModifiedParticles].get_value(system)
        if self.obj.scene.is_visual_particle_system(system_name=system.name):
            assert scales is not None, "applying visual particles at raycast hits requires scales."
            assert len(hits) == len(scales), "length of hits and scales are different when spawning visual particles."
            # Sample potential application points
            z_up = th.zeros(3)
            z_up[-1] = 1.0
            n_particles = min(len(hits), m.VISUAL_PARTICLES_APPLICATION_LIMIT - n_modified_particles)
            # Generate particle info -- maps group name to particle info for that group,
            # i.e.: positions, orientations, and link_prim_paths
            particles_info = defaultdict(lambda: defaultdict(lambda: []))
            modifier_avg_scale = th.pow(th.prod(self.obj.scale), 1 / 3)
            for hit, scale in zip(hits[:n_particles], scales[:n_particles]):
                # Infer which object was hit
                hit_obj = self.obj.scene.object_registry("prim_path", "/".join(hit[3].split("/")[:-1]), None)
                if hit_obj is not None:
                    # Create an attachment group if necessary
                    group = system.get_group_name(obj=hit_obj)
                    if group not in system.groups:
                        system.create_attachment_group(obj=hit_obj)
                    # Add to info
                    particles_info[group]["positions"].append(hit[0])
                    particles_info[group]["orientations"].append(hit[2])
                    # Since particles' scales are sampled with respect to the modifier object, but are being placed
                    # (in the USD hierarchy) underneath the in_contact object, we need to compensate for the relative
                    # scale differences between the two objects, so that "moving" the particle to the new object won't
                    # cause it to unexpectedly shrink / grow based on that parent's (potentially) different scale
                    particles_info[group]["scales"].append(
                        scale * modifier_avg_scale / th.pow(th.prod(hit_obj.scale), 1 / 3)
                    )
                    particles_info[group]["link_prim_paths"].append(hit[3])
            # Generate all the particles for each group
            for group, particle_info in particles_info.items():
                # Generate particles for this group
                system.generate_group_particles(
                    group=group,
                    positions=th.stack(particle_info["positions"], dim=0),
                    orientations=th.stack(particle_info["orientations"], dim=0),
                    scales=th.stack(particles_info[group]["scales"], dim=0),
                    link_prim_paths=particle_info["link_prim_paths"],
                )
                # Update our particle count
                self.obj.states[ModifiedParticles].set_value(
                    system, n_modified_particles + len(particle_info["link_prim_paths"])
                )

        # Physical system
        else:
            # Compile the particle poses to generate and sample the particles
            n_particles = min(len(hits), m.PHYSICAL_PARTICLES_APPLICATION_LIMIT - n_modified_particles)
            # Generate particles
            if n_particles > 0:
                velocities = (
                    None
                    if self._initial_speed == 0
                    else -self._initial_speed * th.stack([hit[1] for hit in hits[:n_particles]])
                )
                system.generate_particles(
                    positions=th.stack([hit[0] for hit in hits[:n_particles]]),
                    velocities=velocities,
                )
                # Update our particle count
                self.obj.states[ModifiedParticles].set_value(system, n_modified_particles + n_particles)

    def _apply_particles_in_projection_volume(self, system):
        """
        Helper function to apply particles form system @system within the projection volume owned by this
        ParticleApplier.

        NOTE: This function only supports PhysicalParticleSystems and ParticleModifyMethod.PROJECTION method, which
        should have been asserted during this ParticleApplier's initialize() call

        Args:
            system (BaseSystem): System to apply particles from
        """
        assert (
            self.method == ParticleModifyMethod.PROJECTION
        ), "Can only apply particles within projection volume if ParticleModifyMethod.PROJECTION method is used!"
        assert self.obj.scene.is_physical_particle_system(
            system_name=system.name
        ), "Can only apply particles within projection volume if system is PhysicalParticleSystem!"

        # Transform pre-cached particle positions into the world frame
        pos, quat = self.link.get_position_orientation()
        points = get_particle_positions_from_frame(
            pos=pos,
            quat=quat,
            scale=self.obj.scale,
            particle_positions=self._in_mesh_local_particle_positions,
        )
        directions = self._in_mesh_local_particle_directions @ T.quat2mat(quat).T

        # Compile the particle poses to generate and sample the particles
        n_modified_particles = self.obj.states[ModifiedParticles].get_value(system)
        n_particles = min(len(points), m.PHYSICAL_PARTICLES_APPLICATION_LIMIT - n_modified_particles)
        # Generate particles
        if n_particles > 0:
            velocities = None if self._initial_speed == 0 else self._initial_speed * directions[:n_particles]
            system.generate_particles(
                positions=points[:n_particles],
                velocities=velocities,
            )
            # Update our particle count
            self.obj.states[ModifiedParticles].set_value(system, n_modified_particles + n_particles)

    def _sample_particle_locations_from_projection_volume(self, system):
        """
        Helper function for generating potential particle locations from projection volume

        Args:
            system (BaseSystem): System to sample potential particle positions for

        Returns:
            2-tuple:
                - (n, 3) array: Ray start points to sample
                - (n, 3) array: Ray end points to sample
        """
        # Randomly sample end points from the base of the cone / cylinder
        n_samples = self._get_max_particles_limit_per_step(system=system)
        r, h = self._projection_mesh_params["extents"][0] / 2, self._projection_mesh_params["extents"][2]
        sampled_r_theta = th.rand(n_samples, 2)
        sampled_r_theta = sampled_r_theta * th.tensor([r, math.pi * 2]).reshape(1, 2)
        # Get start, end points in local link frame, start points to end points along the -z direction
        end_points = th.stack(
            [
                sampled_r_theta[:, 0] * th.cos(sampled_r_theta[:, 1]),
                sampled_r_theta[:, 0] * th.sin(sampled_r_theta[:, 1]),
                -h * th.ones(n_samples),
            ],
            dim=1,
        )
        projection_type = self._projection_mesh_params["type"]
        if projection_type == "Cone":
            # All start points are the cone tip, which is the local link origin
            start_points = th.zeros((n_samples, 3))
        elif projection_type == "Cylinder":
            # All start points are the parallel point for their corresponding end point
            # i.e.: (x, y, 0)
            start_points = end_points + th.tensor([0, 0, h]).reshape(1, 3)
        else:
            # Other types not supported
            raise ValueError(f"Unsupported projection mesh type: {projection_type}!")

        # Convert sampled normalized radius and angle into 3D points
        # We convert r, theta --> 3D point in local link frame --> 3D point in global world frame
        # We also combine start and end points for efficiency when doing the transform, then split them up again
        points = th.cat([start_points, end_points], dim=0)
        pos, quat = self.link.get_position_orientation()
        points = get_particle_positions_from_frame(
            pos=pos,
            quat=quat,
            scale=self.obj.scale,
            particle_positions=points,
        )

        return points[:n_samples, :], points[n_samples:, :]

    def _sample_particle_locations_from_adjacency_area(self, system):
        """
        Helper function for generating potential particle locations from adjacency area

        Args:
            system (BaseSystem): System to sample potential particle positions for

        Returns:
            2-tuple:
                - (n, 3) array: Ray start points to sample
                - (n, 3) array: Ray end points to sample
        """
        # Randomly sample end points from within the object's AABB
        n_samples = self._get_max_particles_limit_per_step(system=system)
        lower, upper = self.link.visual_aabb
        lower = lower.reshape(1, 3) - m.PARTICLE_MODIFIER_ADJACENCY_AREA_MARGIN
        upper = upper.reshape(1, 3) + m.PARTICLE_MODIFIER_ADJACENCY_AREA_MARGIN
        lower_upper = th.cat([lower, upper], dim=0)

        # Sample in all directions, shooting from the center of the link / object frame
        pos = self.link.get_position_orientation()[0]
        start_points = th.ones((n_samples, 3)) * pos.reshape(1, 3)
        end_points = th.rand(n_samples, 3) * (upper - lower) + lower
        sides, axes = th.randint(2, size=(n_samples,)), th.randint(3, size=(n_samples,))
        end_points[th.arange(n_samples), axes] = lower_upper[sides, axes]

        return start_points, end_points

    def _get_max_particles_limit_per_step(self, system):
        """
        Helper function for grabbing the maximum particle limit per step

        Args:
            system (BaseSystem): System for which to get max particle limit per step

        Returns:
            int: Maximum particles to apply per step for the given system @system
        """
        assert system.name in self.conditions, f"System {system.name} is not defined in the conditions."
        return (
            m.MAX_VISUAL_PARTICLES_APPLIED_PER_STEP
            if self.obj.scene.is_visual_particle_system(system_name=system.name)
            else m.MAX_PHYSICAL_PARTICLES_APPLIED_PER_STEP
        )

    @property
    def requires_overlap(self):
        # Overlap required only if sampling with raycast
        return self._sample_with_raycast

    @property
    def visualize(self):
        """
        Returns:
            bool: Whether this Applier should be visualized or not
        """
        # Visualize if projection method is used
        return self.method == ParticleModifyMethod.PROJECTION

    @property
    def systems_to_check(self):
        # Only should check active systems in the owned conditions
        active_systems = super().systems_to_check
        return tuple(name for name in self.conditions.keys() if name in active_systems)

    @property
    def projection_is_active(self):
        # TODO: particle visualization module has been deprecated since Isaac 4.2.0
        # We need to find a new way for this visualization; keeping this code for now for future reference
        # # Only active if the projection mesh is enabled
        # return self.projection_emitter.GetProperty("inputs:active").Get()
        return self._projection_is_active

    @classproperty
    def meta_link_types(cls):
        return [m.APPLICATION_META_LINK_TYPE]

    @classmethod
    def requires_meta_link(cls, **kwargs):
        # No meta link required for adjacency
        return kwargs.get("method", ParticleModifyMethod.ADJACENCY) != ParticleModifyMethod.ADJACENCY

    @classmethod
    def is_compatible(cls, obj, **kwargs):
        # Run super first
        compatible, reason = super().is_compatible(obj, **kwargs)
        if not compatible:
            return compatible, reason

        return True, None

    @property
    def _default_link(self):
        # Only supported for adjacency, NOT projection
        return self.obj.root_link if self.method == ParticleModifyMethod.ADJACENCY else None

    @property
    def n_steps_per_modification(self):
        return m.N_STEPS_PER_APPLICATION

    @property
    def visual_particle_modification_limit(self):
        return m.VISUAL_PARTICLES_APPLICATION_LIMIT

    @property
    def physical_particle_modification_limit(self):
        return m.PHYSICAL_PARTICLES_APPLICATION_LIMIT<|MERGE_RESOLUTION|>--- conflicted
+++ resolved
@@ -271,15 +271,6 @@
             if cond_type in cond_types and state_type not in obj.states:
                 return False, f"{cls.__name__} requires {state_type.__name__} state!"
 
-<<<<<<< HEAD
-        # if len(conditions) > 0:
-        #     system_name = list(conditions.keys())[0]
-        #     system = obj.scene.get_system(system_name, force_init=False)
-        #     if isinstance(system, MicroParticleSystem) and not gm.USE_GPU_DYNAMICS:
-        #         return False, f"{cls.__name__} requires gm.USE_GPU_DYNAMICS=True!"
-
-=======
->>>>>>> f6c9f781
         return True, None
 
     @classmethod
