"""
Helper classes and functions for streamlining user interactions
"""

import contextlib
import logging
import random
<<<<<<< HEAD
import sys
=======
from pathlib import Path
>>>>>>> f6c9f781

import matplotlib.path as mpath
import torch as th
from IPython import embed
from matplotlib.text import TextPath
from scipy.spatial.transform import Rotation as R
from termcolor import colored

import omnigibson as og
import omnigibson.lazy as lazy
from omnigibson.macros import gm


def print_icon():
    raw_texts = [
        # Lgrey, grey, lgrey, grey, red, lgrey, red
        ("                   ___________", "", "", "", "", "", "_"),
        ("                  /          ", "", "", "", "", "", "/ \\"),
        ("                 /          ", "", "", "", "/ /", "__", ""),
        ("                /          ", "", "", "", "", "", "/ /  /\\"),
        ("               /", "__________", "", "", "/ /", "__", "/  \\"),
        ("               ", "\\   _____  ", "", "", "\\ \\", "__", "\\  /"),
        ("                ", "\\  \\  ", "/ ", "\\  ", "", "", "\\ \\_/ /"),
        ("                 ", "\\  \\", "/", "___\\  ", "", "", "\\   /"),
        ("                  ", "\\__________", "", "", "", "", "\\_/  "),
    ]
    for lgrey_text0, grey_text0, lgrey_text1, grey_text1, red_text0, lgrey_text2, red_text1 in raw_texts:
        lgrey_text0 = colored(lgrey_text0, "light_grey", attrs=["bold"])
        grey_text0 = colored(grey_text0, "light_grey", attrs=["bold", "dark"])
        lgrey_text1 = colored(lgrey_text1, "light_grey", attrs=["bold"])
        grey_text1 = colored(grey_text1, "light_grey", attrs=["bold", "dark"])
        red_text0 = colored(red_text0, "light_red", attrs=["bold"])
        lgrey_text2 = colored(lgrey_text2, "light_grey", attrs=["bold"])
        red_text1 = colored(red_text1, "light_red", attrs=["bold"])
        print(lgrey_text0 + grey_text0 + lgrey_text1 + grey_text1 + red_text0 + lgrey_text2 + red_text1)


def print_logo():
    raw_texts = [
        ("       ___                  _", "  ____ _ _                     "),
        ("      / _ \ _ __ ___  _ __ (_)", "/ ___(_) |__  ___  ___  _ __  "),
        ("     | | | | '_ ` _ \| '_ \| |", " |  _| | '_ \/ __|/ _ \| '_ \ "),
        ("     | |_| | | | | | | | | | |", " |_| | | |_) \__ \ (_) | | | |"),
        ("      \___/|_| |_| |_|_| |_|_|", "\____|_|_.__/|___/\___/|_| |_|"),
    ]
    for grey_text, red_text in raw_texts:
        grey_text = colored(grey_text, "light_grey", attrs=["bold", "dark"])
        red_text = colored(red_text, "light_red", attrs=["bold"])
        print(grey_text + red_text)


def logo_small():
    grey_text = colored("Omni", "light_grey", attrs=["bold", "dark"])
    red_text = colored("Gibson", "light_red", attrs=["bold"])
    return grey_text + red_text


def dock_window(space, name, location, ratio=0.5):
    """
    Method for docking a specific GUI window in a specified location within the workspace

    Args:
        space (WindowHandle): Handle to the docking space to dock the window specified by @name
        name (str): Name of a window to dock
        location (omni.ui.DockPosition): docking position for placing the window specified by @name
        ratio (float): Ratio when splitting the docking space between the pre-existing and newly added window

    Returns:
        WindowHandle: Handle to the docking space that the window specified by @name was placed in
    """
    window = lazy.omni.ui.Workspace.get_window(name)
    if window and space:
        window.dock_in(space, location, ratio=ratio)
    return window


class KeyboardEventHandler:
    """
    Simple singleton class for handing keyboard events
    """

    # Global keyboard callbacks
    KEYBOARD_CALLBACKS = dict()

    # ID assigned to meta callback method for this class
    _CALLBACK_ID = None

    def __init__(self):
        raise ValueError("Cannot create an instance of keyboard event handler!")

    @classmethod
    def initialize(cls):
        """
        Hook up a meta function callback to the omni backend
        """
        appwindow = lazy.omni.appwindow.get_default_app_window()
        input_interface = lazy.carb.input.acquire_input_interface()
        keyboard = appwindow.get_keyboard()
        cls._CALLBACK_ID = input_interface.subscribe_to_keyboard_events(keyboard, cls._meta_callback)

    @classmethod
    def reset(cls):
        """
        Resets this callback interface by removing all current callback functions
        """
        appwindow = lazy.omni.appwindow.get_default_app_window()
        input_interface = lazy.carb.input.acquire_input_interface()
        keyboard = appwindow.get_keyboard()
        input_interface.unsubscribe_to_keyboard_events(keyboard, cls._CALLBACK_ID)
        cls.KEYBOARD_CALLBACKS = dict()
        cls._CALLBACK_ID = None

    @classmethod
    def add_keyboard_callback(cls, key, callback_fn):
        """
        Registers a keyboard callback function with omni, mapping a keypress from @key to run the callback_function
        @callback_fn

        Args:
            key (carb.input.KeyboardInput): key to associate with the callback
            callback_fn (function): Callback function to call if the key @key is pressed or repeated. Note that this
                function's signature should be:

                callback_fn() --> None
        """
        # Initialize the interface if not initialized yet
        if cls._CALLBACK_ID is None:
            cls.initialize()
        # Add the callback
        cls.KEYBOARD_CALLBACKS[key] = callback_fn

    @classmethod
    def _meta_callback(cls, event, *args, **kwargs):
        """
        Meta callback function that is hooked up to omni's backend
        """
        # Check if we've received a key press or repeat
        if (
            event.type == lazy.carb.input.KeyboardEventType.KEY_PRESS
            or event.type == lazy.carb.input.KeyboardEventType.KEY_REPEAT
        ):
            # Run the specific callback
            cls.KEYBOARD_CALLBACKS.get(event.input, lambda: None)()

        # Always return True
        return True

    @classmethod
    def xr_callback(cls, controller, button):
        """
        Meta callback function that is hooked up to omni's backend
        """
        # Check if we've received a key press or repeat
        cls.KEYBOARD_CALLBACKS.get(f"{controller}_{button}", lambda: None)()


@contextlib.contextmanager
def suppress_omni_log(channels):
    """
    A context scope for temporarily suppressing logging for certain omni channels.

    Args:
        channels (None or list of str): Logging channel(s) to suppress. If None, will globally disable logger
    """
    # Record the state to restore to after the context exists
    log = lazy.omni.log.get_log()

    if gm.DEBUG:
        # Do nothing
        pass
    elif channels is None:
        # Globally disable log
        log.enabled = False
    else:
        # For some reason, all enabled states always return False even if the logging is clearly enabled for the
        # given channel, so we assume all channels are enabled
        # We do, however, check what behavior was assigned to this channel, since we force an override during this context
        channel_behavior = {channel: log.get_channel_enabled(channel)[2] for channel in channels}

        # Suppress the channels
        for channel in channels:
            log.set_channel_enabled(channel, False, lazy.omni.log.SettingBehavior.OVERRIDE)

    yield

    if gm.DEBUG:
        # Do nothing
        pass
    elif channels is None:
        # Globally re-enable log
        log.enabled = True
    else:
        # Unsuppress the channels
        for channel in channels:
            log.set_channel_enabled(channel, True, channel_behavior[channel])


@contextlib.contextmanager
def suppress_loggers(logger_names):
    """
    A context scope for temporarily suppressing logging for certain omni channels.

    Args:
        logger_names (list of str): Logger name(s) whose corresponding loggers should be suppressed
    """
    if not gm.DEBUG:
        # Store prior states so we can restore them after this context exits
        logger_levels = {name: logging.getLogger(name).getEffectiveLevel() for name in logger_names}

        # Suppress the loggers (only output fatal messages)
        for name in logger_names:
            logging.getLogger(name).setLevel(logging.FATAL)

    yield

    if not gm.DEBUG:
        # Unsuppress the loggers
        for name in logger_names:
            logging.getLogger(name).setLevel(logger_levels[name])


def create_module_logger(module_name):
    """
    Creates and returns a logger for logging statements from the module represented by @module_name

    Args:
    module_name (str): Module to create the logger for. Should be the module's `__name__` variable

    Returns:
        Logger: Created logger for the module
    """
    return logging.getLogger(module_name)


def disclaimer(msg):
    """
    Prints a disclaimer message, i.e.: "We know this doesn't work; it's an omni issue; we expect it to be fixed in the
    next release!
    """
    if gm.SHOW_DISCLAIMERS:
        print("****** DISCLAIMER ******")
        print("Isaac Sim / Omniverse has some significant limitations and bugs in its current release.")
        print(
            "This message has popped up because a potential feature in OmniGibson relies upon a feature in Omniverse that "
            "is yet to be released publically. Currently, the expected behavior may not be fully functional, but "
            "should be resolved by the next Isaac Sim release."
        )
        print(f"Exact Limitation: {msg}")
        print("************************")


def debug_breakpoint(msg):
    og.log.error(msg)
    embed()


def choose_from_options(options, name, random_selection=False):
    """
    Prints out options from a list, and returns the requested option.

    Args:
        options (dict or list): options to choose from. If dict, the value entries are assumed to be docstrings
            explaining the individual options
        name (str): name of the options
        random_selection (bool): if the selection is random (for automatic demo execution). Default False

    Returns:
        str: Requested option
    """
    # Select robot
    print("\nHere is a list of available {}s:\n".format(name))

    for k, option in enumerate(options):
        docstring = ": {}".format(options[option]) if isinstance(options, dict) else ""
        print("[{}] {}{}".format(k + 1, option, docstring))
    print()

    if not random_selection:
        try:
            s = input("Choose a {} (enter a number from 1 to {}): ".format(name, len(options)))
            # parse input into a number within range
            k = min(max(int(s), 1), len(options)) - 1
        except ValueError:
            k = 0
            print("Input is not valid. Use {} by default.".format(list(options)[k]))
    else:
        k = random.choice(range(len(options)))

    # Return requested option
    return list(options)[k]


<<<<<<< HEAD
=======
class CameraMover:
    """
    A helper class for manipulating a camera via the keyboard. Utilizes carb keyboard callbacks to move
    the camera around.

    Args:
        cam (VisionSensor): The camera vision sensor to manipulate via the keyboard
        delta (float): Change (m) per keypress when moving the camera
        save_dir (str): Absolute path to where recorded images should be stored. Default is <OMNIGIBSON_PATH>/imgs
    """

    def __init__(self, cam, delta=0.25, save_dir=None):
        if save_dir is None:
            save_dir = f"{og.root_path}/../images"

        self.cam = cam
        self.delta = delta
        self.light_val = gm.FORCE_LIGHT_INTENSITY
        self.save_dir = save_dir

        self._appwindow = lazy.omni.appwindow.get_default_app_window()
        self._input = lazy.carb.input.acquire_input_interface()
        self._keyboard = self._appwindow.get_keyboard()
        self._sub_keyboard = self._input.subscribe_to_keyboard_events(self._keyboard, self._sub_keyboard_event)

    def clear(self):
        """
        Clears this camera mover. After this is called, the camera mover cannot be used.
        """
        self._input.unsubscribe_to_keyboard_events(self._keyboard, self._sub_keyboard)

    def set_save_dir(self, save_dir):
        """
        Sets the absolute path corresponding to the image directory where recorded images from this CameraMover
        should be saved

        Args:
            save_dir (str): Absolute path to where recorded images should be stored
        """
        self.save_dir = save_dir

    def change_light(self, delta):
        self.light_val += delta
        self.set_lights(self.light_val)

    def set_lights(self, intensity):
        world = lazy.isaacsim.core.utils.prims.get_prim_at_path("/World")
        for prim in world.GetChildren():
            for prim_child in prim.GetChildren():
                for prim_child_child in prim_child.GetChildren():
                    if "Light" in prim_child_child.GetPrimTypeInfo().GetTypeName():
                        prim_child_child.GetAttribute("inputs:intensity").Set(intensity)

    def print_info(self):
        """
        Prints keyboard command info out to the user
        """
        print("*" * 40)
        print("CameraMover! Commands:")
        print()
        print("\t Right Click + Drag: Rotate camera")
        print("\t W / S : Move camera forward / backward")
        print("\t A / D : Move camera left / right")
        print("\t T / G : Move camera up / down")
        print("\t 9 / 0 : Increase / decrease the lights")
        print("\t P : Print current camera pose")
        print("\t O: Save the current camera view as an image")

    def print_cam_pose(self):
        """
        Prints out the camera pose as (position, quaternion) in the world frame
        """
        print(f"cam pose: {self.cam.get_position_orientation()}")

    def get_image(self):
        """
        Helper function for quickly grabbing the currently viewed RGB image

        Returns:
            th.tensor: (H, W, 3) sized RGB image array
        """
        return self.cam.get_obs()[0]["rgb"][:, :, :-1]

    def record_image(self, fpath=None):
        """
        Saves the currently viewed image and writes it to disk

        Args:
            fpath (None or str): If specified, the absolute fpath to the image save location. Default is located in
                self.save_dir
        """
        og.log.info("Recording image...")

        # Use default fpath if not specified
        if fpath is None:
            timestamp = datetime.datetime.now().strftime("%Y-%m-%d_%H-%M-%S")
            fpath = f"{self.save_dir}/og_{timestamp}.png"

        # Make sure save path directory exists, and then save the image to that location
        Path(Path(fpath).parent).mkdir(parents=True, exist_ok=True)
        Image.fromarray(self.get_image()).save(fpath)
        og.log.info(f"Saved current viewer camera image to {fpath}.")

    def record_trajectory(self, poses, fps, steps_per_frame=1, fpath=None):
        """
        Moves the viewer camera through the poses specified by @poses and records the resulting trajectory to an mp4
        video file on disk.

        Args:
            poses (list of 2-tuple): List of global (position, quaternion) values to set the viewer camera to defining
                this trajectory
            fps (int): Frames per second when recording this video
            steps_per_frame (int): How many sim steps should occur between each frame being recorded. Minimum and
                default is 1.
            fpath (None or str): If specified, the absolute fpath to the video save location. Default is located in
                self.save_dir
        """
        og.log.info("Recording trajectory...")

        # Use default fpath if not specified
        if fpath is None:
            timestamp = datetime.datetime.now().strftime("%Y-%m-%d_%H-%M-%S")
            fpath = f"{self.save_dir}/og_{timestamp}.mp4"

        # Make sure save path directory exists, and then create the video writer
        Path(Path(fpath).parent).mkdir(parents=True, exist_ok=True)
        video_writer = imageio.get_writer(fpath, fps=fps)

        # Iterate through all desired poses, and record the trajectory
        for i, (pos, quat) in enumerate(poses):
            self.cam.set_position_orientation(position=pos, orientation=quat)
            og.sim.step()
            if i % steps_per_frame == 0:
                video_writer.append_data(self.get_image())

        # Close writer
        video_writer.close()
        og.log.info(f"Saved camera trajectory video to {fpath}.")

    def record_trajectory_from_waypoints(self, waypoints, per_step_distance, fps, steps_per_frame=1, fpath=None):
        """
        Moves the viewer camera through the waypoints specified by @waypoints and records the resulting trajectory to
        an mp4 video file on disk.

        Args:
            waypoints (th.tensor): (n, 3) global position waypoint values to set the viewer camera to defining this trajectory
            per_step_distance (float): How much distance (in m) should be approximately covered per trajectory step.
                This will determine the path length between individual waypoints
            fps (int): Frames per second when recording this video
            steps_per_frame (int): How many sim steps should occur between each frame being recorded. Minimum and
                default is 1.
            fpath (None or str): If specified, the absolute fpath to the video save location. Default is located in
                self.save_dir
        """
        # Create splines and their derivatives
        n_waypoints = len(waypoints)
        if n_waypoints < 3:
            og.log.error("Cannot generate trajectory from waypoints with less than 3 waypoints!")
            return

        splines = [CubicSpline(range(n_waypoints), waypoints[:, i], bc_type="clamped") for i in range(3)]
        dsplines = [spline.derivative() for spline in splines]

        # Function help get arc derivative
        def arc_derivative(u):
            return th.sqrt(th.sum([dspline(u) ** 2 for dspline in dsplines]))

        # Function to help get interpolated positions
        def get_interpolated_positions(step):
            assert step < n_waypoints - 1
            dist = quad(func=arc_derivative, a=step, b=step + 1)[0]
            path_length = int(dist / per_step_distance)
            interpolated_points = th.zeros((path_length, 3))
            for i in range(path_length):
                curr_step = step + (i / path_length)
                interpolated_points[i, :] = th.tensor([spline(curr_step) for spline in splines])
            return interpolated_points

        # Iterate over all waypoints and infer the resulting trajectory, recording the resulting poses
        poses = []
        for i in range(n_waypoints - 1):
            positions = get_interpolated_positions(step=i)
            for j in range(len(positions) - 1):
                # Get direction vector from the current to the following point
                direction = positions[j + 1] - positions[j]
                direction = direction / th.norm(direction)
                # Infer tilt and pan angles from this direction
                xy_direction = direction[:2] / th.norm(direction[:2])
                z = direction[2]
                pan_angle = th.arctan2(-xy_direction[0], xy_direction[1])
                tilt_angle = th.arcsin(z)
                # Infer global quat orientation from these angles
                quat = T.euler2quat([math.pi / 2 + tilt_angle, 0.0, pan_angle])
                poses.append([positions[j], quat])

        # Record the generated trajectory
        self.record_trajectory(poses=poses, fps=fps, steps_per_frame=steps_per_frame, fpath=fpath)

    def set_delta(self, delta):
        """
        Sets the delta value (how much the camera moves with each keypress) for this CameraMover

        Args:
            delta (float): Change (m) per keypress when moving the camera
        """
        self.delta = delta

    def set_cam(self, cam):
        """
        Sets the active camera sensor for this CameraMover

        Args:
            cam (VisionSensor): The camera vision sensor to manipulate via the keyboard
        """
        self.cam = cam

    @property
    def input_to_function(self):
        """
        Returns:
            dict: Mapping from relevant keypresses to corresponding function call to use
        """
        return {
            lazy.carb.input.KeyboardInput.O: lambda: self.record_image(fpath=None),
            lazy.carb.input.KeyboardInput.P: lambda: self.print_cam_pose(),
            lazy.carb.input.KeyboardInput.KEY_9: lambda: self.change_light(delta=-2e4),
            lazy.carb.input.KeyboardInput.KEY_0: lambda: self.change_light(delta=2e4),
        }

    @property
    def input_to_command(self):
        """
        Returns:
            dict: Mapping from relevant keypresses to corresponding delta command to apply to the camera pose
        """
        return {
            lazy.carb.input.KeyboardInput.D: th.tensor([self.delta, 0, 0]),
            lazy.carb.input.KeyboardInput.A: th.tensor([-self.delta, 0, 0]),
            lazy.carb.input.KeyboardInput.W: th.tensor([0, 0, -self.delta]),
            lazy.carb.input.KeyboardInput.S: th.tensor([0, 0, self.delta]),
            lazy.carb.input.KeyboardInput.T: th.tensor([0, self.delta, 0]),
            lazy.carb.input.KeyboardInput.G: th.tensor([0, -self.delta, 0]),
        }

    def _sub_keyboard_event(self, event, *args, **kwargs):
        """
        Handle keyboard events. Note: The signature is pulled directly from omni.

        Args:
            event (int): keyboard event type
        """
        if (
            event.type == lazy.carb.input.KeyboardEventType.KEY_PRESS
            or event.type == lazy.carb.input.KeyboardEventType.KEY_REPEAT
        ):
            if event.type == lazy.carb.input.KeyboardEventType.KEY_PRESS and event.input in self.input_to_function:
                self.input_to_function[event.input]()

            else:
                command = self.input_to_command.get(event.input, None)

                if command is not None:
                    # Convert to world frame to move the camera
                    pos, orn = self.cam.get_position_orientation()
                    transform = T.quat2mat(orn)
                    delta_pos_global = transform @ command
                    self.cam.set_position_orientation(position=pos + delta_pos_global)

        return True


>>>>>>> f6c9f781
class KeyboardRobotController:
    """
    Simple class for controlling OmniGibson robots using keyboard commands
    """

    def __init__(self, robot):
        """
        Args:
            robot (BaseRobot): robot to control
        """
        # Store relevant info from robot
        self.robot = robot
        self.action_dim = robot.action_dim
        self.controller_info = dict()
        self.joint_idx_to_controller = dict()
        idx = 0
        for name, controller in robot._controllers.items():
            self.controller_info[name] = {
                "name": type(controller).__name__,
                "start_idx": idx,
                "dofs": controller.dof_idx,
                "command_dim": controller.command_dim,
            }
            idx += controller.command_dim
            for i in controller.dof_idx.tolist():
                self.joint_idx_to_controller[i] = controller

        # Other persistent variables we need to keep track of
        self.joint_names = [name for name in robot.joints.keys()]  # Ordered list of joint names belonging to the robot
        self.joint_types = [joint.joint_type for joint in robot.joints.values()]  # Ordered list of joint types
        self.joint_command_idx = None  # Indices of joints being directly controlled in the action array
        self.joint_control_idx = None  # Indices of joints being directly controlled in the actual joint array
        self.active_joint_command_idx_idx = (
            0  # Which index within the joint_command_idx variable is being controlled by the user
        )
        self.current_joint = -1  # Active joint being controlled for joint control
        self.ik_arms = []  # List of arm controller names to be controlled by IK
        self.active_arm_idx = 0  # Which index within self.ik_arms is actively being controlled (only relevant for IK)
        self.binary_grippers = []  # Grippers being controlled using multi-finger binary controller
        self.active_gripper_idx = 0  # Which index within self.binary_grippers is actively being controlled
        self.gripper_direction = None  # Flips between -1 and 1, per arm controlled by multi-finger binary control
        self.persistent_gripper_action = (
            None  # Persistent gripper commands, per arm controlled by multi-finger binary control
        )
        # i.e.: if using binary gripper control and when no keypress is active, the gripper action should still the last executed gripper action
        self.keypress_mapping = None  # Maps omni keybindings to information for controlling various parts of the robot
        self.current_keypress = None  # Current key that is being pressed
        self.active_action = None  # Current action information based on the current keypress
        self.toggling_gripper = False  # Whether we should toggle the gripper during the next action
        self.custom_keymapping = None  # Dictionary mapping custom keys to custom callback functions / info

        # Populate the keypress mapping dictionary
        self.populate_keypress_mapping()

        # Register the keyboard callback function
        self.register_keyboard_handler()

    def register_keyboard_handler(self):
        """
        Sets up the keyboard callback functionality with omniverse
        """
        appwindow = lazy.omni.appwindow.get_default_app_window()
        input_interface = lazy.carb.input.acquire_input_interface()
        keyboard = appwindow.get_keyboard()
        input_interface.subscribe_to_keyboard_events(keyboard, self.keyboard_event_handler)

    def register_custom_keymapping(self, key, description, callback_fn):
        """
        Register a custom keymapping with corresponding callback function for this keyboard controller.
        Note that this will automatically override any pre-existing callback that existed for that key.

        Args:
            key (carb.input.KeyboardInput): Key to map to callback function
            description (str): Description for the callback function
            callback_fn (function): Callback function, should have signature:

                callback_fn() -> None
        """
        self.custom_keymapping[key] = {"description": description, "callback": callback_fn}

    def generate_ik_keypress_mapping(self, controller_info):
        """
        Generates a dictionary for keypress mappings for IK control, based on the inputted @controller_info

        Args:
            controller_info (dict): Dictionary of controller information for the specific robot arm to control
                with IK

        Returns:
            dict: Populated keypress mappings for IK to control the specified controller
        """
        mapping = {}

        mapping[lazy.carb.input.KeyboardInput.UP] = {"idx": controller_info["start_idx"] + 0, "val": 0.1}
        mapping[lazy.carb.input.KeyboardInput.DOWN] = {"idx": controller_info["start_idx"] + 0, "val": -0.1}
        mapping[lazy.carb.input.KeyboardInput.RIGHT] = {"idx": controller_info["start_idx"] + 1, "val": -0.1}
        mapping[lazy.carb.input.KeyboardInput.LEFT] = {"idx": controller_info["start_idx"] + 1, "val": 0.1}
        mapping[lazy.carb.input.KeyboardInput.P] = {"idx": controller_info["start_idx"] + 2, "val": 0.1}
        mapping[lazy.carb.input.KeyboardInput.SEMICOLON] = {"idx": controller_info["start_idx"] + 2, "val": -0.1}
        mapping[lazy.carb.input.KeyboardInput.N] = {"idx": controller_info["start_idx"] + 3, "val": 0.1}
        mapping[lazy.carb.input.KeyboardInput.B] = {"idx": controller_info["start_idx"] + 3, "val": -0.1}
        mapping[lazy.carb.input.KeyboardInput.O] = {"idx": controller_info["start_idx"] + 4, "val": 0.1}
        mapping[lazy.carb.input.KeyboardInput.U] = {"idx": controller_info["start_idx"] + 4, "val": -0.1}
        mapping[lazy.carb.input.KeyboardInput.V] = {"idx": controller_info["start_idx"] + 5, "val": 0.1}
        mapping[lazy.carb.input.KeyboardInput.C] = {"idx": controller_info["start_idx"] + 5, "val": -0.1}

        return mapping

    def generate_osc_keypress_mapping(self, controller_info):
        """
        Generates a dictionary for keypress mappings for OSC control, based on the inputted @controller_info

        Args:
            controller_info (dict): Dictionary of controller information for the specific robot arm to control
                with OSC

        Returns:
            dict: Populated keypress mappings for IK to control the specified controller
        """
        mapping = {}

        mapping[lazy.carb.input.KeyboardInput.UP] = {"idx": controller_info["start_idx"] + 0, "val": 0.25}
        mapping[lazy.carb.input.KeyboardInput.DOWN] = {"idx": controller_info["start_idx"] + 0, "val": -0.25}
        mapping[lazy.carb.input.KeyboardInput.RIGHT] = {"idx": controller_info["start_idx"] + 1, "val": -0.25}
        mapping[lazy.carb.input.KeyboardInput.LEFT] = {"idx": controller_info["start_idx"] + 1, "val": 0.25}
        mapping[lazy.carb.input.KeyboardInput.P] = {"idx": controller_info["start_idx"] + 2, "val": 0.25}
        mapping[lazy.carb.input.KeyboardInput.SEMICOLON] = {"idx": controller_info["start_idx"] + 2, "val": -0.25}
        mapping[lazy.carb.input.KeyboardInput.N] = {"idx": controller_info["start_idx"] + 3, "val": 0.25}
        mapping[lazy.carb.input.KeyboardInput.B] = {"idx": controller_info["start_idx"] + 3, "val": -0.25}
        mapping[lazy.carb.input.KeyboardInput.O] = {"idx": controller_info["start_idx"] + 4, "val": 0.25}
        mapping[lazy.carb.input.KeyboardInput.U] = {"idx": controller_info["start_idx"] + 4, "val": -0.25}
        mapping[lazy.carb.input.KeyboardInput.V] = {"idx": controller_info["start_idx"] + 5, "val": 0.25}
        mapping[lazy.carb.input.KeyboardInput.C] = {"idx": controller_info["start_idx"] + 5, "val": -0.25}

        return mapping

    def populate_keypress_mapping(self):
        """
        Populates the mapping @self.keypress_mapping, which maps keypresses to action info:

            keypress:
                idx: <int>
                val: <float>
        """
        self.keypress_mapping = {}
        self.joint_command_idx = []
        self.joint_control_idx = []
        self.gripper_direction = {}
        self.persistent_gripper_action = {}
        self.custom_keymapping = {}

        # Add mapping for joint control directions (no index because these are inferred at runtime)
        self.keypress_mapping[lazy.carb.input.KeyboardInput.RIGHT_BRACKET] = {"idx": None, "val": 0.1}
        self.keypress_mapping[lazy.carb.input.KeyboardInput.LEFT_BRACKET] = {"idx": None, "val": -0.1}

        # Iterate over all controller info and populate mapping
        for component, info in self.controller_info.items():
            if info["name"] in ["JointController", "HolonomicBaseJointController"]:
                for i in range(info["command_dim"]):
                    cmd_idx = info["start_idx"] + i
                    self.joint_command_idx.append(cmd_idx)
                self.joint_control_idx += info["dofs"].tolist()
            elif info["name"] == "DifferentialDriveController":
                self.keypress_mapping[lazy.carb.input.KeyboardInput.I] = {"idx": info["start_idx"] + 0, "val": 0.4}
                self.keypress_mapping[lazy.carb.input.KeyboardInput.K] = {"idx": info["start_idx"] + 0, "val": -0.4}
                self.keypress_mapping[lazy.carb.input.KeyboardInput.L] = {"idx": info["start_idx"] + 1, "val": -0.2}
                self.keypress_mapping[lazy.carb.input.KeyboardInput.J] = {"idx": info["start_idx"] + 1, "val": 0.2}
            elif info["name"] == "InverseKinematicsController":
                self.ik_arms.append(component)
                self.keypress_mapping.update(self.generate_ik_keypress_mapping(controller_info=info))
            elif info["name"] == "OperationalSpaceController":
                self.ik_arms.append(component)
                self.keypress_mapping.update(self.generate_osc_keypress_mapping(controller_info=info))
            elif info["name"] == "MultiFingerGripperController":
                if info["command_dim"] > 1:
                    for i in range(info["command_dim"]):
                        cmd_idx = info["start_idx"] + i
                        self.joint_command_idx.append(cmd_idx)
                    self.joint_control_idx += info["dofs"].tolist()
                else:
                    self.keypress_mapping[lazy.carb.input.KeyboardInput.T] = {"idx": info["start_idx"], "val": 1.0}
                    self.gripper_direction[component] = 1.0
                    self.persistent_gripper_action[component] = 1.0
                    self.binary_grippers.append(component)
            elif info["name"] == "NullJointController":
                # We won't send actions if using a null gripper controller
                self.keypress_mapping[lazy.carb.input.KeyboardInput.T] = {"idx": None, "val": None}
            else:
                raise ValueError("Unknown controller name received: {}".format(info["name"]))

    def keyboard_event_handler(self, event, *args, **kwargs):
        # Check if we've received a key press or repeat
        if (
            event.type == lazy.carb.input.KeyboardEventType.KEY_PRESS
            or event.type == lazy.carb.input.KeyboardEventType.KEY_REPEAT
        ):
            # Handle special cases
            if (
                event.input in {lazy.carb.input.KeyboardInput.KEY_1, lazy.carb.input.KeyboardInput.KEY_2}
                and len(self.joint_control_idx) > 1
            ):
                # Update joint and print out new joint being controlled
                self.active_joint_command_idx_idx = (
                    max(0, self.active_joint_command_idx_idx - 1)
                    if event.input == lazy.carb.input.KeyboardInput.KEY_1
                    else min(len(self.joint_control_idx) - 1, self.active_joint_command_idx_idx + 1)
                )
                print(
                    f"Now controlling joint {self.joint_names[self.joint_control_idx[self.active_joint_command_idx_idx]]}"
                )

            elif (
                event.input in {lazy.carb.input.KeyboardInput.KEY_3, lazy.carb.input.KeyboardInput.KEY_4}
                and len(self.ik_arms) > 1
            ):
                # Update arm, update keypress mapping, and print out new arm being controlled
                self.active_arm_idx = (
                    max(0, self.active_arm_idx - 1)
                    if event.input == lazy.carb.input.KeyboardInput.KEY_3
                    else min(len(self.ik_arms) - 1, self.active_arm_idx + 1)
                )
                new_arm = self.ik_arms[self.active_arm_idx]
                self.keypress_mapping.update(self.generate_ik_keypress_mapping(self.controller_info[new_arm]))
                print(f"Now controlling arm {new_arm} EEF")

            elif (
                event.input in {lazy.carb.input.KeyboardInput.KEY_5, lazy.carb.input.KeyboardInput.KEY_6}
                and len(self.binary_grippers) > 1
            ):
                # Update gripper, update keypress mapping, and print out new gripper being controlled
                self.active_gripper_idx = (
                    max(0, self.active_gripper_idx - 1)
                    if event.input == lazy.carb.input.KeyboardInput.KEY_5
                    else min(len(self.binary_grippers) - 1, self.active_gripper_idx + 1)
                )
                print(f"Now controlling gripper {self.binary_grippers[self.active_gripper_idx]} with binary toggling")

            elif event.input == lazy.carb.input.KeyboardInput.M:
                # Render the sensor modalities from the robot's camera and lidar
                self.robot.visualize_sensors()

            elif event.input in self.custom_keymapping:
                # Run custom press
                self.custom_keymapping[event.input]["callback"]()

            elif event.input == lazy.carb.input.KeyboardInput.ESCAPE:
                # Terminate immediately
                og.shutdown()

            else:
                # Handle all other actions and update accordingly
                self.active_action = self.keypress_mapping.get(event.input, None)

            if event.type == lazy.carb.input.KeyboardEventType.KEY_PRESS:
                # Store the current keypress
                self.current_keypress = event.input

                # Also store whether we pressed the key for toggling gripper actions
                if event.input == lazy.carb.input.KeyboardInput.T:
                    self.toggling_gripper = True

        # If we release a key, clear the active action and keypress
        elif event.type == lazy.carb.input.KeyboardEventType.KEY_RELEASE:
            self.active_action = None
            self.current_keypress = None

        # Callback always needs to return True
        return True

    def get_random_action(self):
        """
        Returns:
            n-array: Generated random action vector (normalized)
        """
        action_lo, action_hi = -1, 1
        return th.rand(self.action_dim) * (action_hi - action_lo) + action_lo

    def get_teleop_action(self):
        """
        Returns:
            n-array: Generated action vector based on received user inputs from the keyboard
        """
        action = th.zeros(self.action_dim)

        # Handle the action if any key is actively being pressed
        if self.active_action is not None:
            idx, val = self.active_action["idx"], self.active_action["val"]

            # Only handle the action if the value is specified
            if val is not None:
                # If there is no index, the user is controlling a joint with "[" and "]"
                if idx is None and len(self.joint_command_idx) != 0:
                    idx = self.joint_command_idx[self.active_joint_command_idx_idx]

                    # Also potentially modify the value being deployed in we're controlling a prismatic joint
                    # Lower prismatic joint values modifying delta positions since 0.1m is very different from 0.1rad!
                    joint_idx = self.joint_control_idx[self.active_joint_command_idx_idx]

                    # Import here to avoid circular imports
                    from omnigibson.utils.constants import JointType

                    controller = self.joint_idx_to_controller[joint_idx]
                    if (
                        self.joint_types[joint_idx] == JointType.JOINT_PRISMATIC
                        and controller.use_delta_commands
                        and controller.motor_type == "position"
                    ):
                        val *= 0.2

                # Set the action
                if idx is not None:
                    action[idx] = val

        # Possibly set the persistent gripper action
        if len(self.binary_grippers) > 0 and self.keypress_mapping[lazy.carb.input.KeyboardInput.T]["val"] is not None:
            for i, binary_gripper in enumerate(self.binary_grippers):
                # Possibly update the stored value if the toggle gripper key has been pressed and
                # it's the active gripper being controlled
                if self.toggling_gripper and i == self.active_gripper_idx:
                    # We toggle the gripper direction or this gripper
                    self.gripper_direction[binary_gripper] *= -1.0
                    self.persistent_gripper_action[binary_gripper] = (
                        self.keypress_mapping[lazy.carb.input.KeyboardInput.T]["val"]
                        * self.gripper_direction[binary_gripper]
                    )

                    # Clear the toggling gripper flag
                    self.toggling_gripper = False

                # Set the persistent action
                action[self.controller_info[binary_gripper]["start_idx"]] = self.persistent_gripper_action[
                    binary_gripper
                ]

        # TODO: this currently conflicts with omniverse logging and spams the window
        # Print out the user what is being pressed / controlled
        # sys.stdout.write("\033[K")
        # keypress_str = self.current_keypress.__str__().split(".")[-1]
        # print("Pressed {}. Action: {}".format(keypress_str, action.tolist()))
        # sys.stdout.write("\033[F")

        # Return action
        return action

    def print_keyboard_teleop_info(self):
        """
        Prints out relevant information for teleop controlling a robot
        """

        def print_command(char, info):
            char += " " * (10 - len(char))
            print("{}\t{}".format(char, info))

        print()
        print("*" * 30)
        print("Controlling the Robot Using the Keyboard")
        print("*" * 30)
        print()
        print("Joint Control")
        print_command("1, 2", "decrement / increment the joint to control")
        print_command("[, ]", "move the joint backwards, forwards, respectively")
        print()
        print("Differential Drive Control")
        print_command("i, k", "turn left, right")
        print_command("l, j", "move forward, backwards")
        print()
        print("Inverse Kinematics Control")
        print_command("3, 4", "toggle between the different arm(s) to control")
        print_command("\u2190, \u2192", "translate arm eef along x-axis")
        print_command("\u2191, \u2193", "translate arm eef along y-axis")
        print_command("p, ;", "translate arm eef along z-axis")
        print_command("n, b", "rotate arm eef about x-axis")
        print_command("o, u", "rotate arm eef about y-axis")
        print_command("v, c", "rotate arm eef about z-axis")
        print()
        print("Boolean Gripper Control")
        print_command("5, 6", "toggle between the different gripper(s) using binary control")
        print_command("t", "toggle gripper (open/close)")
        print()
        print("Sensor Rendering")
        print_command(
            "m", "render the onboard sensor modalities (RGB, Depth, Normals, Instance Segmentation, Occupancy Map)"
        )
        print()
        if len(self.custom_keymapping) > 0:
            print("Custom Keymappings")
            for key, info in self.custom_keymapping.items():
                key_str = key.__str__().split(".")[-1].lower()
                print_command(key_str, info["description"])
            print()
        print("*" * 30)
        print()


def generate_box_edges(center, extents):
    """
    Generate the edges of a box given its center and extents.

    Parameters:
    - center: Tuple of (x, y, z) coordinates for the box's center
    - extents: Tuple of (width, height, depth) extents of the box

    Returns:
    - A list of tuples, each containing two points (each a tuple of x, y, z) representing an edge of the box
    """
    x_c, y_c, z_c = center
    w, h, d = extents

    # Calculate the corner points of the box
    corners = [
        (x_c - w, y_c - h, z_c - d),
        (x_c - w, y_c - h, z_c + d),
        (x_c - w, y_c + h, z_c - d),
        (x_c - w, y_c + h, z_c + d),
        (x_c + w, y_c - h, z_c - d),
        (x_c + w, y_c - h, z_c + d),
        (x_c + w, y_c + h, z_c - d),
        (x_c + w, y_c + h, z_c + d),
    ]

    # Define the edges by connecting the corners
    edges = [
        (corners[0], corners[1]),
        (corners[0], corners[2]),
        (corners[1], corners[3]),
        (corners[2], corners[3]),
        (corners[4], corners[5]),
        (corners[4], corners[6]),
        (corners[5], corners[7]),
        (corners[6], corners[7]),
        (corners[0], corners[4]),
        (corners[1], corners[5]),
        (corners[2], corners[6]),
        (corners[3], corners[7]),
    ]

    return edges


def draw_text(
    text,
    position,
    orientation=None,
    color=(1.0, 0.0, 0.0, 1.0),
    font_size=12,
    line_size=1.0,
    anchor="center",
    max_height=th.inf,
    max_width=th.inf,
):
    """
    Draws text at a given position.
    """

    # First, get the line segments corresponding to the text
    # font_family = "Ariel"
    # fp = FontProperties(family=font_family)
    path = TextPath((0, 0), text, size=font_size)

    def _path_to_line_segments(path):
        line_segments = []
        subpath_start = None  # Store the start point of the current subpath

        for points, code in zip(path.vertices, path.codes):
            points = th.as_tensor(points, dtype=th.float32)  # Ensure points is a tensor with float32 dtype

            if code == mpath.Path.MOVETO:
                current_point = points
                subpath_start = points  # Remember the start of the subpath
            elif code == mpath.Path.LINETO:
                start_point = current_point.clone()  # Create copies to avoid reference issues
                end_point = points.clone()
                line_segments.append(
                    [start_point.tolist(), end_point.tolist()]
                )  # Convert to list for consistent storage
                current_point = points
            elif code == mpath.Path.CURVE3 or code == mpath.Path.CURVE4:
                start_point = current_point.clone()
                end_point = points[:2].clone()
                line_segments.append([start_point.tolist(), end_point.tolist()])
                current_point = end_point
            elif code == mpath.Path.CLOSEPOLY:
                if not th.allclose(current_point, subpath_start):
                    line_segments.append([current_point.tolist(), subpath_start.tolist()])
                current_point = subpath_start
            else:
                raise ValueError(f"Unsupported path code: {code}")

        # Convert the entire list of segments to a tensor at once
        return th.tensor(line_segments, dtype=th.float32)

    # Convert the Path to line segments
    line_segments = _path_to_line_segments(path)

    # Transform the line segments to the desired position
    all_verts = line_segments.reshape(-1, 2)
    orig_min = th.min(all_verts, dim=0).values
    orig_max = th.max(all_verts, dim=0).values
    orig_ext = orig_max - orig_min

    # Figure out the necessary scaling
    scale = 1.0
    max_dims = th.tensor([max_width, max_height])
    if th.any(th.isfinite(max_dims)):
        scale = th.min(max_dims / orig_ext)
    transformed_line_segments = line_segments * scale

    # Recompute the extents
    transformed_verts = transformed_line_segments.reshape(-1, 2)
    min_pt = th.min(transformed_verts, dim=0).values
    max_pt = th.max(transformed_verts, dim=0).values
    center = (min_pt + max_pt) / 2

    if anchor == "center":
        anchor_pt = center
    elif anchor == "bottomleft":
        anchor_pt = min_pt
    elif anchor == "topright":
        anchor_pt = max_pt
    elif anchor == "topleft":
        anchor_pt = th.tensor([min_pt[0], max_pt[1]])
    elif anchor == "bottomright":
        anchor_pt = th.tensor([max_pt[0], min_pt[1]])
    elif anchor == "bottomcenter":
        anchor_pt = th.tensor([center[0], min_pt[1]])
    elif anchor == "topcenter":
        anchor_pt = th.tensor([center[0], max_pt[1]])
    else:
        raise ValueError(f"Unknown anchor point {anchor}")

    rotation = R.identity()
    if orientation is not None:
        rotation = R.from_quat(orientation)

    def _transform_point(pt):
        centered_pt = pt - anchor_pt
        return rotation.apply([centered_pt[0], centered_pt[1], 0]) + position

    # Then, draw the line segments
    for f, t in transformed_line_segments:
        draw_line(_transform_point(f), _transform_point(t), color=color, size=line_size)


def draw_line(start, end, color=(1.0, 0.0, 0.0, 1.0), size=1.0):
    """
    Draws a single line between two points.
    """
    draw = lazy.isaacsim.util.debug_draw._debug_draw.acquire_debug_draw_interface()
    draw.draw_lines([start], [end], [color], [size])


def draw_box(center, extents, color=(1.0, 0.0, 0.0, 1.0), size=1.0):
    """
    Draws a box defined by its center and extents.
    """
    edges = generate_box_edges(center, extents)
    for start, end in edges:
        draw_line(start, end, color, size)


def draw_aabb(obj):
    """
    Draws the axis-aligned bounding box of a given object.
    """
    ctr = obj.aabb_center
    ext = obj.aabb_extent / 2.0
    draw_box(ctr, ext)


def clear_debug_drawing():
    """
    Clears all debug drawings.
    """
    draw = lazy.isaacsim.util.debug_draw._debug_draw.acquire_debug_draw_interface()
    draw.clear_lines()<|MERGE_RESOLUTION|>--- conflicted
+++ resolved
@@ -5,11 +5,6 @@
 import contextlib
 import logging
 import random
-<<<<<<< HEAD
-import sys
-=======
-from pathlib import Path
->>>>>>> f6c9f781
 
 import matplotlib.path as mpath
 import torch as th
@@ -302,280 +297,6 @@
     return list(options)[k]
 
 
-<<<<<<< HEAD
-=======
-class CameraMover:
-    """
-    A helper class for manipulating a camera via the keyboard. Utilizes carb keyboard callbacks to move
-    the camera around.
-
-    Args:
-        cam (VisionSensor): The camera vision sensor to manipulate via the keyboard
-        delta (float): Change (m) per keypress when moving the camera
-        save_dir (str): Absolute path to where recorded images should be stored. Default is <OMNIGIBSON_PATH>/imgs
-    """
-
-    def __init__(self, cam, delta=0.25, save_dir=None):
-        if save_dir is None:
-            save_dir = f"{og.root_path}/../images"
-
-        self.cam = cam
-        self.delta = delta
-        self.light_val = gm.FORCE_LIGHT_INTENSITY
-        self.save_dir = save_dir
-
-        self._appwindow = lazy.omni.appwindow.get_default_app_window()
-        self._input = lazy.carb.input.acquire_input_interface()
-        self._keyboard = self._appwindow.get_keyboard()
-        self._sub_keyboard = self._input.subscribe_to_keyboard_events(self._keyboard, self._sub_keyboard_event)
-
-    def clear(self):
-        """
-        Clears this camera mover. After this is called, the camera mover cannot be used.
-        """
-        self._input.unsubscribe_to_keyboard_events(self._keyboard, self._sub_keyboard)
-
-    def set_save_dir(self, save_dir):
-        """
-        Sets the absolute path corresponding to the image directory where recorded images from this CameraMover
-        should be saved
-
-        Args:
-            save_dir (str): Absolute path to where recorded images should be stored
-        """
-        self.save_dir = save_dir
-
-    def change_light(self, delta):
-        self.light_val += delta
-        self.set_lights(self.light_val)
-
-    def set_lights(self, intensity):
-        world = lazy.isaacsim.core.utils.prims.get_prim_at_path("/World")
-        for prim in world.GetChildren():
-            for prim_child in prim.GetChildren():
-                for prim_child_child in prim_child.GetChildren():
-                    if "Light" in prim_child_child.GetPrimTypeInfo().GetTypeName():
-                        prim_child_child.GetAttribute("inputs:intensity").Set(intensity)
-
-    def print_info(self):
-        """
-        Prints keyboard command info out to the user
-        """
-        print("*" * 40)
-        print("CameraMover! Commands:")
-        print()
-        print("\t Right Click + Drag: Rotate camera")
-        print("\t W / S : Move camera forward / backward")
-        print("\t A / D : Move camera left / right")
-        print("\t T / G : Move camera up / down")
-        print("\t 9 / 0 : Increase / decrease the lights")
-        print("\t P : Print current camera pose")
-        print("\t O: Save the current camera view as an image")
-
-    def print_cam_pose(self):
-        """
-        Prints out the camera pose as (position, quaternion) in the world frame
-        """
-        print(f"cam pose: {self.cam.get_position_orientation()}")
-
-    def get_image(self):
-        """
-        Helper function for quickly grabbing the currently viewed RGB image
-
-        Returns:
-            th.tensor: (H, W, 3) sized RGB image array
-        """
-        return self.cam.get_obs()[0]["rgb"][:, :, :-1]
-
-    def record_image(self, fpath=None):
-        """
-        Saves the currently viewed image and writes it to disk
-
-        Args:
-            fpath (None or str): If specified, the absolute fpath to the image save location. Default is located in
-                self.save_dir
-        """
-        og.log.info("Recording image...")
-
-        # Use default fpath if not specified
-        if fpath is None:
-            timestamp = datetime.datetime.now().strftime("%Y-%m-%d_%H-%M-%S")
-            fpath = f"{self.save_dir}/og_{timestamp}.png"
-
-        # Make sure save path directory exists, and then save the image to that location
-        Path(Path(fpath).parent).mkdir(parents=True, exist_ok=True)
-        Image.fromarray(self.get_image()).save(fpath)
-        og.log.info(f"Saved current viewer camera image to {fpath}.")
-
-    def record_trajectory(self, poses, fps, steps_per_frame=1, fpath=None):
-        """
-        Moves the viewer camera through the poses specified by @poses and records the resulting trajectory to an mp4
-        video file on disk.
-
-        Args:
-            poses (list of 2-tuple): List of global (position, quaternion) values to set the viewer camera to defining
-                this trajectory
-            fps (int): Frames per second when recording this video
-            steps_per_frame (int): How many sim steps should occur between each frame being recorded. Minimum and
-                default is 1.
-            fpath (None or str): If specified, the absolute fpath to the video save location. Default is located in
-                self.save_dir
-        """
-        og.log.info("Recording trajectory...")
-
-        # Use default fpath if not specified
-        if fpath is None:
-            timestamp = datetime.datetime.now().strftime("%Y-%m-%d_%H-%M-%S")
-            fpath = f"{self.save_dir}/og_{timestamp}.mp4"
-
-        # Make sure save path directory exists, and then create the video writer
-        Path(Path(fpath).parent).mkdir(parents=True, exist_ok=True)
-        video_writer = imageio.get_writer(fpath, fps=fps)
-
-        # Iterate through all desired poses, and record the trajectory
-        for i, (pos, quat) in enumerate(poses):
-            self.cam.set_position_orientation(position=pos, orientation=quat)
-            og.sim.step()
-            if i % steps_per_frame == 0:
-                video_writer.append_data(self.get_image())
-
-        # Close writer
-        video_writer.close()
-        og.log.info(f"Saved camera trajectory video to {fpath}.")
-
-    def record_trajectory_from_waypoints(self, waypoints, per_step_distance, fps, steps_per_frame=1, fpath=None):
-        """
-        Moves the viewer camera through the waypoints specified by @waypoints and records the resulting trajectory to
-        an mp4 video file on disk.
-
-        Args:
-            waypoints (th.tensor): (n, 3) global position waypoint values to set the viewer camera to defining this trajectory
-            per_step_distance (float): How much distance (in m) should be approximately covered per trajectory step.
-                This will determine the path length between individual waypoints
-            fps (int): Frames per second when recording this video
-            steps_per_frame (int): How many sim steps should occur between each frame being recorded. Minimum and
-                default is 1.
-            fpath (None or str): If specified, the absolute fpath to the video save location. Default is located in
-                self.save_dir
-        """
-        # Create splines and their derivatives
-        n_waypoints = len(waypoints)
-        if n_waypoints < 3:
-            og.log.error("Cannot generate trajectory from waypoints with less than 3 waypoints!")
-            return
-
-        splines = [CubicSpline(range(n_waypoints), waypoints[:, i], bc_type="clamped") for i in range(3)]
-        dsplines = [spline.derivative() for spline in splines]
-
-        # Function help get arc derivative
-        def arc_derivative(u):
-            return th.sqrt(th.sum([dspline(u) ** 2 for dspline in dsplines]))
-
-        # Function to help get interpolated positions
-        def get_interpolated_positions(step):
-            assert step < n_waypoints - 1
-            dist = quad(func=arc_derivative, a=step, b=step + 1)[0]
-            path_length = int(dist / per_step_distance)
-            interpolated_points = th.zeros((path_length, 3))
-            for i in range(path_length):
-                curr_step = step + (i / path_length)
-                interpolated_points[i, :] = th.tensor([spline(curr_step) for spline in splines])
-            return interpolated_points
-
-        # Iterate over all waypoints and infer the resulting trajectory, recording the resulting poses
-        poses = []
-        for i in range(n_waypoints - 1):
-            positions = get_interpolated_positions(step=i)
-            for j in range(len(positions) - 1):
-                # Get direction vector from the current to the following point
-                direction = positions[j + 1] - positions[j]
-                direction = direction / th.norm(direction)
-                # Infer tilt and pan angles from this direction
-                xy_direction = direction[:2] / th.norm(direction[:2])
-                z = direction[2]
-                pan_angle = th.arctan2(-xy_direction[0], xy_direction[1])
-                tilt_angle = th.arcsin(z)
-                # Infer global quat orientation from these angles
-                quat = T.euler2quat([math.pi / 2 + tilt_angle, 0.0, pan_angle])
-                poses.append([positions[j], quat])
-
-        # Record the generated trajectory
-        self.record_trajectory(poses=poses, fps=fps, steps_per_frame=steps_per_frame, fpath=fpath)
-
-    def set_delta(self, delta):
-        """
-        Sets the delta value (how much the camera moves with each keypress) for this CameraMover
-
-        Args:
-            delta (float): Change (m) per keypress when moving the camera
-        """
-        self.delta = delta
-
-    def set_cam(self, cam):
-        """
-        Sets the active camera sensor for this CameraMover
-
-        Args:
-            cam (VisionSensor): The camera vision sensor to manipulate via the keyboard
-        """
-        self.cam = cam
-
-    @property
-    def input_to_function(self):
-        """
-        Returns:
-            dict: Mapping from relevant keypresses to corresponding function call to use
-        """
-        return {
-            lazy.carb.input.KeyboardInput.O: lambda: self.record_image(fpath=None),
-            lazy.carb.input.KeyboardInput.P: lambda: self.print_cam_pose(),
-            lazy.carb.input.KeyboardInput.KEY_9: lambda: self.change_light(delta=-2e4),
-            lazy.carb.input.KeyboardInput.KEY_0: lambda: self.change_light(delta=2e4),
-        }
-
-    @property
-    def input_to_command(self):
-        """
-        Returns:
-            dict: Mapping from relevant keypresses to corresponding delta command to apply to the camera pose
-        """
-        return {
-            lazy.carb.input.KeyboardInput.D: th.tensor([self.delta, 0, 0]),
-            lazy.carb.input.KeyboardInput.A: th.tensor([-self.delta, 0, 0]),
-            lazy.carb.input.KeyboardInput.W: th.tensor([0, 0, -self.delta]),
-            lazy.carb.input.KeyboardInput.S: th.tensor([0, 0, self.delta]),
-            lazy.carb.input.KeyboardInput.T: th.tensor([0, self.delta, 0]),
-            lazy.carb.input.KeyboardInput.G: th.tensor([0, -self.delta, 0]),
-        }
-
-    def _sub_keyboard_event(self, event, *args, **kwargs):
-        """
-        Handle keyboard events. Note: The signature is pulled directly from omni.
-
-        Args:
-            event (int): keyboard event type
-        """
-        if (
-            event.type == lazy.carb.input.KeyboardEventType.KEY_PRESS
-            or event.type == lazy.carb.input.KeyboardEventType.KEY_REPEAT
-        ):
-            if event.type == lazy.carb.input.KeyboardEventType.KEY_PRESS and event.input in self.input_to_function:
-                self.input_to_function[event.input]()
-
-            else:
-                command = self.input_to_command.get(event.input, None)
-
-                if command is not None:
-                    # Convert to world frame to move the camera
-                    pos, orn = self.cam.get_position_orientation()
-                    transform = T.quat2mat(orn)
-                    delta_pos_global = transform @ command
-                    self.cam.set_position_orientation(position=pos + delta_pos_global)
-
-        return True
-
-
->>>>>>> f6c9f781
 class KeyboardRobotController:
     """
     Simple class for controlling OmniGibson robots using keyboard commands
