--- conflicted
+++ resolved
@@ -66,23 +66,14 @@
     """
 
     def __init__(self):
-<<<<<<< HEAD
-        self.device = "cuda" if th.cuda.is_available() else "cpu"
-        self.key_array = th.empty(0, dtype=th.int32, device=self.device)  # Initialize the key_array as empty
-=======
         self.key_array = None  # Will be initialized with the correct device on first use
->>>>>>> f6c9f781
         self.known_ids = set()
         self.unlabelled_ids = set()
         self.warning_printed = set()
 
     def clear(self):
         """Resets the key_array to empty."""
-<<<<<<< HEAD
-        self.key_array = th.empty(0, dtype=th.int32, device=self.device)
-=======
         self.key_array = None  # Will be reinitialized with the correct device on next use
->>>>>>> f6c9f781
         self.known_ids = set()
         self.unlabelled_ids = set()
 
@@ -109,15 +100,6 @@
             th.tensor(list(new_mapping.keys())) != th.iinfo(th.int32).max
         ), "New mapping contains default unmapped value!"
         image_max_key = max(th.max(image).item(), max(old_mapping.keys()))
-<<<<<<< HEAD
-        key_array_max_key = len(self.key_array) - 1
-        if image_max_key > key_array_max_key:
-            prev_key_array = self.key_array.clone()
-            # We build a new key array and use max int32 as the default value.
-            self.key_array = th.full((image_max_key + 1,), th.iinfo(th.int32).max, dtype=th.int32, device=self.device)
-            # Copy the previous key array into the new key array
-            self.key_array[: len(prev_key_array)] = prev_key_array
-=======
 
         if self.key_array is None:
             # First time initialization
@@ -132,7 +114,6 @@
                 )
                 # Copy the previous key array into the new key array
                 self.key_array[: len(prev_key_array)] = prev_key_array
->>>>>>> f6c9f781
 
         # Retrospectively inspect our cached ids against the old mapping and update the key array
         updated_ids = set()
