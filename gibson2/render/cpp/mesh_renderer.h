#ifndef MESH_RENDERER_HEADER
#define MESH_RENDERER_HEADER


#include  <glad/gl.h>
#include <pybind11/pybind11.h>
#include <pybind11/numpy.h>
#include <pybind11/stl.h>

#ifdef USE_CUDA
#include <cuda_runtime.h>
#include <cuda_gl_interop.h>
#endif

#define MAX_NUM_RESOURCES 10

namespace py = pybind11;

struct Texture {
    Texture() : id(0) {}

    GLuint id;
    int width, height;
    int levels;
};


class MeshRendererContext {
public:
    MeshRendererContext(int w, int h) : m_windowHeight(h), m_windowWidth(w) {};

    int m_windowWidth;
    int m_windowHeight;
    int verbosity;

    const int kEnvMapSize = 256;
    const int kSkyBoxMapSize = 1024;
    const int kIrradianceMapSize = 32;
    const int kBRDF_LUT_Size = 256;

    Texture m_envTexture;  // indoor 1
    Texture m_irmapTexture; // indoor 1
    Texture m_spBRDF_LUT; // indoor 1

    Texture m_envTexture2; // indoor 2
    Texture m_irmapTexture2; // indoor 2
    Texture m_spBRDF_LUT2; // indoor 2

    Texture m_envTexture3; // outdoor

    Texture m_light_modulation_map; // modulate indoor 1 and indoor 2

    Texture m_default_metallic_texture;
    Texture m_default_roughness_texture;
    Texture m_default_normal_texture;

    bool m_use_two_light_probe = false;

    Texture envTextureEquirect;
    Texture envTextureUnfiltered;

    // Index data
	std::vector<void*> multidrawStartIndices;
	std::vector<int> multidrawCounts;
	int multidrawCount;

	// UBO data
	GLuint uboTexColorData;
	GLuint uboPbrData;
	GLuint uboTransformDataRot;
	GLuint uboTransformDataTrans;
<<<<<<< HEAD
=======
    GLuint uboTransformDataLastRot;
	GLuint uboTransformDataLastTrans;
>>>>>>> 9bfb5bd7
	GLuint uboHidden;
	GLuint uboUV;

	int texColorDataSize;
	int transformDataSize;

	// Skybox data
	GLuint m_skybox_vao;
	GLuint m_skybox_vbo;

#ifdef USE_CUDA
    cudaGraphicsResource* cuda_res[MAX_NUM_RESOURCES];
#endif

    int init() {};

    void release() {};

    static int numMipmapLevels(int width, int height);


#ifdef USE_CUDA
    void map_tensor(GLuint tid, int width, int height, std::size_t data);

    void map_tensor_float(GLuint tid, int width, int height, std::size_t data);
#endif

    void render_meshrenderer_pre(bool msaa, GLuint fb1, GLuint fb2);

    void render_meshrenderer_post();

    std::string getstring_meshrenderer();

    void blit_buffer(int width, int height, GLuint fb1, GLuint fb2);

    py::array_t<float> readbuffer_meshrenderer(char *mode, int width, int height, GLuint fb2);

    void clean_meshrenderer(std::vector<GLuint> texture1, std::vector<GLuint> texture2, std::vector<GLuint> fbo,
                            std::vector<GLuint> vaos, std::vector<GLuint> vbos);

    void clean_meshrenderer_optimized(std::vector<GLuint> color_attachments, std::vector<GLuint> textures,
    std::vector<GLuint> fbo, std::vector<GLuint> vaos, std::vector<GLuint> vbos, std::vector<GLuint> ebos);

    py::list setup_framebuffer_meshrenderer(int width, int height);

    py::list setup_framebuffer_meshrenderer_ms(int width, int height);

    int compile_shader_meshrenderer(char *vertexShaderSource, char *fragmentShaderSource);

    py::list load_object_meshrenderer(int shaderProgram, py::array_t<float> vertexData);

    void render_softbody_instance(int vao, int vbo, py::array_t<float> vertexData);

    void init_material_instance(int shaderProgram, float instance_color, py::array_t<float> diffuse_color,
                                float use_texture, float use_pbr, float use_pbr_mapping, float metallic,
                                float roughness, py::array_t<float> transform_param);

    void draw_elements_instance(bool flag, int texture_id, int metallic_texture_id, int roughness_texture_id,
                                int normal_texture_id, int depth_texture_id, int vao, int face_size,
                                py::array_t<unsigned int> faces, GLuint fb);

    void initvar(int shaderProgram, py::array_t<float> V, py::array_t<float> last_V, py::array_t<float> lightV, int
                                shadow_pass, py::array_t<float> P, py::array_t<float> lightP, py::array_t<float>
                                eye_pos, py::array_t<float> lightpos, py::array_t<float> lightcolor);

    void init_pos_instance(int shaderProgram, py::array_t<float> pose_trans, py::array_t<float> pose_rot,
                           py::array_t<float> last_trans, py::array_t<float> last_rot);

    void cglBindVertexArray(int vao);

    void cglUseProgram(int shaderProgram);

    int loadTexture(std::string filename, float texture_scale);

    void setup_pbr(std::string shader_path,
    std::string env_texture_filename,
    std::string env_texture_filename2,
    std::string env_texture_filename3,
    std::string light_modulation_map_filename,
    float light_dimming_factor);

    void generate_light_maps(
    GLuint equirectToCubeProgram,
    GLuint spmapProgram,
    GLuint irmapProgram,
    GLuint spBRDFProgram,
    std::string env_texture_filename,
    Texture& envTexture,
    Texture& irmapTexture,
    Texture& spBRDF_LUT,
    float light_dimming_factor
    );

    void generate_env_map(
    GLuint equirectToCubeProgram,
    std::string env_texture_filename,
    Texture& envTexture
    );

    GLuint linkProgram(std::initializer_list<GLuint> shaders);

    std::string readText(const std::string &filename);

    GLuint compileShader(const std::string &filename, GLenum type);

    Texture createTexture(GLenum target, int width, int height, GLenum internalformat, int levels) const;

    Texture
    createTexture(const std::shared_ptr<class Image> &image, GLenum format, GLenum internalformat, int levels) const;

    int allocateTexture(int w, int h);

    void readbuffer_meshrenderer_shadow_depth(int width, int height, GLuint fb2, GLuint texture_id);

    // Generates large and small array textures and returns handles to the user (cutoff based on user variable), as well as index - tex num/layer mapping
	py::list generateArrayTextures(std::vector<std::string> filenames, int texCutoff, bool shouldShrinkSmallTextures,
	int smallTexBucketSize);

	py::list renderSetup(int shaderProgram, py::array_t<float> V, py::array_t<float> P, py::array_t<float> lightpos, py::array_t<float> lightcolor,
		py::array_t<float> mergedVertexData, py::array_t<int> index_ptr_offsets, py::array_t<int> index_counts,
		py::array_t<int> indices, py::array_t<float> mergedFragData, py::array_t<float> mergedFragRMData,
		py::array_t<float> mergedFragNData,
		py::array_t<float> mergedDiffuseData,
		py::array_t<float> mergedPBRData,
		py::array_t<float> mergedHiddenData,
		py::array_t<float> mergedUVData,
		int tex_id_1, int tex_id_2, GLuint fb,
		float use_pbr,
		int depth_tex_id);

	void updateHiddenData(int shaderProgram, py::array_t<float> hidden_array);

	void updateUVData(int shaderProgram, py::array_t<float> uv_data);

<<<<<<< HEAD
	void updateDynamicData(int shaderProgram, py::array_t<float> pose_trans_array, py::array_t<float> pose_rot_array,
	py::array_t<float> V, py::array_t<float> P, py::array_t<float> lightV, py::array_t<float> lightP, int shadow_pass, py::array_t<float> eye_pos);
=======
    void updateDynamicData(int shaderProgram, py::array_t<float> pose_trans_array,
        py::array_t<float> pose_rot_array, py::array_t<float> last_trans_array,
        py::array_t<float> last_rot_array, py::array_t<float> V, py::array_t<float> last_V, py::array_t<float> P,
        py::array_t<float> lightV,
        py::array_t<float> lightP, int shadow_pass,
		py::array_t<float> eye_pos);
>>>>>>> 9bfb5bd7

	void renderOptimized(GLuint VAO);

	void loadSkyBox(int shaderProgram, float skybox_size);
	void renderSkyBox(int shaderProgram, py::array_t<float> V, py::array_t<float> P);
};


#endif<|MERGE_RESOLUTION|>--- conflicted
+++ resolved
@@ -69,11 +69,8 @@
 	GLuint uboPbrData;
 	GLuint uboTransformDataRot;
 	GLuint uboTransformDataTrans;
-<<<<<<< HEAD
-=======
     GLuint uboTransformDataLastRot;
 	GLuint uboTransformDataLastTrans;
->>>>>>> 9bfb5bd7
 	GLuint uboHidden;
 	GLuint uboUV;
 
@@ -208,17 +205,12 @@
 
 	void updateUVData(int shaderProgram, py::array_t<float> uv_data);
 
-<<<<<<< HEAD
-	void updateDynamicData(int shaderProgram, py::array_t<float> pose_trans_array, py::array_t<float> pose_rot_array,
-	py::array_t<float> V, py::array_t<float> P, py::array_t<float> lightV, py::array_t<float> lightP, int shadow_pass, py::array_t<float> eye_pos);
-=======
     void updateDynamicData(int shaderProgram, py::array_t<float> pose_trans_array,
         py::array_t<float> pose_rot_array, py::array_t<float> last_trans_array,
         py::array_t<float> last_rot_array, py::array_t<float> V, py::array_t<float> last_V, py::array_t<float> P,
         py::array_t<float> lightV,
         py::array_t<float> lightP, int shadow_pass,
 		py::array_t<float> eye_pos);
->>>>>>> 9bfb5bd7
 
 	void renderOptimized(GLuint VAO);
 
