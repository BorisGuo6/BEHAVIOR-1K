from gibson2.objects.stateful_object import StatefulObject
from gibson2.objects.visual_marker import VisualMarker
from gibson2.objects.visual_shape import VisualShape
from gibson2.utils.mesh_util import quat2rotmat, xyzw2wxyz, xyz2mat
from gibson2.utils.semantics_utils import get_class_name_to_class_id
from gibson2.utils.constants import SemanticClass, PyBulletSleepState
from gibson2.render.mesh_renderer.mesh_renderer_cpu import MeshRenderer
from gibson2.render.mesh_renderer.mesh_renderer_vr import MeshRendererVR, VrSettings
from gibson2.render.mesh_renderer.mesh_renderer_settings import MeshRendererSettings
from gibson2.render.mesh_renderer.instances import InstanceGroup, Instance, Robot
from gibson2.render.mesh_renderer.mesh_renderer_tensor import MeshRendererG2G
from gibson2.render.viewer import Viewer, ViewerVR, ViewerSimple
from gibson2.object_states.factory import get_states_by_dependency_order
from gibson2.objects.articulated_object import ArticulatedObject, URDFObject
from gibson2.scenes.igibson_indoor_scene import InteractiveIndoorScene
from gibson2.scenes.scene_base import Scene
from gibson2.robots.robot_base import BaseRobot
from gibson2.objects.object_base import Object
from gibson2.objects.particles import ParticleSystem, Particle
from gibson2.utils.utils import quatXYZWFromRotMat, rotate_vector_3d, multQuatLists
from gibson2.utils.assets_utils import get_ig_avg_category_specs
<<<<<<< HEAD
from gibson2.utils.vr_utils import VrData, VR_CONTROLLERS, VR_DEVICES, calc_offset
from gibson2.objects.multi_object_wrappers import ObjectMultiplexer, ObjectGrouper
=======
from gibson2.utils.vr_utils import VrData, VR_CONTROLLERS, VR_DEVICES, calc_offset, calc_z_rot_from_right
>>>>>>> 7fc98d0c

import pybullet as p
import gibson2
import json
import os
import numpy as np
import platform
import logging
import time
from time import sleep


class Simulator:
    """
    Simulator class is a wrapper of physics simulator (pybullet) and MeshRenderer, it loads objects into
    both pybullet and also MeshRenderer and syncs the pose of objects and robot parts.
    """

    def __init__(self,
                 gravity=9.8,
                 physics_timestep=1 / 120.0,
                 render_timestep=1 / 30.0,
                 mode='gui',
                 image_width=128,
                 image_height=128,
                 vertical_fov=90,
                 device_idx=0,
                 render_to_tensor=False,
                 rendering_settings=MeshRendererSettings(),
                 vr_settings=VrSettings()):
        """
        :param gravity: gravity on z direction.
        :param physics_timestep: timestep of physical simulation, p.stepSimulation()
        :param render_timestep: timestep of rendering, and Simulator.step() function
        :param use_variable_step_num: whether to use a fixed (1) or variable physics step number
        :param mode: choose mode from gui, headless, iggui (only open iGibson UI), or pbgui(only open pybullet UI)
        :param image_width: width of the camera image
        :param image_height: height of the camera image
        :param vertical_fov: vertical field of view of the camera image in degrees
        :param device_idx: GPU device index to run rendering on
        :param render_to_tensor: Render to GPU tensors
        disable it when you want to run multiple physics step but don't need to visualize each frame
        :param rendering_settings: settings to use for mesh renderer
        :param vr_settings: settings to use for VR in simulator and MeshRendererVR
        """
        # physics simulator
        self.gravity = gravity
        self.physics_timestep = physics_timestep
        self.render_timestep = render_timestep
        self.physics_timestep_num = self.render_timestep / self.physics_timestep
        assert self.physics_timestep_num.is_integer(
        ), "render_timestep must be a multiple of physics_timestep"
        self.physics_timestep_num = int(self.physics_timestep_num)

        self.mode = mode

        self.scene = None

        self.particle_systems = []

        # TODO: remove this, currently used for testing only
        self.objects = []

        plt = platform.system()
        if plt == 'Darwin' and self.mode == 'gui':
            self.mode = 'iggui'  # for mac os disable pybullet rendering
            logging.warn('Rendering both iggui and pbgui is not supported on mac, choose either pbgui or '
                         'iggui. Default to iggui.')

        self.use_pb_renderer = False
        self.use_ig_renderer = False
        self.use_vr_renderer = False
        self.use_simple_viewer = False

        if self.mode in ['gui', 'iggui']:
            self.use_ig_renderer = True

        if self.mode in ['gui', 'pbgui']:
            self.use_pb_renderer = True

        if self.mode in ['vr']:
            self.use_vr_renderer = True

        if self.mode in ['simple']:
            self.use_simple_viewer = True

        # Starting position for the VR (default set to None if no starting position is specified by the user)
        self.vr_start_pos = None
        self.eye_tracking_data = None
        self.max_haptic_duration = 4000
        self.image_width = image_width
        self.image_height = image_height
        self.vertical_fov = vertical_fov
        self.device_idx = device_idx
        self.render_to_tensor = render_to_tensor

        self.optimized_renderer = rendering_settings.optimized
        self.rendering_settings = rendering_settings
        self.viewer = None
        self.vr_settings = vr_settings
        self.vr_overlay_initialized = False
        # We must be using the Simulator's vr mode and have use_vr set to true in the settings to access the VR context
        self.can_access_vr_context = self.use_vr_renderer and self.vr_settings.use_vr
        # Duration of a vsync frame - assumes 90Hz refresh rate
        self.vsync_frame_dur = 11.11e-3
        # Get expected number of vsync frames per iGibson frame
        # Note: currently assumes a 90Hz VR system
        self.vsync_frame_num = int(
            round(self.render_timestep / self.vsync_frame_dur))
        # Total amount of time we want non-blocking actions to take each frame
        # Leave a small amount of time before the last vsync, just in case we overrun
        self.non_block_frame_time = (self.vsync_frame_num - 1) * self.vsync_frame_dur + (
            5e-3 if self.vr_settings.curr_device == 'OCULUS' else 10e-3)
        # Timing variables for functions called outside of step() that also take up frame time
        self.frame_end_time = None
        self.main_vr_robot = None

        # Variables for data saving and replay in VR
        self.last_physics_timestep = -1
        self.last_render_timestep = -1
        self.last_physics_step_num = -1
        self.last_frame_dur = -1
        self.frame_count = 0

        self.load()

        self.class_name_to_class_id = get_class_name_to_class_id()
        self.body_links_awake = 0
        # First sync always sync all objects (regardless of their sleeping states)
        self.first_sync = True
        # Set of categories that can be grasped by assisted grasping
        self.assist_grasp_category_allow_list = set()
        self.gen_assisted_grasping_categories()
        self.assist_grasp_mass_thresh = 10.0

        self.object_state_types = get_states_by_dependency_order()

    def set_timestep(self, physics_timestep, render_timestep):
        """
        Set physics timestep and render (action) timestep

        :param physics_timestep: physics timestep for pybullet
        :param render_timestep: rendering timestep for renderer
        """
        self.physics_timestep = physics_timestep
        self.render_timestep = render_timestep
        p.setTimeStep(self.physics_timestep)

    def set_render_timestep(self, render_timestep):
        """
        :param render_timestep: render timestep to set in the Simulator
        """
        self.render_timestep = render_timestep

    def add_viewer(self):
        """
        Attach a debugging viewer to the renderer.
        This will make the step much slower so should be avoided when training agents
        """
        if self.use_vr_renderer:
            self.viewer = ViewerVR(self.vr_settings.use_companion_window,
                                   frame_save_path=self.vr_settings.frame_save_path)
        elif self.use_simple_viewer:
            self.viewer = ViewerSimple()
        else:
            self.viewer = Viewer(simulator=self, renderer=self.renderer)
        self.viewer.renderer = self.renderer

    def reload(self):
        """
        Destroy the MeshRenderer and physics simulator and start again.
        """
        self.disconnect()
        self.load()

    def load(self):
        """
        Set up MeshRenderer and physics simulation client. Initialize the list of objects.
        """
        if self.render_to_tensor:
            self.renderer = MeshRendererG2G(width=self.image_width,
                                            height=self.image_height,
                                            vertical_fov=self.vertical_fov,
                                            device_idx=self.device_idx,
                                            rendering_settings=self.rendering_settings)
        elif self.use_vr_renderer:
            self.renderer = MeshRendererVR(
                rendering_settings=self.rendering_settings, vr_settings=self.vr_settings)
        else:
            self.renderer = MeshRenderer(width=self.image_width,
                                         height=self.image_height,
                                         vertical_fov=self.vertical_fov,
                                         device_idx=self.device_idx,
                                         rendering_settings=self.rendering_settings)

        # print("******************PyBullet Logging Information:")
        if self.use_pb_renderer:
            self.cid = p.connect(p.GUI)
        else:
            self.cid = p.connect(p.DIRECT)

        # Simulation reset is needed for deterministic action replay
        if self.vr_settings.reset_sim:
            p.resetSimulation()
            p.setPhysicsEngineParameter(deterministicOverlappingPairs=1)
        if self.mode == 'vr':
            p.setPhysicsEngineParameter(numSolverIterations=100)
        p.setTimeStep(self.physics_timestep)
        p.setGravity(0, 0, -self.gravity)
        p.setPhysicsEngineParameter(enableFileCaching=0)
        self.visual_objects = {}
        self.robots = []
        self.scene = None
        if (self.use_ig_renderer or self.use_vr_renderer or self.use_simple_viewer) and not self.render_to_tensor:
            self.add_viewer()

    def load_without_pybullet_vis(load_func):
        """
        Load without pybullet visualizer
        """
        def wrapped_load_func(*args, **kwargs):
            p.configureDebugVisualizer(p.COV_ENABLE_RENDERING, False)
            res = load_func(*args, **kwargs)
            p.configureDebugVisualizer(p.COV_ENABLE_RENDERING, True)
            return res
        return wrapped_load_func

    @load_without_pybullet_vis
    def import_scene(self,
                     scene,
                     texture_scale=1.0,
                     load_texture=True,
                     render_floor_plane=False,
                     class_id=SemanticClass.SCENE_OBJS,
                     ):
        """
        Import a scene into the simulator. A scene could be a synthetic one or a realistic Gibson Environment.

        :param scene: Scene object
        :param texture_scale: Option to scale down the texture for rendering
        :param load_texture: If you don't need rgb output, texture loading could be skipped to make rendering faster
        :param render_floor_plane: Whether to render the additionally added floor plane
        :param class_id: Class id for rendering semantic segmentation
        :return: pybullet body ids from scene.load function
        """
        assert isinstance(scene, Scene) and not isinstance(scene, InteractiveIndoorScene), \
            'import_scene can only be called with Scene that is not InteractiveIndoorScene'
        # Load the scene. Returns a list of pybullet ids of the objects loaded that we can use to
        # load them in the renderer
        new_object_pb_ids = scene.load()
        self.objects += new_object_pb_ids

        # Load the objects in the renderer
        for new_object_pb_id in new_object_pb_ids:
            self.load_object_in_renderer(new_object_pb_id, class_id=class_id, texture_scale=texture_scale,
                                         load_texture=load_texture, render_floor_plane=render_floor_plane,
                                         use_pbr=False, use_pbr_mapping=False)

            # TODO: add instance renferencing for iG v1 scenes

        self.scene = scene

        # Load the states of all the objects in the scene.
        for obj in scene.get_objects():
            if isinstance(obj, StatefulObject):
                if isinstance(obj, ObjectMultiplexer):
                    for sub_obj in obj._multiplexed_objects:
                        if isinstance(sub_obj, ObjectGrouper):
                            for group_sub_obj in sub_obj.objects:
                                for state in group_sub_obj.states.values():
                                    state.initialize(self)
                        else:
                            for state in sub_obj.states.values():
                                state.initialize(self)
                else:
                    for state in obj.states.values():
                        state.initialize(self)

        return new_object_pb_ids

    @load_without_pybullet_vis
    def import_ig_scene(self, scene):
        """
        Import scene from iGSDF class

        :param scene: iGSDFScene instance
        :return: pybullet body ids from scene.load function
        """
        assert isinstance(scene, InteractiveIndoorScene), \
            'import_ig_scene can only be called with InteractiveIndoorScene'
        new_object_ids = scene.load()
        self.objects += new_object_ids

        for body_id, visual_mesh_to_material in \
                zip(new_object_ids, scene.visual_mesh_to_material):
            use_pbr = True
            use_pbr_mapping = True
            shadow_caster = True
            if scene.scene_source == 'IG':
                if scene.objects_by_id[body_id].category in ['walls', 'floors', 'ceilings']:
                    use_pbr = False
                    use_pbr_mapping = False
                if scene.objects_by_id[body_id].category == 'ceilings':
                    shadow_caster = False
            class_id = self.class_name_to_class_id.get(
                scene.objects_by_id[body_id].category, SemanticClass.SCENE_OBJS)
            self.load_articulated_object_in_renderer(
                body_id,
                class_id=class_id,
                visual_mesh_to_material=visual_mesh_to_material,
                use_pbr=use_pbr,
                use_pbr_mapping=use_pbr_mapping,
                shadow_caster=shadow_caster,
                physical_object=scene.objects_by_id[body_id])

        self.scene = scene

        # Load the states of all the objects in the scene.
        for obj in scene.get_objects():
            if isinstance(obj, StatefulObject):
                if isinstance(obj, ObjectMultiplexer):
                    for sub_obj in obj._multiplexed_objects:
                        if isinstance(sub_obj, ObjectGrouper):
                            for group_sub_obj in sub_obj.objects:
                                for state in group_sub_obj.states.values():
                                    state.initialize(self)
                        else:
                            for state in sub_obj.states.values():
                                state.initialize(self)
                else:
                    for state in obj.states.values():
                        state.initialize(self)

        return new_object_ids

    @load_without_pybullet_vis
    def import_particle_system(self, obj):
        """
        Import an object into the simulator
        :param obj: ParticleSystem to load
        """

        assert isinstance(obj, ParticleSystem), \
            'import_particle_system can only be called with ParticleSystem'

        self.particle_systems.append(obj)
        obj.initialize(self)

    @load_without_pybullet_vis
    def import_object(self,
                      obj,
                      class_id=SemanticClass.USER_ADDED_OBJS,
                      use_pbr=True,
                      use_pbr_mapping=True,
                      shadow_caster=True):
        """
        Import an object into the simulator

        :param obj: Object to load
        :param class_id: Class id for rendering semantic segmentation
        :param use_pbr: Whether to use pbr
        :param use_pbr_mapping: Whether to use pbr mapping
        :param shadow_caster: Whether to cast shadow
        """
        assert isinstance(obj, Object), \
            'import_object can only be called with Object'

        if isinstance(obj, VisualMarker) or isinstance(obj, VisualShape) or isinstance(obj, Particle):
            # Marker objects can be imported without a scene.
            new_object_pb_id_or_ids = obj.load()
        else:
            # Non-marker objects require a Scene to be imported.
            assert self.scene is not None, "A scene must be imported before additional objects can be imported."
            # Load the object in pybullet. Returns a pybullet id that we can use to load it in the renderer
            new_object_pb_id_or_ids = self.scene.add_object(
                obj, _is_call_from_simulator=True)

        # If no new bodies are immediately imported into pybullet, we have no rendering steps.
        if new_object_pb_id_or_ids is None:
            return None

        if isinstance(new_object_pb_id_or_ids, list):
            new_object_pb_ids = new_object_pb_id_or_ids
        else:
            new_object_pb_ids = [new_object_pb_id_or_ids]
        self.objects += new_object_pb_ids

        for i, new_object_pb_id in enumerate(new_object_pb_ids):
            if isinstance(obj, ArticulatedObject) or isinstance(obj, URDFObject):
                if isinstance(obj, ArticulatedObject):
                    visual_mesh_to_material = None
                else:
                    visual_mesh_to_material = obj.visual_mesh_to_material[i]
                self.load_articulated_object_in_renderer(
                    new_object_pb_id,
                    class_id,
                    use_pbr=use_pbr,
                    use_pbr_mapping=use_pbr_mapping,
                    visual_mesh_to_material=visual_mesh_to_material,
                    shadow_caster=shadow_caster,
                    physical_object=obj)
            else:
                softbody = obj.__class__.__name__ == 'SoftObject'
                self.load_object_in_renderer(
                    new_object_pb_id,
                    class_id,
                    softbody,
                    use_pbr=use_pbr,
                    use_pbr_mapping=use_pbr_mapping,
                    shadow_caster=shadow_caster,
                    physical_object=obj)

        # Finally, initialize the object's states
        if isinstance(obj, StatefulObject):
            if isinstance(obj, ObjectMultiplexer):
                for sub_obj in obj._multiplexed_objects:
                    if isinstance(sub_obj, ObjectGrouper):
                        for group_sub_obj in sub_obj.objects:
                            for state in group_sub_obj.states.values():
                                state.initialize(self)
                    else:
                        for state in sub_obj.states.values():
                            state.initialize(self)
            else:
                for state in obj.states.values():
                    state.initialize(self)

        return new_object_pb_id_or_ids

    @load_without_pybullet_vis
    def load_object_in_renderer(self,
                                object_pb_id,
                                class_id=None,
                                softbody=False,
                                texture_scale=1.0,
                                load_texture=True,
                                render_floor_plane=False,
                                use_pbr=True,
                                use_pbr_mapping=True,
                                shadow_caster=True,
                                physical_object=None,
                                ):
        """
        Load the object into renderer

        :param object_pb_id: pybullet body id
        :param class_id: Class id for rendering semantic segmentation
        :param softbody: Whether the object is soft body
        :param texture_scale: Texture scale
        :param load_texture: If you don't need rgb output, texture loading could be skipped to make rendering faster
        :param render_floor_plane: Whether to render the additionally added floor plane
        :param use_pbr: Whether to use pbr
        :param use_pbr_mapping: Whether to use pbr mapping
        :param shadow_caster: Whether to cast shadow
        :param physical_object: The reference to Object class
        """
        for shape in p.getVisualShapeData(object_pb_id):
            id, link_id, type, dimensions, filename, rel_pos, rel_orn, color = shape[:8]
            visual_object = None
            if type == p.GEOM_MESH:
                filename = filename.decode('utf-8')
                if (filename, tuple(dimensions), tuple(rel_pos), tuple(rel_orn)) not in self.visual_objects.keys():
                    self.renderer.load_object(filename,
                                              transform_orn=rel_orn,
                                              transform_pos=rel_pos,
                                              input_kd=color[:3],
                                              scale=np.array(dimensions),
                                              texture_scale=texture_scale,
                                              load_texture=load_texture)
                    self.visual_objects[(filename, tuple(dimensions), tuple(rel_pos), tuple(rel_orn))
                                        ] = len(self.renderer.visual_objects) - 1
                visual_object = self.visual_objects[
                    (filename,
                     tuple(dimensions),
                     tuple(rel_pos),
                     tuple(rel_orn)
                     )]
            elif type == p.GEOM_SPHERE:
                filename = os.path.join(
                    gibson2.assets_path, 'models/mjcf_primitives/sphere8.obj')
                self.renderer.load_object(
                    filename,
                    transform_orn=rel_orn,
                    transform_pos=rel_pos,
                    input_kd=color[:3],
                    scale=[dimensions[0] / 0.5, dimensions[0] / 0.5, dimensions[0] / 0.5])
                visual_object = len(self.renderer.get_visual_objects()) - 1
            elif type == p.GEOM_CAPSULE or type == p.GEOM_CYLINDER:
                filename = os.path.join(
                    gibson2.assets_path, 'models/mjcf_primitives/cube.obj')
                self.renderer.load_object(
                    filename,
                    transform_orn=rel_orn,
                    transform_pos=rel_pos,
                    input_kd=color[:3],
                    scale=[dimensions[1] / 0.5, dimensions[1] / 0.5, dimensions[0]])
                visual_object = len(self.renderer.get_visual_objects()) - 1
            elif type == p.GEOM_BOX:
                filename = os.path.join(
                    gibson2.assets_path, 'models/mjcf_primitives/cube.obj')
                self.renderer.load_object(filename,
                                          transform_orn=rel_orn,
                                          transform_pos=rel_pos,
                                          input_kd=color[:3],
                                          scale=np.array(dimensions))
                visual_object = len(self.renderer.visual_objects) - 1
            elif type == p.GEOM_PLANE:
                # By default, we add an additional floor surface to "smooth out" that of the original mesh.
                # Normally you don't need to render this additionally added floor surface.
                # However, if you do want to render it for some reason, you can set render_floor_plane to be True.
                if render_floor_plane:
                    filename = os.path.join(
                        gibson2.assets_path,
                        'models/mjcf_primitives/cube.obj')
                    self.renderer.load_object(filename,
                                              transform_orn=rel_orn,
                                              transform_pos=rel_pos,
                                              input_kd=color[:3],
                                              scale=[100, 100, 0.01])
                    visual_object = len(self.renderer.visual_objects) - 1
            if visual_object is not None:
                self.renderer.add_instance(visual_object,
                                           pybullet_uuid=object_pb_id,
                                           class_id=class_id,
                                           dynamic=True,
                                           softbody=softbody,
                                           use_pbr=use_pbr,
                                           use_pbr_mapping=use_pbr_mapping,
                                           shadow_caster=shadow_caster
                                           )
                if physical_object is not None:
                    physical_object.renderer_instances.append(
                        self.renderer.instances[-1])

    @load_without_pybullet_vis
    def load_articulated_object_in_renderer(self,
                                            object_pb_id,
                                            class_id=None,
                                            visual_mesh_to_material=None,
                                            use_pbr=True,
                                            use_pbr_mapping=True,
                                            shadow_caster=True,
                                            physical_object=None):
        """
        Load the articulated object into renderer

        :param object_pb_id: pybullet body id
        :param class_id: Class id for rendering semantic segmentation
        :param visual_mesh_to_material: mapping from visual mesh to randomizable materials
        :param use_pbr: Whether to use pbr
        :param use_pbr_mapping: Whether to use pbr mapping
        :param shadow_caster: Whether to cast shadow
        :param physical_object: The reference to Object class
        """

        visual_objects = []
        link_ids = []
        poses_rot = []
        poses_trans = []

        for shape in p.getVisualShapeData(object_pb_id):
            id, link_id, type, dimensions, filename, rel_pos, rel_orn, color = shape[:8]
            if type == p.GEOM_MESH:
                filename = filename.decode('utf-8')
                overwrite_material = None
                if visual_mesh_to_material is not None and filename in visual_mesh_to_material:
                    overwrite_material = visual_mesh_to_material[filename]

                if (filename, tuple(dimensions), tuple(rel_pos), tuple(rel_orn)) not in self.visual_objects.keys() or \
                        overwrite_material is not None:
                    # if the object has an overwrite material, always create a
                    # new visual object even if the same visual shape exsits
                    self.renderer.load_object(
                        filename,
                        transform_orn=rel_orn,
                        transform_pos=rel_pos,
                        input_kd=color[:3],
                        scale=np.array(dimensions),
                        overwrite_material=overwrite_material)
                    self.visual_objects[(filename, tuple(dimensions), tuple(rel_pos), tuple(rel_orn))
                                        ] = len(self.renderer.visual_objects) - 1
                visual_objects.append(
                    self.visual_objects[(filename, tuple(dimensions), tuple(rel_pos), tuple(rel_orn))])
                link_ids.append(link_id)
            elif type == p.GEOM_SPHERE:
                filename = os.path.join(
                    gibson2.assets_path, 'models/mjcf_primitives/sphere8.obj')
                self.renderer.load_object(
                    filename,
                    transform_orn=rel_orn,
                    transform_pos=rel_pos,
                    input_kd=color[:3],
                    scale=[dimensions[0] / 0.5, dimensions[0] / 0.5, dimensions[0] / 0.5])
                visual_objects.append(
                    len(self.renderer.get_visual_objects()) - 1)
                link_ids.append(link_id)
            elif type == p.GEOM_CAPSULE or type == p.GEOM_CYLINDER:
                filename = os.path.join(
                    gibson2.assets_path, 'models/mjcf_primitives/cube.obj')
                self.renderer.load_object(
                    filename,
                    transform_orn=rel_orn,
                    transform_pos=rel_pos,
                    input_kd=color[:3],
                    scale=[dimensions[1] / 0.5, dimensions[1] / 0.5, dimensions[0]])
                visual_objects.append(
                    len(self.renderer.get_visual_objects()) - 1)
                link_ids.append(link_id)
            elif type == p.GEOM_BOX:
                filename = os.path.join(
                    gibson2.assets_path, 'models/mjcf_primitives/cube.obj')
                self.renderer.load_object(filename,
                                          transform_orn=rel_orn,
                                          transform_pos=rel_pos,
                                          input_kd=color[:3],
                                          scale=np.array(dimensions))
                visual_objects.append(
                    len(self.renderer.get_visual_objects()) - 1)
                link_ids.append(link_id)

            if link_id == -1:
                pos, orn = p.getBasePositionAndOrientation(object_pb_id)
            else:
                _, _, _, _, pos, orn = p.getLinkState(object_pb_id, link_id)
            poses_rot.append(np.ascontiguousarray(quat2rotmat(xyzw2wxyz(orn))))
            poses_trans.append(np.ascontiguousarray(xyz2mat(pos)))

        self.renderer.add_instance_group(object_ids=visual_objects,
                                         link_ids=link_ids,
                                         pybullet_uuid=object_pb_id,
                                         class_id=class_id,
                                         poses_trans=poses_trans,
                                         poses_rot=poses_rot,
                                         dynamic=True,
                                         robot=None,
                                         use_pbr=use_pbr,
                                         use_pbr_mapping=use_pbr_mapping,
                                         shadow_caster=shadow_caster)

        if physical_object is not None:
            physical_object.renderer_instances.append(
                self.renderer.instances[-1])

    def import_non_colliding_objects(self,
                                     objects,
                                     existing_objects=[],
                                     min_distance=0.5):
        """
        Loads objects into the scene such that they don't collide with existing objects.

        :param objects: A dictionary with objects, from a scene loaded with a particular URDF
        :param existing_objects: A list of objects that needs to be kept min_distance away when loading the new objects
        :param min_distance: A minimum distance to require for objects to load
        """
        state_id = p.saveState()
        objects_to_add = []
        for obj_name in objects:
            obj = objects[obj_name]

            # Do not allow duplicate object categories
            if obj.category in self.scene.objects_by_category:
                continue

            add = True
            body_ids = []

            # Filter based on the minimum distance to any existing object
            for idx in range(len(obj.urdf_paths)):
                body_id = p.loadURDF(obj.urdf_paths[idx])
                body_ids.append(body_id)
                transformation = obj.poses[idx]
                pos = transformation[0:3, 3]
                orn = np.array(quatXYZWFromRotMat(transformation[0:3, 0:3]))
                dynamics_info = p.getDynamicsInfo(body_id, -1)
                inertial_pos, inertial_orn = dynamics_info[3], dynamics_info[4]
                pos, orn = p.multiplyTransforms(
                    pos, orn, inertial_pos, inertial_orn)
                pos = list(pos)
                min_distance_to_existing_object = None
                for existing_object in existing_objects:
                    distance = np.linalg.norm(
                        np.array(pos) -
                        np.array(existing_object.get_position()))
                    if min_distance_to_existing_object is None or \
                       min_distance_to_existing_object > distance:
                        min_distance_to_existing_object = distance

                if min_distance_to_existing_object < min_distance:
                    add = False
                    break

                pos[2] += 0.01  # slighly above to not touch furniture
                p.resetBasePositionAndOrientation(body_id, pos, orn)

            # Filter based on collisions with any existing object
            if add:
                p.stepSimulation()

                for body_id in body_ids:
                    in_collision = len(p.getContactPoints(body_id)) > 0
                    if in_collision:
                        add = False
                        break

            if add:
                objects_to_add.append(obj)

            for body_id in body_ids:
                p.removeBody(body_id)

            p.restoreState(state_id)

        p.removeState(state_id)

        for obj in objects_to_add:
            self.import_object(obj)

    @load_without_pybullet_vis
    def import_robot(self,
                     robot,
                     class_id=SemanticClass.ROBOTS):
        """
        Import a robot into the simulator

        :param robot: Robot
        :param class_id: Class id for rendering semantic segmentation
        :return: pybullet id
        """
        assert isinstance(robot, BaseRobot), \
            'import_robot can only be called with BaseRobot'
        ids = robot.load()
        visual_objects = []
        link_ids = []
        poses_rot = []
        poses_trans = []
        self.robots.append(robot)

        for shape in p.getVisualShapeData(ids[0]):
            id, link_id, type, dimensions, filename, rel_pos, rel_orn, color = shape[:8]
            if type == p.GEOM_MESH:
                filename = filename.decode('utf-8')
                if (filename, tuple(dimensions), tuple(rel_pos), tuple(rel_orn)) not in self.visual_objects.keys():
                    self.renderer.load_object(filename,
                                              transform_orn=rel_orn,
                                              transform_pos=rel_pos,
                                              input_kd=color[:3],
                                              scale=np.array(dimensions))
                    self.visual_objects[(filename, tuple(dimensions), tuple(rel_pos), tuple(rel_orn))
                                        ] = len(self.renderer.visual_objects) - 1
                visual_objects.append(
                    self.visual_objects[(filename, tuple(dimensions), tuple(rel_pos), tuple(rel_orn))])
                link_ids.append(link_id)
            elif type == p.GEOM_SPHERE:
                filename = os.path.join(
                    gibson2.assets_path, 'models/mjcf_primitives/sphere8.obj')
                self.renderer.load_object(
                    filename,
                    transform_orn=rel_orn,
                    transform_pos=rel_pos,
                    input_kd=color[:3],
                    scale=[dimensions[0] / 0.5, dimensions[0] / 0.5, dimensions[0] / 0.5])
                visual_objects.append(
                    len(self.renderer.get_visual_objects()) - 1)
                link_ids.append(link_id)
            elif type == p.GEOM_CAPSULE or type == p.GEOM_CYLINDER:
                filename = os.path.join(
                    gibson2.assets_path, 'models/mjcf_primitives/cube.obj')
                self.renderer.load_object(
                    filename,
                    transform_orn=rel_orn,
                    transform_pos=rel_pos,
                    input_kd=color[:3],
                    scale=[dimensions[1] / 0.5, dimensions[1] / 0.5, dimensions[0]])
                visual_objects.append(
                    len(self.renderer.get_visual_objects()) - 1)
                link_ids.append(link_id)
            elif type == p.GEOM_BOX:
                filename = os.path.join(
                    gibson2.assets_path, 'models/mjcf_primitives/cube.obj')
                self.renderer.load_object(filename,
                                          transform_orn=rel_orn,
                                          transform_pos=rel_pos,
                                          input_kd=color[:3],
                                          scale=np.array(dimensions))
                visual_objects.append(
                    len(self.renderer.get_visual_objects()) - 1)
                link_ids.append(link_id)

            if link_id == -1:
                pos, orn = p.getBasePositionAndOrientation(id)
            else:
                _, _, _, _, pos, orn = p.getLinkState(id, link_id)
            poses_rot.append(np.ascontiguousarray(quat2rotmat(xyzw2wxyz(orn))))
            poses_trans.append(np.ascontiguousarray(xyz2mat(pos)))

        self.renderer.add_robot(object_ids=visual_objects,
                                link_ids=link_ids,
                                pybullet_uuid=ids[0],
                                class_id=class_id,
                                poses_rot=poses_rot,
                                poses_trans=poses_trans,
                                dynamic=True,
                                robot=robot)

        return ids

    def add_normal_text(self,
                        text_data='PLACEHOLDER: PLEASE REPLACE!',
                        font_name='OpenSans',
                        font_style='Regular',
                        font_size=48,
                        color=[0, 0, 0],
                        pos=[0, 100],
                        size=[20, 20],
                        scale=1.0,
                        background_color=None):
        """
        Creates a Text object to be rendered to a non-VR screen. Returns the text object to the caller,
        so various settings can be changed - eg. text content, position, scale, etc.
        :param text_data: starting text to display (can be changed at a later time by set_text)
        :param font_name: name of font to render - same as font folder in iGibson assets
        :param font_style: style of font - one of [regular, italic, bold]
        :param font_size: size of font to render
        :param color: [r, g, b] color
        :param pos: [x, y] position of top-left corner of text box, in percentage across screen
        :param size: [w, h] size of text box in percentage across screen-space axes
        :param scale: scale factor for resizing text
        :param background_color: color of the background in form [r, g, b, a] - background will only appear if this is not None
        """
        # Note: For pos/size - (0,0) is bottom-left and (100, 100) is top-right
        # Calculate pixel positions for text
        pixel_pos = [int(pos[0]/100.0 * self.renderer.width),
                     int(pos[1]/100.0 * self.renderer.height)]
        pixel_size = [int(size[0]/100.0 * self.renderer.width),
                      int(size[1]/100.0 * self.renderer.height)]
        return self.renderer.add_text(text_data=text_data,
                                      font_name=font_name,
                                      font_style=font_style,
                                      font_size=font_size,
                                      color=color,
                                      pixel_pos=pixel_pos,
                                      pixel_size=pixel_size,
                                      scale=scale,
                                      background_color=background_color,
                                      render_to_tex=False)

    def add_vr_overlay_text(self,
                            text_data='PLACEHOLDER: PLEASE REPLACE!',
                            font_name='OpenSans',
                            font_style='Regular',
                            font_size=48,
                            color=[0, 0, 0],
                            pos=[20, 80],
                            size=[70, 80],
                            scale=1.0,
                            background_color=[1, 1, 1, 0.8]):
        """
        Creates Text for use in a VR overlay. Returns the text object to the caller,
        so various settings can be changed - eg. text content, position, scale, etc.
        :param text_data: starting text to display (can be changed at a later time by set_text)
        :param font_name: name of font to render - same as font folder in iGibson assets
        :param font_style: style of font - one of [regular, italic, bold]
        :param font_size: size of font to render
        :param color: [r, g, b] color
        :param pos: [x, y] position of top-left corner of text box, in percentage across screen
        :param size: [w, h] size of text box in percentage across screen-space axes
        :param scale: scale factor for resizing text
        :param background_color: color of the background in form [r, g, b, a] - default is semi-transparent white so text is easy to read in VR
        """
        if not self.can_access_vr_context:
            raise RuntimeError(
                'ERROR: Trying to access VR context without enabling vr mode and use_vr in vr settings!')
        if not self.vr_overlay_initialized:
            # This function automatically creates a VR text overlay the first time text is added
            self.renderer.gen_vr_hud()
            self.vr_overlay_initialized = True

        # Note: For pos/size - (0,0) is bottom-left and (100, 100) is top-right
        # Calculate pixel positions for text
        pixel_pos = [int(pos[0]/100.0 * self.renderer.width),
                     int(pos[1]/100.0 * self.renderer.height)]
        pixel_size = [int(size[0]/100.0 * self.renderer.width),
                      int(size[1]/100.0 * self.renderer.height)]
        return self.renderer.add_text(text_data=text_data,
                                      font_name=font_name,
                                      font_style=font_style,
                                      font_size=font_size,
                                      color=color,
                                      pixel_pos=pixel_pos,
                                      pixel_size=pixel_size,
                                      scale=scale,
                                      background_color=background_color,
                                      render_to_tex=True)

    def add_overlay_image(self,
                          image_fpath,
                          width=1,
                          pos=[0, 0, -1]):
        """
        Add an image with a given file path to the VR overlay. This image will be displayed
        in addition to any text that the users wishes to display. This function returns a handle
        to the VrStaticImageOverlay, so the user can display/hide it at will.
        """
        if not self.can_access_vr_context:
            raise RuntimeError(
                'ERROR: Trying to access VR context without enabling vr mode and use_vr in vr settings!')
        return self.renderer.gen_static_overlay(image_fpath, width=width, pos=pos)

    def set_hud_show_state(self, show_state):
        """
        Shows/hides the main VR HUD.
        :param show_state: whether to show HUD or not
        """
        if not self.can_access_vr_context:
            raise RuntimeError(
                'ERROR: Trying to access VR context without enabling vr mode and use_vr in vr settings!')
        self.renderer.vr_hud.set_overlay_show_state(show_state)

    def get_hud_show_state(self):
        """
        Returns the show state of the main VR HUD.
        """
        if not self.can_access_vr_context:
            raise RuntimeError(
                'ERROR: Trying to access VR context without enabling vr mode and use_vr in vr settings!')
        return self.renderer.vr_hud.get_overlay_show_state()

    def _non_physics_step(self):
        """
        Complete any non-physics steps such as state updates.
        """
        # Step all of the particle systems.
        for particle_system in self.particle_systems:
            particle_system.update(self)

        # Step the object states in global topological order.
        for state_type in self.object_state_types:
            for obj in self.scene.get_objects_with_state(state_type):
                obj.states[state_type].update(self)

        # Step the object procedural materials based on the updated object states
        for obj in self.scene.get_objects():
            if hasattr(obj, 'procedural_material') and obj.procedural_material is not None:
                obj.procedural_material.update()

    def step_vr(self, print_stats=False):
        """
        Step the simulation when using VR. Order of function calls:
        1) Simulate physics
        2) Render frame
        3) Submit rendered frame to VR compositor
        4) Update VR data for use in the next frame
        """
        assert self.scene is not None, \
            "A scene must be imported before running the simulator. Use EmptyScene for an empty scene."

        # Calculate time outside of step
        outside_step_dur = 0
        if self.frame_end_time is not None:
            outside_step_dur = time.perf_counter() - self.frame_end_time
        # Simulate Physics in PyBullet
        physics_start_time = time.perf_counter()
        for _ in range(self.physics_timestep_num):
            p.stepSimulation()
        self._non_physics_step()
        physics_dur = time.perf_counter() - physics_start_time

        # Sync PyBullet bodies to renderer and then render to Viewer
        render_start_time = time.perf_counter()
        self.sync()
        render_dur = time.perf_counter() - render_start_time

        # Sleep until last possible Vsync
        pre_sleep_dur = outside_step_dur + physics_dur + render_dur
        sleep_start_time = time.perf_counter()
        if pre_sleep_dur < self.non_block_frame_time:
            sleep(self.non_block_frame_time - pre_sleep_dur)
        sleep_dur = time.perf_counter() - sleep_start_time

        # Update VR compositor and VR data
        vr_system_start = time.perf_counter()
        # First sync VR compositor - this is where Oculus blocks (as opposed to Vive, which blocks in update_vr_data)
        self.sync_vr_compositor()
        # Note: this should only be called once per frame - use get_vr_events to read the event data list in
        # subsequent read operations
        self.poll_vr_events()
        # This is necessary to fix the eye tracking value for the current frame, since it is multi-threaded
        self.fix_eye_tracking_value()
        # Move user to their starting location
        self.perform_vr_start_pos_move()
        # Update VR data and wait until 3ms before the next vsync
        self.renderer.update_vr_data()
        # Update VR system data - eg. offsets, haptics, etc.
        self.vr_system_update()
        vr_system_dur = time.perf_counter() - vr_system_start

        # Calculate final frame duration
        # Make sure it is non-zero for FPS calculation (set to max of 1000 if so)
        frame_dur = max(1e-3, pre_sleep_dur + sleep_dur + vr_system_dur)

        # Set variables for data saving and replay
        self.last_physics_timestep = physics_dur
        self.last_render_timestep = render_dur
        self.last_frame_dur = frame_dur

        if print_stats:
            print('Frame number {} statistics (ms)'.format(self.frame_count))
            print('Total out-of-step duration: {}'.format(outside_step_dur * 1000))
            print('Total physics duration: {}'.format(physics_dur * 1000))
            print('Total render duration: {}'.format(render_dur * 1000))
            print('Total sleep duration: {}'.format(sleep_dur * 1000))
            print('Total VR system duration: {}'.format(vr_system_dur * 1000))
            print('Total frame duration: {} and fps: {}'.format(
                frame_dur * 1000, 1/frame_dur))
            print('Realtime factor: {}'.format(
                round((self.physics_timestep_num * self.physics_timestep) / frame_dur, 3)))
            print('-------------------------')

        self.frame_count += 1
        self.frame_end_time = time.perf_counter()

    def step(self, print_stats=False):
        """
        Step the simulation at self.render_timestep and update positions in renderer
        """
        # Call separate step function for VR
        if self.can_access_vr_context:
            self.step_vr(print_stats=print_stats)
            return

        for _ in range(self.physics_timestep_num):
            p.stepSimulation()

        self._non_physics_step()
        self.sync()
        self.frame_count += 1

    def sync(self):
        """
        Update positions in renderer without stepping the simulation. Usually used in the reset() function
        """
        self.body_links_awake = 0
        for instance in self.renderer.instances:
            if instance.dynamic:
                self.body_links_awake += self.update_position(instance)
        if (self.use_ig_renderer or self.use_vr_renderer or self.use_simple_viewer) and self.viewer is not None:
            self.viewer.update()
        if self.first_sync:
            self.first_sync = False

    def vr_system_update(self):
        """
        Updates the VR system for a single frame. This includes moving the vr offset,
        adjusting the user's height based on button input, and triggering haptics.
        """
        # Update VR offset using appropriate controller
        if self.vr_settings.touchpad_movement:
            vr_offset_device = '{}_controller'.format(
                self.vr_settings.movement_controller)
            is_valid, _, _ = self.get_data_for_vr_device(vr_offset_device)
            if is_valid:
                _, touch_x, touch_y = self.get_button_data_for_controller(
                    vr_offset_device)
                new_offset = calc_offset(
                    self, touch_x, touch_y, self.vr_settings.movement_speed, self.vr_settings.relative_movement_device)
                self.set_vr_offset(new_offset)

        # Adjust user height based on y-axis (vertical direction) touchpad input
        vr_height_device = 'left_controller' if self.vr_settings.movement_controller == 'right' else 'right_controller'
        is_height_valid, _, _ = self.get_data_for_vr_device(vr_height_device)
        if is_height_valid:
            curr_offset = self.get_vr_offset()
            hmd_height = self.get_hmd_world_pos()[2]
            _, _, height_y = self.get_button_data_for_controller(
                vr_height_device)
            if height_y < -0.7:
                vr_z_offset = -0.01
                if hmd_height + curr_offset[2] + vr_z_offset >= self.vr_settings.height_bounds[0]:
                    self.set_vr_offset(
                        [curr_offset[0], curr_offset[1], curr_offset[2] + vr_z_offset])
            elif height_y > 0.7:
                vr_z_offset = 0.01
                if hmd_height + curr_offset[2] + vr_z_offset <= self.vr_settings.height_bounds[1]:
                    self.set_vr_offset(
                        [curr_offset[0], curr_offset[1], curr_offset[2] + vr_z_offset])

        # Update haptics for body and hands
<<<<<<< HEAD
        # TODO: Change how this works if VrAgent becomes a robot
        if self.main_vr_agent:
            vr_body_id = self.main_vr_agent.vr_dict['body'].body_id
            vr_hands = [('left_controller', self.main_vr_agent.vr_dict['left_hand']),
                        ('right_controller', self.main_vr_agent.vr_dict['right_hand'])]
=======
        if self.main_vr_robot:
            vr_body_id = self.main_vr_robot.parts['body'].body_id
            vr_hands = [('left_controller', self.main_vr_robot.parts['left_hand']), ('right_controller', self.main_vr_robot.parts['right_hand'])]
>>>>>>> 7fc98d0c

            # Check for body haptics
            wall_ids = self.get_category_ids('walls')
            for c_info in p.getContactPoints(vr_body_id):
                if wall_ids and (c_info[1] in wall_ids or c_info[2] in wall_ids):
                    for controller in ['left_controller', 'right_controller']:
                        is_valid, _, _ = self.get_data_for_vr_device(
                            controller)
                        if is_valid:
                            # Use 90% strength for body to warn user of collision with wall
                            self.trigger_haptic_pulse(controller, 0.9)

            # Check for hand haptics
            for hand_device, hand_obj in vr_hands:
                is_valid, _, _ = self.get_data_for_vr_device(hand_device)
                if is_valid:
                    if len(p.getContactPoints(hand_obj.body_id)) > 0 or (hasattr(hand_obj, 'object_in_hand') and hand_obj.object_in_hand):
                        # Only use 30% strength for normal collisions, to help add realism to the experience
                        self.trigger_haptic_pulse(hand_device, 0.3)

    def register_main_vr_robot(self, vr_robot):
        """
        Register the robot representing the VR user.
        """
        self.main_vr_robot = vr_robot

    def import_behavior_robot(self, bvr_robot):
        """
        Import registered behavior robot into the simulator.
        """
<<<<<<< HEAD
        for part_name, part_obj in agent.vr_dict.items():
            self.import_object(part_obj, use_pbr=False,
                               use_pbr_mapping=False, shadow_caster=True)
            if agent.use_ghost_hands and part_name in ['left_hand', 'right_hand']:
                self.import_object(
                    part_obj.ghost_hand, use_pbr=False, use_pbr_mapping=False, shadow_caster=True)
=======
        for part_name, part_obj in bvr_robot.parts.items():
            self.import_object(part_obj, use_pbr=False, use_pbr_mapping=False, shadow_caster=True)
            if bvr_robot.use_ghost_hands and part_name in ['left_hand', 'right_hand']:
                # Ghost hands don't cast shadows
                self.import_object(part_obj.ghost_hand, use_pbr=False, use_pbr_mapping=False, shadow_caster=False)
            if part_name == 'eye':
                # BREye doesn't cast shadows either
                self.import_object(part_obj.head_visual_marker, use_pbr=False, use_pbr_mapping=False, shadow_caster=False)
    
    def gen_vr_data(self):
        """
        Generates a VrData object containing all of the data required to describe the VR system in the current frame.
        This data is used to power the BehaviorRobot each frame.
        """
        if not self.can_access_vr_context:
            raise RuntimeError('Unable to get VR data for current frame since VR system is not being used!')

        v = dict()
        for device in VR_DEVICES:
            is_valid, trans, rot = self.get_data_for_vr_device(device)
            device_data = [is_valid, trans.tolist(), rot.tolist()]
            device_data.extend(self.get_device_coordinate_system(device))
            v[device] = device_data
            if device in VR_CONTROLLERS:
                v['{}_button'.format(device)] = self.get_button_data_for_controller(device)

        # Store final rotations of hands, with model rotation applied
        for hand in ['right', 'left']:
            # Base rotation quaternion
            base_rot = self.main_vr_robot.parts['{}_hand'.format(hand)].base_rot
            # Raw rotation of controller
            controller_rot = v['{}_controller'.format(hand)][2]
            # Use dummy translation to calculation final rotation
            final_rot = p.multiplyTransforms([0,0,0], controller_rot, [0,0,0], base_rot)[1]
            v['{}_controller'.format(hand)].append(final_rot)

        is_valid, torso_trans, torso_rot = self.get_data_for_vr_tracker(self.vr_settings.torso_tracker_serial)
        v['torso_tracker'] = [is_valid, torso_trans, torso_rot]
        v['eye_data'] = self.get_eye_tracking_data()
        v['event_data'] = self.get_vr_events()
        reset_actions = []
        for controller in VR_CONTROLLERS:
            reset_actions.append(self.query_vr_event(controller, 'reset_agent'))
        v['reset_actions'] = reset_actions
        v['vr_positions'] = [self.get_vr_pos().tolist(), list(self.get_vr_offset())]

        return VrData(v)

    def gen_vr_robot_action(self):
        """
        Generates an action for the BehaviorRobot to perform based on VrData collected this frame.

        Action space (all non-normalized values that will be clipped if they are too large)
        * See BehaviorRobot.py for details on the clipping thresholds for 
        Body:
        - 6DOF pose delta - relative to world frame
        Eye:
        - 6DOF pose delta - relative to body frame (where the body will be after applying this frame's action)
        Left hand, right hand (in that order):
        - 6DOF pose delta - relative to body frame (same as above)
        - Trigger fraction delta
        - Action reset value

        Total size: 28
        """
        # Actions are stored as 1D numpy array
        action = np.zeros((28,))

        # Get VrData for the current frame
        v = self.gen_vr_data()

        # Update body action space
        hmd_is_valid, hmd_pos, hmd_orn, hmd_r = v.query('hmd')[:4]
        torso_is_valid, torso_pos, torso_orn = v.query('torso_tracker')
        vr_body = self.main_vr_robot.parts['body']
        prev_body_pos, prev_body_orn = vr_body.get_position_orientation()
        inv_prev_body_pos, inv_prev_body_orn = p.invertTransform(prev_body_pos, prev_body_orn)

        if self.vr_settings.using_tracked_body:
            if torso_is_valid:
                des_body_pos, des_body_orn = torso_pos, torso_orn
            else:
                des_body_pos, des_body_orn = prev_body_pos, prev_body_orn
        else:
            if hmd_is_valid:
                des_body_pos, des_body_orn = hmd_pos, p.getQuaternionFromEuler([0, 0, calc_z_rot_from_right(hmd_r)])
            else:
                des_body_pos, des_body_orn = prev_body_pos, prev_body_orn

        body_delta_pos, body_delta_orn = p.multiplyTransforms(inv_prev_body_pos, inv_prev_body_orn, des_body_pos, des_body_orn)
        action[:3] = np.array(body_delta_pos)
        action[3:6] = np.array(p.getEulerFromQuaternion(body_delta_orn))

        # Get new body position so we can calculate correct relative transforms for other VR objects
        clipped_body_delta_pos, clipped_body_delta_orn = vr_body.clip_delta_pos_orn(action[:3], action[3:6])
        clipped_body_delta_orn = p.getQuaternionFromEuler(clipped_body_delta_orn)
        new_body_pos, new_body_orn = p.multiplyTransforms(prev_body_pos, prev_body_orn, clipped_body_delta_pos, clipped_body_delta_orn)
        # Also calculate its inverse for further local transform calculations
        inv_new_body_pos, inv_new_body_orn = p.invertTransform(new_body_pos, new_body_orn)

        # Update action space for other VR objects
        body_relative_parts = ['right', 'left', 'eye']
        for part_name in body_relative_parts:
            vr_part = self.main_vr_robot.parts[part_name] if part_name == 'eye' else self.main_vr_robot.parts['{}_hand'.format(part_name)]

            # Process local transform adjustments
            prev_world_pos, prev_world_orn = vr_part.get_position_orientation()
            prev_local_pos, prev_local_orn = vr_part.local_pos, vr_part.local_orn
            inv_prev_local_pos, inv_prev_local_orn = p.invertTransform(prev_local_pos, prev_local_orn)
            if part_name == 'eye':
                valid, world_pos, world_orn = hmd_is_valid, hmd_pos, hmd_orn
            else:
                valid, world_pos, _ = v.query('{}_controller'.format(part_name))[:3]
                # Need rotation of the model so it will appear aligned with the physical controller in VR
                world_orn = v.query('{}_controller'.format(part_name))[6]

            # Keep in same world position as last frame if controller/tracker data is not valid
            if not valid:
                world_pos, world_orn = prev_world_pos, prev_world_orn

            # Get desired local position and orientation transforms
            des_local_pos, des_local_orn = p.multiplyTransforms(inv_new_body_pos, inv_new_body_orn, world_pos, world_orn)

            delta_local_pos, delta_local_orn = p.multiplyTransforms(inv_prev_local_pos, inv_prev_local_orn, des_local_pos, des_local_orn)
            delta_local_orn = p.getEulerFromQuaternion(delta_local_orn)

            if part_name == 'eye':
                action[6:9] = np.array(delta_local_pos)
                action[9:12] = np.array(delta_local_orn)
            elif part_name == 'left':
                action[12:15] = np.array(delta_local_pos)
                action[15:18] = np.array(delta_local_orn)
            else:
                action[20:23] = np.array(delta_local_pos)
                action[23:26] = np.array(delta_local_orn)

            # Process trigger fraction and reset for controllers
            if part_name in ['right', 'left']:
                prev_trig_frac = vr_part.trig_frac
                if valid:
                    trig_frac = v.query('{}_controller_button'.format(part_name))[0]
                    delta_trig_frac = trig_frac - prev_trig_frac
                else:
                    delta_trig_frac = 0.0
                if part_name == 'left':
                    action[18] = delta_trig_frac
                else:
                    action[26] = delta_trig_frac
                # If we reset, action is 1, otherwise 0
                reset_action = v.query('reset_actions')[0] if part_name == 'left' else v.query('reset_actions')[1]
                reset_action_val = 1.0 if reset_action else 0.0
                if part_name == 'left':
                    action[19] = reset_action_val
                else:
                    action[27] = reset_action_val

        return action
>>>>>>> 7fc98d0c

    def sync_vr_compositor(self):
        """
        Sync VR compositor.
        """
        self.renderer.vr_compositor_update()

    def perform_vr_start_pos_move(self):
        """
        Sets the VR position on the first step iteration where the hmd tracking is valid. Not to be confused
        with self.set_vr_start_pos, which simply records the desired start position before the simulator starts running.
        """
        # Update VR start position if it is not None and the hmd is valid
        # This will keep checking until we can successfully set the start position
        if self.vr_start_pos:
            hmd_is_valid, _, _, _ = self.renderer.vrsys.getDataForVRDevice(
                'hmd')
            if hmd_is_valid:
                offset_to_start = np.array(
                    self.vr_start_pos) - self.get_hmd_world_pos()
                if self.vr_height_offset is not None:
                    offset_to_start[2] = self.vr_height_offset
                self.set_vr_offset(offset_to_start)
                self.vr_start_pos = None

    def fix_eye_tracking_value(self):
        """
        Calculates and fixes eye tracking data to its value during step(). This is necessary, since multiple
        calls to get eye tracking data return different results, due to the SRAnipal multithreaded loop that
        runs in parallel to the iGibson main thread
        """
        self.eye_tracking_data = self.renderer.vrsys.getEyeTrackingData()

    def gen_assisted_grasping_categories(self):
        """
        Generates list of categories that can be grasped using assisted grasping,
        using labels provided in average category specs file.
        """
        avg_category_spec = get_ig_avg_category_specs()
        for k, v in avg_category_spec.items():
            if v['enable_ag']:
                self.assist_grasp_category_allow_list.add(k)

    def can_assisted_grasp(self, body_id, c_link):
        """
        Checks to see if an object with the given body_id can be grasped. This is done
        by checking its category to see if is in the allowlist.
        """
        if not hasattr(self.scene, 'objects_by_id') or body_id not in self.scene.objects_by_id or not hasattr(self.scene.objects_by_id[body_id], 'category') or self.scene.objects_by_id[body_id].category == 'object':
            mass = p.getDynamicsInfo(body_id, c_link)[0]
            return mass <= self.assist_grasp_mass_thresh
        else:
            return self.scene.objects_by_id[body_id].category in self.assist_grasp_category_allow_list

    def poll_vr_events(self):
        """
        Returns VR event data as list of lists. 
        List is empty if all events are invalid. Components of a single event:
        controller: 0 (left_controller), 1 (right_controller)
        button_idx: any valid idx in EVRButtonId enum in openvr.h header file
        press: 0 (unpress), 1 (press)
        """
        if not self.can_access_vr_context:
            raise RuntimeError(
                'ERROR: Trying to access VR context without enabling vr mode and use_vr in vr settings!')

        self.vr_event_data = self.renderer.vrsys.pollVREvents()
        # Enforce store_first_button_press_per_frame option, if user has enabled it
        if self.vr_settings.store_only_first_event_per_button:
            temp_event_data = []
            # Make sure we only store the first (button, press) combo of each type
            event_set = set()
            for ev_data in self.vr_event_data:
                controller, button_idx, _ = ev_data
                key = (controller, button_idx)
                if key not in event_set:
                    temp_event_data.append(ev_data)
                    event_set.add(key)
            self.vr_event_data = temp_event_data[:]

        return self.vr_event_data

    def get_vr_events(self):
        """
        Returns the VR events processed by the simulator
        """
        return self.vr_event_data

    def get_button_for_action(self, action):
        """
        Returns (button, state) tuple corresponding to an action
        :param action: an action name listed in "action_button_map" dictionary for the current device in the vr_config.yml
        """
        return None if action not in self.vr_settings.action_button_map else tuple(self.vr_settings.action_button_map[action])

    def query_vr_event(self, controller, action):
        """
        Queries system for a VR event, and returns true if that event happened this frame
        :param controller: device to query for - can be left_controller or right_controller
        :param action: an action name listed in "action_button_map" dictionary for the current device in the vr_config.yml
        """
        # Return false if any of input parameters are invalid
        if (controller not in ['left_controller', 'right_controller'] or
                action not in self.vr_settings.action_button_map.keys()):
            return False

        # Search through event list to try to find desired event
        controller_id = 0 if controller == 'left_controller' else 1
        button_idx, press_id = self.vr_settings.action_button_map[action]
        for ev_data in self.vr_event_data:
            if controller_id == ev_data[0] and button_idx == ev_data[1] and press_id == ev_data[2]:
                return True

        # Return false if event was not found this frame
        return False

    def get_data_for_vr_device(self, device_name):
        """
        Call this after step - returns all VR device data for a specific device
        Returns is_valid (indicating validity of data), translation and rotation in Gibson world space
        :param device_name: can be hmd, left_controller or right_controller
        """
        if not self.can_access_vr_context:
            raise RuntimeError(
                'ERROR: Trying to access VR context without enabling vr mode and use_vr in vr settings!')

        # Use fourth variable in list to get actual hmd position in space
        is_valid, translation, rotation, _ = self.renderer.vrsys.getDataForVRDevice(
            device_name)
        if not is_valid:
            translation = np.array([0, 0, 0])
            rotation = np.array([0, 0, 0, 1])
        return [is_valid, translation, rotation]

    def get_data_for_vr_tracker(self, tracker_serial_number):
        """
        Returns the data for a tracker with a specific serial number. This number can be found
        by looking in the SteamVR device information.
        :param tracker_serial_number: the serial number of the tracker
        """
        if not self.can_access_vr_context:
            raise RuntimeError(
                'ERROR: Trying to access VR context without enabling vr mode and use_vr in vr settings!')

        if not tracker_serial_number:
            return [False, [0, 0, 0], [0, 0, 0, 0]]

        tracker_data = self.renderer.vrsys.getDataForVRTracker(
            tracker_serial_number)
        # Set is_valid to false, and assume the user will check for invalid data
        if not tracker_data:
            return [False, np.array([0, 0, 0]), np.array([0, 0, 0, 1])]

        is_valid, translation, rotation = tracker_data
        return [is_valid, translation, rotation]

    def get_hmd_world_pos(self):
        """
        Get world position of HMD without offset
        """
        if not self.can_access_vr_context:
            raise RuntimeError(
                'ERROR: Trying to access VR context without enabling vr mode and use_vr in vr settings!')

        _, _, _, hmd_world_pos = self.renderer.vrsys.getDataForVRDevice('hmd')
        return hmd_world_pos

    def get_button_data_for_controller(self, controller_name):
        """
        Call this after getDataForVRDevice - returns analog data for a specific controller
        Returns trigger_fraction, touchpad finger position x, touchpad finger position y
        Data is only valid if isValid is true from previous call to getDataForVRDevice
        Trigger data: 1 (closed) <------> 0 (open)
        Analog data: X: -1 (left) <-----> 1 (right) and Y: -1 (bottom) <------> 1 (top)
        :param controller_name: one of left_controller or right_controller
        """
        if not self.can_access_vr_context:
            raise RuntimeError(
                'ERROR: Trying to access VR context without enabling vr mode and use_vr in vr settings!')

        # Test for validity when acquiring button data
        if self.get_data_for_vr_device(controller_name)[0]:
            trigger_fraction, touch_x, touch_y = self.renderer.vrsys.getButtonDataForController(
                controller_name)
        else:
            trigger_fraction, touch_x, touch_y = 0.0, 0.0, 0.0
        return [trigger_fraction, touch_x, touch_y]

    def get_scroll_input(self):
        """
        Gets scroll input. This uses the non-movement-controller, and determines whether
        the user wants to scroll by testing if they have pressed the touchpad, while keeping
        their finger on the left/right of the pad. Return True for up and False for down (-1 for no scroll)
        """
        mov_controller = self.vr_settings.movement_controller
        other_controller = 'right' if mov_controller == 'left' else 'left'
        other_controller = '{}_controller'.format(other_controller)
        # Data indicating whether user has pressed top or bottom of the touchpad
        _, touch_x, _ = self.renderer.vrsys.getButtonDataForController(
            other_controller)
        # Detect no touch in extreme regions of x axis
        if touch_x > 0.7 and touch_x <= 1.0:
            return 1
        elif touch_x < -0.7 and touch_x >= -1.0:
            return 0
        else:
            return -1

    def get_eye_tracking_data(self):
        """
        Returns eye tracking data as list of lists. Order: is_valid, gaze origin, gaze direction, gaze point, 
        left pupil diameter, right pupil diameter (both in millimeters)
        Call after getDataForVRDevice, to guarantee that latest HMD transform has been acquired
        """
        is_valid, origin, dir, left_pupil_diameter, right_pupil_diameter = self.eye_tracking_data
        # Set other values to 0 to avoid very small/large floating point numbers
        if not is_valid:
            return [False, [0, 0, 0], [0, 0, 0], 0, 0]
        else:
            return [is_valid, origin, dir, left_pupil_diameter, right_pupil_diameter]

    def set_vr_start_pos(self, start_pos=None, vr_height_offset=None):
        """
        Sets the starting position of the VR system in iGibson space
        :param start_pos: position to start VR system at
        :param vr_height_offset: starting height offset. If None, uses absolute height from start_pos
        """
        if not self.can_access_vr_context:
            raise RuntimeError(
                'ERROR: Trying to access VR context without enabling vr mode and use_vr in vr settings!')

        # The VR headset will actually be set to this position during the first frame.
        # This is because we need to know where the headset is in space when it is first picked
        # up to set the initial offset correctly.
        self.vr_start_pos = start_pos
        # This value can be set to specify a height offset instead of an absolute height.
        # We might want to adjust the height of the camera based on the height of the person using VR,
        # but still offset this height. When this option is not None it offsets the height by the amount
        # specified instead of overwriting the VR system height output.
        self.vr_height_offset = vr_height_offset

    def set_vr_pos(self, pos=None, keep_height=False):
        """
        Sets the world position of the VR system in iGibson space
        :param pos: position to set VR system to
        :param keep_height: whether the current VR height should be kept
        """
        if not self.can_access_vr_context:
            raise RuntimeError(
                'ERROR: Trying to access VR context without enabling vr mode and use_vr in vr settings!')

        offset_to_pos = np.array(pos) - self.get_hmd_world_pos()
        if keep_height:
            curr_offset_z = self.get_vr_offset()[2]
            self.set_vr_offset([offset_to_pos[0], offset_to_pos[1], curr_offset_z])
        else:
            self.set_vr_offset(offset_to_pos)

    def get_vr_pos(self):
        """
        Gets the world position of the VR system in iGibson space.
        """
        return self.get_hmd_world_pos() + np.array(self.get_vr_offset())

    def set_vr_offset(self, pos=None):
        """
        Sets the translational offset of the VR system (HMD, left controller, right controller) from world space coordinates.
        Can be used for many things, including adjusting height and teleportation-based movement
        :param pos: must be a list of three floats, corresponding to x, y, z in Gibson coordinate space
        """
        if not self.can_access_vr_context:
            raise RuntimeError(
                'ERROR: Trying to access VR context without enabling vr mode and use_vr in vr settings!')

        self.renderer.vrsys.setVROffset(-pos[1], pos[2], -pos[0])

    def get_vr_offset(self):
        """
        Gets the current VR offset vector in list form: x, y, z (in iGibson coordinates)
        """
        if not self.can_access_vr_context:
            raise RuntimeError(
                'ERROR: Trying to access VR context without enabling vr mode and use_vr in vr settings!')

        x, y, z = self.renderer.vrsys.getVROffset()
        return [x, y, z]

    def get_device_coordinate_system(self, device):
        """
        Gets the direction vectors representing the device's coordinate system in list form: x, y, z (in Gibson coordinates)
        List contains "right", "up" and "forward" vectors in that order
        :param device: can be one of "hmd", "left_controller" or "right_controller"
        """
        if not self.can_access_vr_context:
            raise RuntimeError(
                'ERROR: Trying to access VR context without enabling vr mode and use_vr in vr settings!')

        vec_list = []

        coordinate_sys = self.renderer.vrsys.getDeviceCoordinateSystem(device)
        for dir_vec in coordinate_sys:
            vec_list.append(dir_vec)

        return vec_list

    def trigger_haptic_pulse(self, device, strength):
        """
        Triggers a haptic pulse of the specified strength (0 is weakest, 1 is strongest)
        :param device: device to trigger haptic for - can be any one of [left_controller, right_controller]
        :param strength: strength of haptic pulse (0 is weakest, 1 is strongest)
        """
        if not self.can_access_vr_context:
            raise RuntimeError(
                'ERROR: Trying to access VR context without enabling vr mode and use_vr in vr settings!')
        assert device in ['left_controller', 'right_controller']

        self.renderer.vrsys.triggerHapticPulseForDevice(
            device, int(self.max_haptic_duration * strength))

<<<<<<< HEAD
    def gen_vr_data(self):
        """
        Generates a VrData object containing all of the data required to describe the VR system in the current frame.
        This data is used to power the VrAgent each frame.
        """
        if not self.can_access_vr_context:
            raise RuntimeError(
                'Unable to get VR data for current frame since VR system is not being used!')

        v = dict()
        for device in VR_DEVICES:
            is_valid, trans, rot = self.get_data_for_vr_device(device)
            device_data = [is_valid, trans.tolist(), rot.tolist()]
            device_data.extend(self.get_device_coordinate_system(device))
            v[device] = device_data
            if device in VR_CONTROLLERS:
                v['{}_button'.format(
                    device)] = self.get_button_data_for_controller(device)

        is_valid, torso_trans, torso_rot = self.get_data_for_vr_tracker(
            self.vr_settings.torso_tracker_serial)
        v['torso_tracker'] = [is_valid, torso_trans, torso_rot]
        v['eye_data'] = self.get_eye_tracking_data()
        v['event_data'] = self.get_vr_events()
        reset_actions = []
        for controller in VR_CONTROLLERS:
            reset_actions.append(
                self.query_vr_event(controller, 'reset_agent'))
        v['reset_actions'] = reset_actions
        v['vr_positions'] = [self.get_vr_pos().tolist(), list(self.get_vr_offset())]

        return VrData(v)

=======
>>>>>>> 7fc98d0c
    def set_hidden_state(self, obj, hide=True):
        """
        Sets the hidden state of an object to be either hidden or not hidden.
        The object passed in must inherent from Object at the top level

        Note: this function must be called after step() in the rendering loop
        Note 2: this function only works with the optimized renderer - please use the renderer hidden
        list to hide objects in the non-optimized renderer
        """
        # Find instance corresponding to this id in the renderer
        for instance in self.renderer.instances:
            if obj.body_id == instance.pybullet_uuid:
                instance.hidden = hide
                self.renderer.update_hidden_highlight_state([instance])
                return

    def set_hud_state(self, state):
        """
        Sets state of the VR HUD (heads-up-display)
        :param state: one of 'show' or 'hide'
        """
        if not self.can_access_vr_context:
            raise RuntimeError(
                'ERROR: Trying to access VR context without enabling vr mode and use_vr in vr settings!')
        if self.renderer.vr_hud:
            self.renderer.vr_hud.set_overlay_state(state)

    def get_hidden_state(self, obj):
        """
        Returns the current hidden state of the object - hidden (True) or not hidden (False)
        """
        for instance in self.renderer.instances:
            if obj.body_id == instance.pybullet_uuid:
                return instance.hidden

    def get_category_ids(self, category_name):
        """
        Gets ids for all instances of a specific category (floors, walls, etc.) in a scene
        """
        if not hasattr(self.scene, 'objects_by_id'):
            return []
        return [body_id for body_id in self.objects
                if (body_id in self.scene.objects_by_id.keys() and
                    hasattr(self.scene.objects_by_id[body_id], "category") and
                    self.scene.objects_by_id[body_id].category == category_name)]

    def update_position(self, instance):
        """
        Update position for an object or a robot in renderer.
        :param instance: Instance in the renderer
        """
        body_links_awake = 0
        if isinstance(instance, Instance):
            dynamics_info = p.getDynamicsInfo(instance.pybullet_uuid, -1)
            inertial_pos = dynamics_info[3]
            inertial_orn = dynamics_info[4]
            if len(dynamics_info) == 13 and not self.first_sync:
                activation_state = dynamics_info[12]
            else:
                activation_state = PyBulletSleepState.AWAKE

            if activation_state != PyBulletSleepState.AWAKE:
                return body_links_awake
            # pos and orn of the inertial frame of the base link,
            # instead of the base link frame
            pos, orn = p.getBasePositionAndOrientation(
                instance.pybullet_uuid)

            # Need to convert to the base link frame because that is
            # what our own renderer keeps track of
            # Based on pyullet docuementation:
            # urdfLinkFrame = comLinkFrame * localInertialFrame.inverse().

            inv_inertial_pos, inv_inertial_orn =\
                p.invertTransform(inertial_pos, inertial_orn)
            # Now pos and orn are converted to the base link frame
            pos, orn = p.multiplyTransforms(
                pos, orn, inv_inertial_pos, inv_inertial_orn)

            instance.set_position(pos)
            instance.set_rotation(quat2rotmat(xyzw2wxyz(orn)))
            body_links_awake += 1
        elif isinstance(instance, InstanceGroup):
            for j, link_id in enumerate(instance.link_ids):
                if link_id == -1:
                    dynamics_info = p.getDynamicsInfo(
                        instance.pybullet_uuid, -1)
                    inertial_pos = dynamics_info[3]
                    inertial_orn = dynamics_info[4]
                    if len(dynamics_info) == 13 and not self.first_sync:
                        activation_state = dynamics_info[12]
                    else:
                        activation_state = PyBulletSleepState.AWAKE

                    if activation_state != PyBulletSleepState.AWAKE:
                        continue
                    # same conversion is needed as above
                    pos, orn = p.getBasePositionAndOrientation(
                        instance.pybullet_uuid)

                    inv_inertial_pos, inv_inertial_orn =\
                        p.invertTransform(inertial_pos, inertial_orn)
                    pos, orn = p.multiplyTransforms(
                        pos, orn, inv_inertial_pos, inv_inertial_orn)
                else:
                    dynamics_info = p.getDynamicsInfo(
                        instance.pybullet_uuid, link_id)

                    if len(dynamics_info) == 13 and not self.first_sync:
                        activation_state = dynamics_info[12]
                    else:
                        activation_state = PyBulletSleepState.AWAKE

                    if activation_state != PyBulletSleepState.AWAKE:
                        continue
                    _, _, _, _, pos, orn = p.getLinkState(
                        instance.pybullet_uuid, link_id)

                instance.set_position_for_part(xyz2mat(pos), j)
                instance.set_rotation_for_part(
                    quat2rotmat(xyzw2wxyz(orn)), j)
                body_links_awake += 1
        return body_links_awake

    def isconnected(self):
        """
        :return: pybullet is alive
        """
        return p.getConnectionInfo(self.cid)['isConnected']

    def disconnect(self):
        """
        Clean up the simulator
        """
        if self.isconnected():
            # print("******************PyBullet Logging Information:")
            p.resetSimulation(physicsClientId=self.cid)
            p.disconnect(self.cid)
            # print("PyBullet Logging Information******************")
        self.renderer.release()

    def disconnect_pybullet(self):
        """
        Disconnects only pybullet - used for multi-user VR
        """
        if self.isconnected():
            p.resetSimulation(physicsClientId=self.cid)
            p.disconnect(self.cid)<|MERGE_RESOLUTION|>--- conflicted
+++ resolved
@@ -19,12 +19,8 @@
 from gibson2.objects.particles import ParticleSystem, Particle
 from gibson2.utils.utils import quatXYZWFromRotMat, rotate_vector_3d, multQuatLists
 from gibson2.utils.assets_utils import get_ig_avg_category_specs
-<<<<<<< HEAD
-from gibson2.utils.vr_utils import VrData, VR_CONTROLLERS, VR_DEVICES, calc_offset
 from gibson2.objects.multi_object_wrappers import ObjectMultiplexer, ObjectGrouper
-=======
 from gibson2.utils.vr_utils import VrData, VR_CONTROLLERS, VR_DEVICES, calc_offset, calc_z_rot_from_right
->>>>>>> 7fc98d0c
 
 import pybullet as p
 import gibson2
@@ -1112,17 +1108,10 @@
                         [curr_offset[0], curr_offset[1], curr_offset[2] + vr_z_offset])
 
         # Update haptics for body and hands
-<<<<<<< HEAD
-        # TODO: Change how this works if VrAgent becomes a robot
-        if self.main_vr_agent:
-            vr_body_id = self.main_vr_agent.vr_dict['body'].body_id
-            vr_hands = [('left_controller', self.main_vr_agent.vr_dict['left_hand']),
-                        ('right_controller', self.main_vr_agent.vr_dict['right_hand'])]
-=======
         if self.main_vr_robot:
             vr_body_id = self.main_vr_robot.parts['body'].body_id
-            vr_hands = [('left_controller', self.main_vr_robot.parts['left_hand']), ('right_controller', self.main_vr_robot.parts['right_hand'])]
->>>>>>> 7fc98d0c
+            vr_hands = [('left_controller', self.main_vr_robot.parts['left_hand']),
+                        ('right_controller', self.main_vr_robot.parts['right_hand'])]
 
             # Check for body haptics
             wall_ids = self.get_category_ids('walls')
@@ -1153,30 +1142,26 @@
         """
         Import registered behavior robot into the simulator.
         """
-<<<<<<< HEAD
-        for part_name, part_obj in agent.vr_dict.items():
+        for part_name, part_obj in bvr_robot.parts.items():
             self.import_object(part_obj, use_pbr=False,
                                use_pbr_mapping=False, shadow_caster=True)
-            if agent.use_ghost_hands and part_name in ['left_hand', 'right_hand']:
-                self.import_object(
-                    part_obj.ghost_hand, use_pbr=False, use_pbr_mapping=False, shadow_caster=True)
-=======
-        for part_name, part_obj in bvr_robot.parts.items():
-            self.import_object(part_obj, use_pbr=False, use_pbr_mapping=False, shadow_caster=True)
             if bvr_robot.use_ghost_hands and part_name in ['left_hand', 'right_hand']:
                 # Ghost hands don't cast shadows
-                self.import_object(part_obj.ghost_hand, use_pbr=False, use_pbr_mapping=False, shadow_caster=False)
+                self.import_object(
+                    part_obj.ghost_hand, use_pbr=False, use_pbr_mapping=False, shadow_caster=False)
             if part_name == 'eye':
                 # BREye doesn't cast shadows either
-                self.import_object(part_obj.head_visual_marker, use_pbr=False, use_pbr_mapping=False, shadow_caster=False)
-    
+                self.import_object(part_obj.head_visual_marker, use_pbr=False,
+                                   use_pbr_mapping=False, shadow_caster=False)
+
     def gen_vr_data(self):
         """
         Generates a VrData object containing all of the data required to describe the VR system in the current frame.
         This data is used to power the BehaviorRobot each frame.
         """
         if not self.can_access_vr_context:
-            raise RuntimeError('Unable to get VR data for current frame since VR system is not being used!')
+            raise RuntimeError(
+                'Unable to get VR data for current frame since VR system is not being used!')
 
         v = dict()
         for device in VR_DEVICES:
@@ -1185,25 +1170,30 @@
             device_data.extend(self.get_device_coordinate_system(device))
             v[device] = device_data
             if device in VR_CONTROLLERS:
-                v['{}_button'.format(device)] = self.get_button_data_for_controller(device)
+                v['{}_button'.format(
+                    device)] = self.get_button_data_for_controller(device)
 
         # Store final rotations of hands, with model rotation applied
         for hand in ['right', 'left']:
             # Base rotation quaternion
-            base_rot = self.main_vr_robot.parts['{}_hand'.format(hand)].base_rot
+            base_rot = self.main_vr_robot.parts['{}_hand'.format(
+                hand)].base_rot
             # Raw rotation of controller
             controller_rot = v['{}_controller'.format(hand)][2]
             # Use dummy translation to calculation final rotation
-            final_rot = p.multiplyTransforms([0,0,0], controller_rot, [0,0,0], base_rot)[1]
+            final_rot = p.multiplyTransforms(
+                [0, 0, 0], controller_rot, [0, 0, 0], base_rot)[1]
             v['{}_controller'.format(hand)].append(final_rot)
 
-        is_valid, torso_trans, torso_rot = self.get_data_for_vr_tracker(self.vr_settings.torso_tracker_serial)
+        is_valid, torso_trans, torso_rot = self.get_data_for_vr_tracker(
+            self.vr_settings.torso_tracker_serial)
         v['torso_tracker'] = [is_valid, torso_trans, torso_rot]
         v['eye_data'] = self.get_eye_tracking_data()
         v['event_data'] = self.get_vr_events()
         reset_actions = []
         for controller in VR_CONTROLLERS:
-            reset_actions.append(self.query_vr_event(controller, 'reset_agent'))
+            reset_actions.append(
+                self.query_vr_event(controller, 'reset_agent'))
         v['reset_actions'] = reset_actions
         v['vr_positions'] = [self.get_vr_pos().tolist(), list(self.get_vr_offset())]
 
@@ -1237,7 +1227,8 @@
         torso_is_valid, torso_pos, torso_orn = v.query('torso_tracker')
         vr_body = self.main_vr_robot.parts['body']
         prev_body_pos, prev_body_orn = vr_body.get_position_orientation()
-        inv_prev_body_pos, inv_prev_body_orn = p.invertTransform(prev_body_pos, prev_body_orn)
+        inv_prev_body_pos, inv_prev_body_orn = p.invertTransform(
+            prev_body_pos, prev_body_orn)
 
         if self.vr_settings.using_tracked_body:
             if torso_is_valid:
@@ -1246,34 +1237,43 @@
                 des_body_pos, des_body_orn = prev_body_pos, prev_body_orn
         else:
             if hmd_is_valid:
-                des_body_pos, des_body_orn = hmd_pos, p.getQuaternionFromEuler([0, 0, calc_z_rot_from_right(hmd_r)])
+                des_body_pos, des_body_orn = hmd_pos, p.getQuaternionFromEuler(
+                    [0, 0, calc_z_rot_from_right(hmd_r)])
             else:
                 des_body_pos, des_body_orn = prev_body_pos, prev_body_orn
 
-        body_delta_pos, body_delta_orn = p.multiplyTransforms(inv_prev_body_pos, inv_prev_body_orn, des_body_pos, des_body_orn)
+        body_delta_pos, body_delta_orn = p.multiplyTransforms(
+            inv_prev_body_pos, inv_prev_body_orn, des_body_pos, des_body_orn)
         action[:3] = np.array(body_delta_pos)
         action[3:6] = np.array(p.getEulerFromQuaternion(body_delta_orn))
 
         # Get new body position so we can calculate correct relative transforms for other VR objects
-        clipped_body_delta_pos, clipped_body_delta_orn = vr_body.clip_delta_pos_orn(action[:3], action[3:6])
-        clipped_body_delta_orn = p.getQuaternionFromEuler(clipped_body_delta_orn)
-        new_body_pos, new_body_orn = p.multiplyTransforms(prev_body_pos, prev_body_orn, clipped_body_delta_pos, clipped_body_delta_orn)
+        clipped_body_delta_pos, clipped_body_delta_orn = vr_body.clip_delta_pos_orn(
+            action[:3], action[3:6])
+        clipped_body_delta_orn = p.getQuaternionFromEuler(
+            clipped_body_delta_orn)
+        new_body_pos, new_body_orn = p.multiplyTransforms(
+            prev_body_pos, prev_body_orn, clipped_body_delta_pos, clipped_body_delta_orn)
         # Also calculate its inverse for further local transform calculations
-        inv_new_body_pos, inv_new_body_orn = p.invertTransform(new_body_pos, new_body_orn)
+        inv_new_body_pos, inv_new_body_orn = p.invertTransform(
+            new_body_pos, new_body_orn)
 
         # Update action space for other VR objects
         body_relative_parts = ['right', 'left', 'eye']
         for part_name in body_relative_parts:
-            vr_part = self.main_vr_robot.parts[part_name] if part_name == 'eye' else self.main_vr_robot.parts['{}_hand'.format(part_name)]
+            vr_part = self.main_vr_robot.parts[part_name] if part_name == 'eye' else self.main_vr_robot.parts['{}_hand'.format(
+                part_name)]
 
             # Process local transform adjustments
             prev_world_pos, prev_world_orn = vr_part.get_position_orientation()
             prev_local_pos, prev_local_orn = vr_part.local_pos, vr_part.local_orn
-            inv_prev_local_pos, inv_prev_local_orn = p.invertTransform(prev_local_pos, prev_local_orn)
+            inv_prev_local_pos, inv_prev_local_orn = p.invertTransform(
+                prev_local_pos, prev_local_orn)
             if part_name == 'eye':
                 valid, world_pos, world_orn = hmd_is_valid, hmd_pos, hmd_orn
             else:
-                valid, world_pos, _ = v.query('{}_controller'.format(part_name))[:3]
+                valid, world_pos, _ = v.query(
+                    '{}_controller'.format(part_name))[:3]
                 # Need rotation of the model so it will appear aligned with the physical controller in VR
                 world_orn = v.query('{}_controller'.format(part_name))[6]
 
@@ -1282,9 +1282,11 @@
                 world_pos, world_orn = prev_world_pos, prev_world_orn
 
             # Get desired local position and orientation transforms
-            des_local_pos, des_local_orn = p.multiplyTransforms(inv_new_body_pos, inv_new_body_orn, world_pos, world_orn)
-
-            delta_local_pos, delta_local_orn = p.multiplyTransforms(inv_prev_local_pos, inv_prev_local_orn, des_local_pos, des_local_orn)
+            des_local_pos, des_local_orn = p.multiplyTransforms(
+                inv_new_body_pos, inv_new_body_orn, world_pos, world_orn)
+
+            delta_local_pos, delta_local_orn = p.multiplyTransforms(
+                inv_prev_local_pos, inv_prev_local_orn, des_local_pos, des_local_orn)
             delta_local_orn = p.getEulerFromQuaternion(delta_local_orn)
 
             if part_name == 'eye':
@@ -1301,7 +1303,8 @@
             if part_name in ['right', 'left']:
                 prev_trig_frac = vr_part.trig_frac
                 if valid:
-                    trig_frac = v.query('{}_controller_button'.format(part_name))[0]
+                    trig_frac = v.query(
+                        '{}_controller_button'.format(part_name))[0]
                     delta_trig_frac = trig_frac - prev_trig_frac
                 else:
                     delta_trig_frac = 0.0
@@ -1310,7 +1313,8 @@
                 else:
                     action[26] = delta_trig_frac
                 # If we reset, action is 1, otherwise 0
-                reset_action = v.query('reset_actions')[0] if part_name == 'left' else v.query('reset_actions')[1]
+                reset_action = v.query('reset_actions')[
+                    0] if part_name == 'left' else v.query('reset_actions')[1]
                 reset_action_val = 1.0 if reset_action else 0.0
                 if part_name == 'left':
                     action[19] = reset_action_val
@@ -1318,7 +1322,6 @@
                     action[27] = reset_action_val
 
         return action
->>>>>>> 7fc98d0c
 
     def sync_vr_compositor(self):
         """
@@ -1573,7 +1576,8 @@
         offset_to_pos = np.array(pos) - self.get_hmd_world_pos()
         if keep_height:
             curr_offset_z = self.get_vr_offset()[2]
-            self.set_vr_offset([offset_to_pos[0], offset_to_pos[1], curr_offset_z])
+            self.set_vr_offset(
+                [offset_to_pos[0], offset_to_pos[1], curr_offset_z])
         else:
             self.set_vr_offset(offset_to_pos)
 
@@ -1638,42 +1642,6 @@
         self.renderer.vrsys.triggerHapticPulseForDevice(
             device, int(self.max_haptic_duration * strength))
 
-<<<<<<< HEAD
-    def gen_vr_data(self):
-        """
-        Generates a VrData object containing all of the data required to describe the VR system in the current frame.
-        This data is used to power the VrAgent each frame.
-        """
-        if not self.can_access_vr_context:
-            raise RuntimeError(
-                'Unable to get VR data for current frame since VR system is not being used!')
-
-        v = dict()
-        for device in VR_DEVICES:
-            is_valid, trans, rot = self.get_data_for_vr_device(device)
-            device_data = [is_valid, trans.tolist(), rot.tolist()]
-            device_data.extend(self.get_device_coordinate_system(device))
-            v[device] = device_data
-            if device in VR_CONTROLLERS:
-                v['{}_button'.format(
-                    device)] = self.get_button_data_for_controller(device)
-
-        is_valid, torso_trans, torso_rot = self.get_data_for_vr_tracker(
-            self.vr_settings.torso_tracker_serial)
-        v['torso_tracker'] = [is_valid, torso_trans, torso_rot]
-        v['eye_data'] = self.get_eye_tracking_data()
-        v['event_data'] = self.get_vr_events()
-        reset_actions = []
-        for controller in VR_CONTROLLERS:
-            reset_actions.append(
-                self.query_vr_event(controller, 'reset_agent'))
-        v['reset_actions'] = reset_actions
-        v['vr_positions'] = [self.get_vr_pos().tolist(), list(self.get_vr_offset())]
-
-        return VrData(v)
-
-=======
->>>>>>> 7fc98d0c
     def set_hidden_state(self, obj, hide=True):
         """
         Sets the hidden state of an object to be either hidden or not hidden.
