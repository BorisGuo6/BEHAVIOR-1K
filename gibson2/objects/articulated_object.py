import json
import logging
import os

import gibson2
import numpy as np
import xml.etree.ElementTree as ET

from gibson2.objects.object_base import Object
import pybullet as p
import trimesh
import random
import cv2
import time
import random

from gibson2.utils.urdf_utils import save_urdfs_without_floating_joints, round_up, get_aabb_urdf, get_base_link_name, \
    add_fixed_link
from gibson2.utils.utils import quatXYZWFromRotMat, rotate_vector_3d
from gibson2.render.mesh_renderer.materials import RandomizedMaterial
from gibson2.external.pybullet_tools.utils import link_from_name
from gibson2.external.pybullet_tools.utils import z_rotation, matrix_from_quat, quat_from_matrix
from gibson2.utils.utils import get_transform_from_xyz_rpy, rotate_vector_2d


class ArticulatedObject(Object):
    """
    Articulated objects are defined in URDF files.
    They are passive (no motors).
    """

    def __init__(self, filename, scale=1):
        super(ArticulatedObject, self).__init__()
        self.filename = filename
        self.scale = scale

    def _load(self):
        """
        Load the object into pybullet
        """
        body_id = p.loadURDF(self.filename, globalScaling=self.scale,
                             flags=p.URDF_USE_MATERIAL_COLORS_FROM_MTL)
        # Enable sleeping for all objects that are loaded in
        p.changeDynamics(
            body_id, -1, activationState=p.ACTIVATION_STATE_ENABLE_SLEEPING)
        self.mass = p.getDynamicsInfo(body_id, -1)[0]
        self.body_id = body_id
        return body_id

    def get_body_id(self):
        return self.body_id


class RBOObject(ArticulatedObject):
    """
    RBO object from assets/models/rbo
    Reference: https://tu-rbo.github.io/articulated-objects/
    """

    def __init__(self, name, scale=1):
        filename = os.path.join(gibson2.assets_path, 'models', 'rbo', name, 'configuration',
                                '{}.urdf'.format(name))
        super(RBOObject, self).__init__(filename, scale)


class URDFObject(Object):
    """
    URDFObjects are instantiated from a URDF file. They can be composed of one
    or more links and joints. They should be passive. We use this class to
    parse our modified link tag for URDFs that embed objects into scenes
    """

    def __init__(self,
                 filename,
                 name='object_0',
                 category='object',
                 model_path=None,
                 bounding_box=None,
                 scale=None,
                 fit_avg_dim_volume=False,
                 connecting_joint=None,
                 avg_obj_dims=None,
                 joint_friction=None,
                 in_rooms=None,
                 texture_randomization=False,
                 overwrite_inertial=True,
                 scene_instance_folder=None,
                 ):
        """
        :param filename: urdf file path of that object model
        :param name: object name, unique for each object instance, e.g. door_3
        :param category: object category, e.g. door
        :param model_path: folder path of that object model
        :param bounding_box: bounding box of this object
        :param scale: scaling factor of this object
        :param: fit_avg_dim_volume: whether to fit the object to have the same volume as the average dimension while keeping the aspect ratio
        :param connecting_joint: connecting joint to the scene that defines the object's initial pose (optional)
        :param avg_obj_dims: average object dimension of this object
        :param joint_friction: joint friction for joints in this object
        :param in_rooms: which room(s) this object is in. It can be in more than one rooms if it sits at room boundary (e.g. doors)
        :param texture_randomization: whether to enable texture randomization
        :param overwrite_inertial: whether to overwrite the inertial frame of the original URDF using trimesh + density estimate
        :param scene_instance_folder: scene instance folder to split and save sub-URDFs
        """
        super(URDFObject, self).__init__()

        self.name = name
        self.category = category
        self.in_rooms = in_rooms
        self.connecting_joint = connecting_joint
        self.texture_randomization = texture_randomization
        self.overwrite_inertial = overwrite_inertial
        self.scene_instance_folder = scene_instance_folder

        # Friction for all prismatic and revolute joints
        if joint_friction is not None:
            self.joint_friction = joint_friction
        else:
            if self.category in ['oven', 'dishwasher']:
                self.joint_friction = 30
            elif self.category in ['toilet']:
                self.joint_friction = 3
            else:
                self.joint_friction = 10

        # These following fields have exactly the same length (i.e. the number
        # of sub URDFs in this object)
        # urdf_paths, string
        self.urdf_paths = []
        # object poses, 4 x 4 numpy array
        self.poses = []
        # pybullet body ids, int
        self.body_ids = []
        # whether this object is fixed or not, boolean
        self.is_fixed = []
        self.main_body = -1
        # mapping between visual objects and possible textures
        # multiple visual objects can share the same material
        # if some sub URDF does not have visual object or this URDF is part of
        # the building structure, it will have an empty dict
        # [
        #     {                                             # 1st sub URDF
        #         'visual_1.obj': randomized_material_1
        #         'visual_2.obj': randomized_material_1
        #     },
        #     {},                                            # 2nd sub URDF
        #     {                                              # 3rd sub URDF
        #         'visual_3.obj': randomized_material_2
        #     }
        # ]
        self.visual_mesh_to_material = []

        # a list of all materials used, RandomizedMaterial
        self.materials = []

        self.material_to_friction = None

        logging.info("Category " + self.category)
        self.filename = filename
        logging.info("Loading the following URDF template " + filename)
        self.object_tree = ET.parse(filename)  # Parse the URDF

        self.model_path = model_path
        if self.model_path is None:
            self.model_path = os.path.dirname(filename)

        # Change the mesh filenames to include the entire path
        for mesh in self.object_tree.iter("mesh"):
            mesh.attrib['filename'] = os.path.join(
                self.model_path, mesh.attrib['filename'])

        # Apply the desired bounding box size / scale
        # First obtain the scaling factor
        if bounding_box is not None and scale is not None:
            logging.error(
                "You cannot define both scale and bounding box size when creating a URDF Objects")
            exit(-1)

        meta_json = os.path.join(self.model_path, 'misc', 'metadata.json')
        bbox_json = os.path.join(self.model_path, 'misc', 'bbox.json')
        meta_links = dict()  # In the format of {link_name: [linkX, linkY, linkZ]}
        if os.path.isfile(meta_json):
            with open(meta_json, 'r') as f:
                meta_data = json.load(f)
                bbox_size = np.array(meta_data['bbox_size'])
                base_link_offset = np.array(meta_data['base_link_offset'])

                if 'orientations' in meta_data and len(meta_data['orientations']) > 0:
                    self.orientations = meta_data['orientations']
                else:
                    self.orientations = None

                if 'links' in meta_data:
                    meta_links = meta_data['links']

        elif os.path.isfile(bbox_json):
            with open(bbox_json, 'r') as bbox_file:
                bbox_data = json.load(bbox_file)
                bbox_max = np.array(bbox_data['max'])
                bbox_min = np.array(bbox_data['min'])
                bbox_size = bbox_max - bbox_min
                base_link_offset = (bbox_min + bbox_max) / 2.0
        else:
            bbox_size = None
            base_link_offset = np.zeros(3)

        if bbox_size is not None:
            if fit_avg_dim_volume:
                if avg_obj_dims is None:
                    scale = np.ones(3)
                else:
                    spec_vol = avg_obj_dims['size'][0] * \
                        avg_obj_dims['size'][1] * avg_obj_dims['size'][2]
                    cur_vol = bbox_size[0] * bbox_size[1] * bbox_size[2]
                    volume_ratio = spec_vol / cur_vol
                    size_ratio = np.cbrt(volume_ratio)
                    scale = np.array([size_ratio] * 3)
                bounding_box = bbox_size * scale
            elif bounding_box is not None:
                # Obtain the scale as the ratio between the desired bounding box size
                # and the original bounding box size of the object at scale (1, 1, 1)
                scale = bounding_box / bbox_size
            else:
                if scale is None:
                    scale = np.ones(3)
                bounding_box = bbox_size * scale

        self.scale = scale
        self.bounding_box = bounding_box

        # If no bounding box, cannot compute dynamic properties from density
        if self.bounding_box is None:
            self.overwrite_inertial = False

        logging.info("Scale: " + np.array2string(scale))

        # We need to know where the base_link origin is wrt. the bounding box
        # center. That allows us to place the model correctly since the joint
        # transformations given in the scene urdf are wrt. the bounding box
        # center. We need to scale this offset as well.
        self.scaled_bbxc_in_blf = -self.scale * base_link_offset

        self.avg_obj_dims = avg_obj_dims

        self.rename_urdf()
        self.add_meta_links(meta_links)
        self.scale_object()
        self.compute_object_pose()
        self.remove_floating_joints(self.scene_instance_folder)
        if self.texture_randomization:
            self.prepare_texture()

    def compute_object_pose(self):
        if self.connecting_joint is not None:
            joint_type = self.connecting_joint.attrib['type']
            joint_xyz = np.array(
                [float(val)for val in self.connecting_joint.find("origin").attrib["xyz"].split(" ")])
            if 'rpy' in self.connecting_joint.find("origin").attrib:
                joint_rpy = np.array(
                    [float(val) for val in self.connecting_joint.find("origin").attrib["rpy"].split(" ")])
            else:
                joint_rpy = np.array([0., 0., 0.])
            joint_name = self.connecting_joint.attrib['name']
            joint_parent = self.connecting_joint.find("parent").attrib["link"]
            assert joint_parent == 'world'
        else:
            joint_type = 'floating'
            joint_xyz = np.array([0., 0., 0.])
            joint_rpy = np.array([0., 0., 0.])
            joint_name = None
            joint_parent = None

        # Deal with the joint connecting the embedded urdf to the world link
        joint_frame = np.eye(4)

        # The joint location is given wrt the bounding box center but we need it wrt to the base_link frame
        # scaled_bbxc_in_blf is in object local frame, need to rotate to global (scene) frame
        x, y, z = self.scaled_bbxc_in_blf
        roll, pitch, yaw = joint_rpy
        x, y, z = rotate_vector_3d(self.scaled_bbxc_in_blf, roll, pitch, yaw, False)
        joint_xyz += np.array([x, y, z])

        # if the joint is floating, we save the transformation of the floating joint to be used when we load the
        # embedded urdf
        if joint_type == "floating":
            joint_frame = get_transform_from_xyz_rpy(joint_xyz, joint_rpy)
        # if the joint is not floating (fixed), we add the joint and a link to the embedded urdf
        else:
            assert joint_parent == 'world'
            assert joint_type == 'fixed'

            new_joint = ET.SubElement(
                self.object_tree.getroot(), "joint",
                dict([("name", joint_name), ("type", joint_type)]))
            ET.SubElement(
                new_joint, "origin",
                dict([("rpy", "{0:f} {1:f} {2:f}".format(*joint_rpy)),
                      ("xyz", "{0:f} {1:f} {2:f}".format(*joint_xyz))]))
            ET.SubElement(new_joint, "parent",
                          dict([("link", joint_parent)]))
            ET.SubElement(new_joint, "child",
                          dict([("link", self.name)]))
            ET.SubElement(self.object_tree.getroot(), "link",
                          dict([("name", joint_parent)]))

        # Save the transformation internally to be used when loading
        self.joint_frame = joint_frame

    def load_supporting_surfaces(self):
        self.supporting_surfaces = {}

        heights_file = os.path.join(
            self.model_path, 'misc', 'heights_per_link.json')
        if not os.path.isfile(heights_file):
            return

        with open(heights_file, 'r') as f:
            heights = json.load(f)

        original_object_tree = ET.parse(self.filename)
        sub_urdfs = [ET.parse(urdf_path) for urdf_path in self.urdf_paths]
        for predicate in heights:
            height_maps_dir = os.path.join(
                self.model_path,
                'misc', 'height_maps_per_link', '{}'.format(predicate))

            height_maps = {}
            for link_name in heights[predicate]:
                link_dir = os.path.join(height_maps_dir, link_name)

                # Get collision mesh of the link in the original urdf
                link = original_object_tree.find(
                    ".//link[@name='{}']".format(link_name))
                link_col_mesh = link.find('collision/geometry/mesh')
                col_mesh_path = os.path.join(
                    self.model_path,
                    link_col_mesh.attrib['filename'])

                # Try to find the body_id (after splitting) and the new link name (after renaming)
                # by matching the collision mesh file path
                new_link = None
                new_body_id = None
                assert len(sub_urdfs) == len(self.body_ids)
                for sub_urdf, body_id in zip(sub_urdfs, self.body_ids):
                    for link in sub_urdf.findall('link'):
                        link_col_mesh = link.find('collision/geometry/mesh')
                        if link_col_mesh is None:
                            continue
                        if link_col_mesh.attrib['filename'] == col_mesh_path:
                            new_link = link.attrib['name']
                            new_body_id = body_id
                            break
                    if new_link is not None:
                        break

                assert new_link is not None
                new_link_id = link_from_name(new_body_id, new_link)

                height_maps[(new_body_id, new_link_id)] = []

                for i, z_value in enumerate(heights[predicate][link_name]):
                    img_fname = os.path.join(
                        link_dir, link_dir, '{}.png'.format(i))
                    xy_map = cv2.imread(img_fname, 0)
                    height_maps[(new_body_id, new_link_id)].append(
                        (z_value, xy_map))
            self.supporting_surfaces[predicate] = height_maps

    def sample_orientation(self):
        if self.orientations is None:
            raise ValueError('No orientation probabilities set')
        indeces = list(range(len(self.orientations)))
        orientations = [np.array(o['rotation']) for o in self.orientations]
        probabilities = [o['prob'] for o in self.orientations]
<<<<<<< HEAD
        chosen_orientation = random.choices(
            orientations, weights=probabilities, k=1)[0]
        # TODO do random variation about Z axis based on variation key
        return chosen_orientation
=======
        variation = [o['variation'] for o in self.orientations]
        chosen_orientation_idx = random.choices(indeces, weights=probabilities, k=1)[0]
        chosen_orientation = orientations[chosen_orientation_idx]
        max_rotation = variation[chosen_orientation_idx]

        if max_rotation > 0:
            rotation_about_z = random.random()*max_rotation
            rotation_z_quat = z_rotation(rotation_about_z)
            rotated_quat = quat_from_matrix(matrix_from_quat(chosen_orientation) @
                                            matrix_from_quat(rotation_z_quat))
            return rotated_quat
        else:
            return chosen_orientation
>>>>>>> 849ab8f1

    def rename_urdf(self):
        """
        Helper function that renames the file paths in the object urdf
        from relative paths to absolute paths
        """
        base_link_name = get_base_link_name(self.object_tree)

        # Change the links of the added object to adapt to the given name
        for link_emb in self.object_tree.iter('link'):
            # If the original urdf already contains world link, do not rename
            if link_emb.attrib['name'] == 'world':
                pass
            elif link_emb.attrib['name'] == base_link_name:
                # The base_link get renamed as the link tag indicates
                # Just change the name of the base link in the embedded urdf
                link_emb.attrib['name'] = self.name
            else:
                # The other links get also renamed to add the name of the link tag as prefix
                # This allows us to load several instances of the same object
                link_emb.attrib['name'] = self.name + \
                    "_" + link_emb.attrib['name']

        # Change the joints of the added object to adapt them to the given name
        for joint_emb in self.object_tree.iter('joint'):
            # We change the joint name
            joint_emb.attrib["name"] = self.name + \
                "_" + joint_emb.attrib["name"]
            # We change the child link names
            for child_emb in joint_emb.findall('child'):
                # If the original urdf already contains world link, do not rename
                if child_emb.attrib['link'] == 'world':
                    pass
                elif child_emb.attrib['link'] == base_link_name:
                    child_emb.attrib['link'] = self.name
                else:
                    child_emb.attrib['link'] = self.name + \
                        "_" + child_emb.attrib['link']
            # and the parent link names
            for parent_emb in joint_emb.findall('parent'):
                # If the original urdf already contains world link, do not rename
                if parent_emb.attrib['link'] == 'world':
                    pass
                elif parent_emb.attrib['link'] == base_link_name:
                    parent_emb.attrib['link'] = self.name
                else:
                    parent_emb.attrib['link'] = self.name + \
                        "_" + parent_emb.attrib['link']

    def scale_object(self):
        """
        Scale the object according to the given bounding box
        """
        # We need to scale 1) the meshes, 2) the position of meshes, 3) the position of joints, 4) the orientation
        # axis of joints. The problem is that those quantities are given wrt. its parent link frame, and this can be
        # rotated wrt. the frame the scale was given in Solution: parse the kin tree joint by joint, extract the
        # rotation, rotate the scale, apply rotated scale to 1, 2, 3, 4 in the child link frame

        # First, define the scale in each link reference frame
        # and apply it to the joint values
        base_link_name = get_base_link_name(self.object_tree)
        scales_in_lf = {base_link_name: self.scale}
        all_processed = False
        while not all_processed:
            all_processed = True
            for joint in self.object_tree.iter("joint"):
                parent_link_name = joint.find("parent").attrib["link"]
                child_link_name = joint.find("child").attrib["link"]
                if parent_link_name in scales_in_lf and child_link_name not in scales_in_lf:
                    scale_in_parent_lf = scales_in_lf[parent_link_name]
                    # The location of the joint frame is scaled using the scale in the parent frame
                    for origin in joint.iter("origin"):
                        current_origin_xyz = np.array(
                            [float(val) for val in origin.attrib["xyz"].split(" ")])
                        new_origin_xyz = np.multiply(
                            current_origin_xyz, scale_in_parent_lf)
                        new_origin_xyz = np.array(
                            [round_up(val, 10) for val in new_origin_xyz])
                        origin.attrib['xyz'] = ' '.join(
                            map(str, new_origin_xyz))

                    # scale the prismatic joint
                    if joint.attrib['type'] == 'prismatic':
                        limits = joint.findall('limit')
                        assert len(limits) == 1
                        limit = limits[0]
                        axes = joint.findall('axis')
                        assert len(axes) == 1
                        axis = axes[0]
                        axis_np = np.array([
                            float(elem) for elem in axis.attrib['xyz'].split()])
                        major_axis = np.argmax(np.abs(axis_np))
                        # assume the prismatic joint is roughly axis-aligned
                        limit.attrib['upper'] = str(
                            float(limit.attrib['upper']) *
                            scale_in_parent_lf[major_axis])
                        limit.attrib['lower'] = str(
                            float(limit.attrib['lower']) *
                            scale_in_parent_lf[major_axis])

                    # Get the rotation of the joint frame and apply it to the scale
                    if "rpy" in joint.keys():
                        joint_frame_rot = np.array(
                            [float(val) for val in joint.attrib['rpy'].split(" ")])
                        # Rotate the scale
                        scale_in_child_lf = rotate_vector_3d(
                            scale_in_parent_lf, *joint_frame_rot, cck=True)
                        scale_in_child_lf = np.absolute(scale_in_child_lf)
                    else:
                        scale_in_child_lf = scale_in_parent_lf

                    # print("Adding: ", joint.find("child").attrib["link"])

                    scales_in_lf[joint.find("child").attrib["link"]] = \
                        scale_in_child_lf

                    # The axis of the joint is defined in the joint frame, we scale it after applying the rotation
                    for axis in joint.iter("axis"):
                        current_axis_xyz = np.array(
                            [float(val) for val in axis.attrib["xyz"].split(" ")])
                        new_axis_xyz = np.multiply(
                            current_axis_xyz, scale_in_child_lf)
                        new_axis_xyz /= np.linalg.norm(new_axis_xyz)
                        new_axis_xyz = np.array(
                            [round_up(val, 10) for val in new_axis_xyz])
                        axis.attrib['xyz'] = ' '.join(map(str, new_axis_xyz))

                    # Iterate again the for loop since we added new elements to the dictionary
                    all_processed = False

        all_links = self.object_tree.findall('link')
        # compute dynamics properties
        if self.overwrite_inertial and self.category not in ["walls", "floors", "ceilings"]:
            all_links_trimesh = []
            total_volume = 0.0
            for link in all_links:
                meshes = link.findall('collision/geometry/mesh')
                if len(meshes) == 0:
                    all_links_trimesh.append(None)
                    continue
                # assume one collision mesh per link
                assert len(meshes) == 1, (self.filename, link.attrib['name'])
                # check collision mesh path
                collision_mesh_path = os.path.join(
                    meshes[0].attrib['filename'])
                trimesh_obj = trimesh.load(
                    file_obj=collision_mesh_path, force='mesh')
                all_links_trimesh.append(trimesh_obj)
                volume = trimesh_obj.volume
                # a hack to artificially increase the density of the lamp base
                if link.attrib['name'] == base_link_name and base_link_name != 'world':
                    if self.category in ['lamp']:
                        volume *= 10.0
                total_volume += volume

            # avg L x W x H and Weight is given for this object category
            if self.avg_obj_dims is not None:
                avg_density = self.avg_obj_dims['density']

            # otherwise, use the median density across all existing object categories
            else:
                avg_density = 67.0

            # Scale the mass based on bounding box size
            # TODO: how to scale moment of inertia?
            total_mass = avg_density * \
                self.bounding_box[0] * \
                self.bounding_box[1] * self.bounding_box[2]
            # print('total_mass', total_mass)

            density = total_mass / total_volume
            # print('avg density', density)
            for trimesh_obj in all_links_trimesh:
                if trimesh_obj is not None:
                    trimesh_obj.density = density

            assert len(all_links_trimesh) == len(all_links)

        # Now iterate over all links and scale the meshes and positions
        for i, link in enumerate(all_links):
            if self.overwrite_inertial and self.category not in ["walls", "floors", "ceilings"]:
                link_trimesh = all_links_trimesh[i]
                # assign dynamics properties
                inertials = link.findall('inertial')
                if len(inertials) == 0:
                    inertial = ET.SubElement(link, 'inertial')
                else:
                    assert len(inertials) == 1
                    inertial = inertials[0]

                masses = inertial.findall('mass')
                if len(masses) == 0:
                    mass = ET.SubElement(inertial, 'mass')
                else:
                    assert len(masses) == 1
                    mass = masses[0]

                inertias = inertial.findall('inertia')
                if len(inertias) == 0:
                    inertia = ET.SubElement(inertial, 'inertia')
                else:
                    assert len(inertias) == 1
                    inertia = inertias[0]

                origins = inertial.findall('origin')
                if len(origins) == 0:
                    origin = ET.SubElement(inertial, 'origin')
                else:
                    assert len(origins) == 1
                    origin = origins[0]

                if link_trimesh is not None:
                    # a hack to artificially increase the density of the lamp base
                    if link.attrib['name'] == base_link_name and base_link_name != 'world':
                        if self.category in ['lamp']:
                            link_trimesh.density *= 10.0

                    if link_trimesh.is_watertight:
                        center = link_trimesh.center_mass
                    else:
                        center = link_trimesh.centroid

                    # The inertial frame origin will be scaled down below.
                    # Here, it has the value BEFORE scaling
                    # TODO: this is not 100% correct. This assumes collision
                    # mesh has zero origin, which is not always true.
                    origin.attrib['xyz'] = ' '.join(map(str, center))
                    origin.attrib['rpy'] = ' '.join(map(str, [0.0, 0.0, 0.0]))

                    mass.attrib['value'] = str(round_up(link_trimesh.mass, 10))
                    moment_of_inertia = link_trimesh.moment_inertia
                    inertia.attrib['ixx'] = str(moment_of_inertia[0][0])
                    inertia.attrib['ixy'] = str(moment_of_inertia[0][1])
                    inertia.attrib['ixz'] = str(moment_of_inertia[0][2])
                    inertia.attrib['iyy'] = str(moment_of_inertia[1][1])
                    inertia.attrib['iyz'] = str(moment_of_inertia[1][2])
                    inertia.attrib['izz'] = str(moment_of_inertia[2][2])
                else:
                    # empty link that does not have any mesh
                    origin.attrib['xyz'] = ' '.join(map(str, [0.0, 0.0, 0.0]))
                    origin.attrib['rpy'] = ' '.join(map(str, [0.0, 0.0, 0.0]))
                    mass.attrib['value'] = str(0.0)
                    inertia.attrib['ixx'] = str(0.0)
                    inertia.attrib['ixy'] = str(0.0)
                    inertia.attrib['ixz'] = str(0.0)
                    inertia.attrib['iyy'] = str(0.0)
                    inertia.attrib['iyz'] = str(0.0)
                    inertia.attrib['izz'] = str(0.0)

            scale_in_lf = scales_in_lf[link.attrib["name"]]
            # Apply the scale to all mesh elements within the link (original scale and origin)
            for mesh in link.iter("mesh"):
                if "scale" in mesh.attrib:
                    mesh_scale = np.array(
                        [float(val) for val in mesh.attrib["scale"].split(" ")])
                    new_scale = np.multiply(mesh_scale, scale_in_lf)
                    new_scale = np.array([round_up(val, 10)
                                          for val in new_scale])
                    mesh.attrib['scale'] = ' '.join(map(str, new_scale))
                else:
                    new_scale = np.array([round_up(val, 10)
                                          for val in scale_in_lf])
                    mesh.set('scale', ' '.join(map(str, new_scale)))
            for origin in link.iter("origin"):
                origin_xyz = np.array(
                    [float(val) for val in origin.attrib["xyz"].split(" ")])
                new_origin_xyz = np.multiply(origin_xyz, scale_in_lf)
                new_origin_xyz = np.array(
                    [round_up(val, 10) for val in new_origin_xyz])
                origin.attrib['xyz'] = ' '.join(map(str, new_origin_xyz))

    def remove_floating_joints(self, folder=None):
        """
        Split a single urdf to multiple urdfs if there exist floating joints
        """
        if folder is None:
            timestr = time.strftime("%Y%m%d-%H%M%S")
            folder = os.path.join(
                gibson2.ig_dataset_path, "scene_instances",
                '{}_{}_{}'.format(timestr, random.getrandbits(64), os.getpid()))
            os.makedirs(folder, exist_ok=True)

        # Deal with floating joints inside the embedded urdf
        file_prefix = os.path.join(folder, self.name)
        urdfs_no_floating = \
            save_urdfs_without_floating_joints(self.object_tree,
                                               file_prefix)

        # append a new tuple of file name of the instantiated embedded urdf
        # and the transformation (!= identity if its connection was floating)
        for i, urdf in enumerate(urdfs_no_floating):
            self.urdf_paths.append(urdfs_no_floating[urdf][0])
            transformation = np.dot(
                self.joint_frame, urdfs_no_floating[urdf][1])
            self.poses.append(transformation)
            self.is_fixed.append(urdfs_no_floating[urdf][2])
            if urdfs_no_floating[urdf][3]:
                self.main_body = i

    def randomize_texture(self):
        """
        Randomize texture and material for each link / visual shape
        """
        for material in self.materials:
            material.randomize()
        self.update_friction()

    def update_friction(self):
        """
        Update the surface lateral friction for each link based on its material
        """
        if self.material_to_friction is None:
            return
        for i in range(len(self.urdf_paths)):
            # if the sub URDF does not have visual meshes
            if len(self.visual_mesh_to_material[i]) == 0:
                continue
            body_id = self.body_ids[i]
            sub_urdf_tree = ET.parse(self.urdf_paths[i])

            for j in np.arange(-1, p.getNumJoints(body_id)):
                # base_link
                if j == -1:
                    link_name = p.getBodyInfo(body_id)[0].decode('UTF-8')
                else:
                    link_name = p.getJointInfo(body_id, j)[12].decode('UTF-8')
                link = sub_urdf_tree.find(
                    ".//link[@name='{}']".format(link_name))
                link_materials = []
                for visual_mesh in link.findall('visual/geometry/mesh'):
                    link_materials.append(
                        self.visual_mesh_to_material[i][visual_mesh.attrib['filename']])
                link_frictions = []
                for link_material in link_materials:
                    if link_material.random_class is None:
                        friction = 0.5
                    elif link_material.random_class not in self.material_to_friction:
                        friction = 0.5
                    else:
                        friction = self.material_to_friction.get(
                            link_material.random_class, 0.5)
                    link_frictions.append(friction)
                link_friction = np.mean(link_frictions)
                p.changeDynamics(body_id, j, lateralFriction=link_friction)

    def prepare_texture(self):
        """
        Set up mapping from visual meshes to randomizable materials
        """
        for _ in range(len(self.urdf_paths)):
            self.visual_mesh_to_material.append({})

        if self.category in ["walls", "floors", "ceilings"]:
            material_groups_file = os.path.join(
                self.model_path, 'misc', '{}_material_groups.json'.format(self.category))
        else:
            material_groups_file = os.path.join(
                self.model_path, 'misc', 'material_groups.json')

        assert os.path.isfile(material_groups_file), \
            'cannot find material group: {}'.format(material_groups_file)
        with open(material_groups_file) as f:
            material_groups = json.load(f)

        # create randomized material for each material group
        all_material_categories = material_groups[0]
        all_materials = {}
        for key in all_material_categories:
            all_materials[int(key)] = \
                RandomizedMaterial(all_material_categories[key])

        # make visual mesh file path absolute
        visual_mesh_to_idx = material_groups[1]
        for old_path in list(visual_mesh_to_idx.keys()):
            new_path = os.path.join(
                self.model_path, 'shape', 'visual', old_path)
            visual_mesh_to_idx[new_path] = visual_mesh_to_idx[old_path]
            del visual_mesh_to_idx[old_path]

        # check each visual object belongs to which sub URDF in case of splitting
        for i, urdf_path in enumerate(self.urdf_paths):
            sub_urdf_tree = ET.parse(urdf_path)
            for visual_mesh_path in visual_mesh_to_idx:
                # check if this visual object belongs to this URDF
                if sub_urdf_tree.find(".//mesh[@filename='{}']".format(visual_mesh_path)) is not None:
                    self.visual_mesh_to_material[i][visual_mesh_path] = \
                        all_materials[visual_mesh_to_idx[visual_mesh_path]]

        self.materials = list(all_materials.values())

        friction_json = os.path.join(
            gibson2.ig_dataset_path, 'materials', 'material_friction.json')
        if os.path.isfile(friction_json):
            with open(friction_json) as f:
                self.material_to_friction = json.load(f)

    def _load(self):
        """
        Load the object into pybullet and set it to the correct pose
        """
        for idx in range(len(self.urdf_paths)):
            logging.info("Loading " + self.urdf_paths[idx])
            body_id = p.loadURDF(self.urdf_paths[idx])
            # flags=p.URDF_USE_MATERIAL_COLORS_FROM_MTL)
            transformation = self.poses[idx]
            pos = transformation[0:3, 3]
            orn = np.array(quatXYZWFromRotMat(transformation[0:3, 0:3]))
            logging.info("Moving URDF to (pos,ori): " +
                         np.array_str(pos) + ", " + np.array_str(orn))
            dynamics_info = p.getDynamicsInfo(body_id, -1)
            inertial_pos, inertial_orn = dynamics_info[3], dynamics_info[4]
            pos, orn = p.multiplyTransforms(
                pos, orn, inertial_pos, inertial_orn)
            p.resetBasePositionAndOrientation(body_id, pos, orn)
            p.changeDynamics(
                body_id, -1,
                activationState=p.ACTIVATION_STATE_ENABLE_SLEEPING)

            for j in range(p.getNumJoints(body_id)):
                info = p.getJointInfo(body_id, j)
                jointType = info[2]
                if jointType in [p.JOINT_REVOLUTE, p.JOINT_PRISMATIC]:
                    p.setJointMotorControl2(
                        body_id, j, p.VELOCITY_CONTROL,
                        targetVelocity=0.0, force=self.joint_friction)
            self.body_ids.append(body_id)

        self.load_supporting_surfaces()

        return self.body_ids

    def force_wakeup(self):
        """
        Force wakeup sleeping objects
        """
        for body_id in self.body_ids:
            for joint_id in range(p.getNumJoints(body_id)):
                p.changeDynamics(body_id, joint_id,
                                 activationState=p.ACTIVATION_STATE_WAKE_UP)

    def reset(self):
        """
        Reset the object to its original pose and joint configuration
        """
        for idx in range(len(self.body_ids)):
            body_id = self.body_ids[idx]
            transformation = self.poses[idx]
            pos = transformation[0:3, 3]
            orn = np.array(quatXYZWFromRotMat(transformation[0:3, 0:3]))
            logging.info("Resetting URDF to (pos,ori): " +
                         np.array_str(pos) + ", " + np.array_str(orn))
            dynamics_info = p.getDynamicsInfo(body_id, -1)
            inertial_pos, inertial_orn = dynamics_info[3], dynamics_info[4]
            pos, orn = p.multiplyTransforms(
                pos, orn, inertial_pos, inertial_orn)
            p.resetBasePositionAndOrientation(body_id, pos, orn)

            # reset joint position to 0.0
            for j in range(p.getNumJoints(body_id)):
                info = p.getJointInfo(body_id, j)
                jointType = info[2]
                if jointType in [p.JOINT_REVOLUTE, p.JOINT_PRISMATIC]:
                    p.resetJointState(
                        body_id, j, targetValue=0.0, targetVelocity=0.0)
                    p.setJointMotorControl2(
                        body_id, j, p.VELOCITY_CONTROL,
                        targetVelocity=0.0, force=self.joint_friction)

    def get_position(self):
        """
        Get object position

        :return: position in xyz
        """
        body_id = self.get_body_id()
        if self.is_fixed[self.main_body] or p.getBodyInfo(body_id)[0].decode('utf-8') == 'world':
            pos, _ = p.getLinkState(body_id, 0)[0:2]
        else:
            pos, _ = p.getBasePositionAndOrientation(body_id)
        return pos

    def get_orientation(self):
        """
        Get object orientation

        :return: quaternion in xyzw
        """
        body_id = self.get_body_id()
        if self.is_fixed[self.main_body] or p.getBodyInfo(body_id)[0].decode('utf-8') == 'world':
            _, orn = p.getLinkState(body_id, 0)[0:2]
        else:
            _, orn = p.getBasePositionAndOrientation(body_id)
        return orn

    def get_position_orientation(self):
        """
        Get object position and orientation

        :return: position in xyz
        :return: quaternion in xyzw
        """
        body_id = self.get_body_id()
        if self.is_fixed[self.main_body] or p.getBodyInfo(body_id)[0].decode('utf-8') == 'world':
            pos, orn = p.getLinkState(body_id, 0)[0:2]
        else:
            pos, orn = p.getBasePositionAndOrientation(body_id)
        return pos, orn

    def set_position(self, pos):
        """
        Set object position

        :param pos: position in xyz
        """
        body_id = self.get_body_id()
        if self.is_fixed[self.main_body] or p.getBodyInfo(body_id)[0].decode('utf-8') == 'world':
            logging.warning('cannot set_position for fixed objects')
        else:
            _, old_orn = p.getBasePositionAndOrientation(body_id)
            p.resetBasePositionAndOrientation(body_id, pos, old_orn)

    def set_orientation(self, orn):
        """
        Set object orientation

        :param orn: quaternion in xyzw
        """
        body_id = self.get_body_id()
        if self.is_fixed[self.main_body] or p.getBodyInfo(body_id)[0].decode('utf-8') == 'world':
            logging.warning('cannot set_orientation for fixed objects')
        else:
            old_pos, _ = p.getBasePositionAndOrientation(body_id)
            p.resetBasePositionAndOrientation(body_id, old_pos, orn)

    def set_position_orientation(self, pos, orn):
        """
        Set object position and orientation
        :param pos: position in xyz
        :param orn: quaternion in xyzw
        """
        body_id = self.get_body_id()
        if self.is_fixed[self.main_body] or p.getBodyInfo(body_id)[0].decode('utf-8') == 'world':
            logging.warning(
                'cannot set_position_orientation for fixed objects')
        else:
            p.resetBasePositionAndOrientation(body_id, pos, orn)

    def get_body_id(self):
        return self.body_ids[self.main_body]

    def add_meta_links(self, meta_links):
        """
        Adds the meta links (e.g. heating element position, water source position) from the metadata file
        into the URDF tree for this object prior to loading.

        :param meta_links: Dictionary of meta links in the form of {link_name: [linkX, linkY, linkZ]}
        :return: None.
        """
        for meta_link_name, offset in meta_links.items():
            add_fixed_link(self.object_tree, meta_link_name, offset)<|MERGE_RESOLUTION|>--- conflicted
+++ resolved
@@ -372,12 +372,6 @@
         indeces = list(range(len(self.orientations)))
         orientations = [np.array(o['rotation']) for o in self.orientations]
         probabilities = [o['prob'] for o in self.orientations]
-<<<<<<< HEAD
-        chosen_orientation = random.choices(
-            orientations, weights=probabilities, k=1)[0]
-        # TODO do random variation about Z axis based on variation key
-        return chosen_orientation
-=======
         variation = [o['variation'] for o in self.orientations]
         chosen_orientation_idx = random.choices(indeces, weights=probabilities, k=1)[0]
         chosen_orientation = orientations[chosen_orientation_idx]
@@ -391,7 +385,6 @@
             return rotated_quat
         else:
             return chosen_orientation
->>>>>>> 849ab8f1
 
     def rename_urdf(self):
         """
