--- conflicted
+++ resolved
@@ -738,11 +738,7 @@
         self.scene.reset_floor(floor=self.floor_num, additional_elevation=0.05)
         self.reset_replaced_objects()
         self.reset_additional_objects()
-<<<<<<< HEAD
-        state = super(InteractiveGibsonNavigateEnv, self).reset()
-
-=======
->>>>>>> da29d0a1
+
         self.new_potential = None
         state = NavigateEnv.reset(self)
         return state
