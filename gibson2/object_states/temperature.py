from gibson2.object_states.heat_source_or_sink import HeatSourceOrSink
from gibson2.object_states.inside import Inside
from gibson2.object_states.object_state_base import AbsoluteObjectState
from gibson2.object_states.pose import Pose
from gibson2.utils.utils import l2_distance

# TODO: Consider sourcing default temperature from scene
# Default ambient temperature.
DEFAULT_TEMPERATURE = 23.0  # degrees Celsius

# What fraction of the temperature difference with the default temperature should be decayed every step.
TEMPERATURE_DECAY_SPEED = 0.02  # per second. We'll do the conversion to steps later.


class Temperature(AbsoluteObjectState):
    @staticmethod
    def get_dependencies():
        return AbsoluteObjectState.get_dependencies() + [Pose]

    @staticmethod
    def get_optional_dependencies():
        return AbsoluteObjectState.get_optional_dependencies() + [HeatSourceOrSink]

    def __init__(self, obj):
        super(Temperature, self).__init__(obj)

        self.value = DEFAULT_TEMPERATURE

    def _get_value(self):
        return self.value

    def _set_value(self, new_value):
        self.value = new_value
        return True

    def _update(self):
        # Start at the current temperature.
        new_temperature = self.value

<<<<<<< HEAD
        # Apply temperature decay.
        new_temperature += (DEFAULT_TEMPERATURE - self.value) * TEMPERATURE_DECAY_SPEED * self.simulator.render_timestep

        # Find all heat source objects.
=======
        # Find all heat source objects.
        affected_by_heat_source = False
>>>>>>> 0ad80dac
        for obj2 in self.simulator.scene.get_objects_with_state(HeatSourceOrSink):
            # Obtain heat source position.
            heat_source = obj2.states[HeatSourceOrSink]
            heat_source_state, heat_source_position = heat_source.get_value()
            if heat_source_state:
                # The heat source is toggled on. If it has a position, we check distance.
                # If not, we check whether we are inside it or not.
                if heat_source_position is not None:
                    # Load our Pose. Note that this is cached already by the state.
                    # Also note that this produces garbage values for fixed objects - but we are
                    # assuming none of our temperature-enabled objects are fixed.
                    position, _ = self.obj.states[Pose].get_value()

                    # Compute distance to heat source from our position.
                    dist = l2_distance(heat_source_position, position)
                    if dist > heat_source.distance_threshold:
                        continue
                else:
                    if not self.obj.states[Inside].get_value(obj2):
                        continue

                new_temperature += ((heat_source.temperature - self.value) * heat_source.heating_rate *
                                    self.simulator.render_timestep)
<<<<<<< HEAD
=======
                affected_by_heat_source = True

        # Apply temperature decay if not affected by any heat source.
        if not affected_by_heat_source:
            new_temperature += (DEFAULT_TEMPERATURE - self.value) * TEMPERATURE_DECAY_SPEED * self.simulator.render_timestep
>>>>>>> 0ad80dac

        self.value = new_temperature

    # For this state, we simply store its value.
    def _dump(self):
        return self.value

    def load(self, data):
        self.value = data<|MERGE_RESOLUTION|>--- conflicted
+++ resolved
@@ -37,15 +37,8 @@
         # Start at the current temperature.
         new_temperature = self.value
 
-<<<<<<< HEAD
-        # Apply temperature decay.
-        new_temperature += (DEFAULT_TEMPERATURE - self.value) * TEMPERATURE_DECAY_SPEED * self.simulator.render_timestep
-
-        # Find all heat source objects.
-=======
         # Find all heat source objects.
         affected_by_heat_source = False
->>>>>>> 0ad80dac
         for obj2 in self.simulator.scene.get_objects_with_state(HeatSourceOrSink):
             # Obtain heat source position.
             heat_source = obj2.states[HeatSourceOrSink]
@@ -69,14 +62,11 @@
 
                 new_temperature += ((heat_source.temperature - self.value) * heat_source.heating_rate *
                                     self.simulator.render_timestep)
-<<<<<<< HEAD
-=======
                 affected_by_heat_source = True
 
         # Apply temperature decay if not affected by any heat source.
         if not affected_by_heat_source:
             new_temperature += (DEFAULT_TEMPERATURE - self.value) * TEMPERATURE_DECAY_SPEED * self.simulator.render_timestep
->>>>>>> 0ad80dac
 
         self.value = new_temperature
 
