--- conflicted
+++ resolved
@@ -18,11 +18,8 @@
 import gibson2
 import os
 from gibson2.core.render.mesh_renderer import tinyobjloader
-<<<<<<< HEAD
 import platform
-=======
 import logging
->>>>>>> 90a4ab00
 
 class VisualObject(object):
     """
@@ -330,7 +327,7 @@
         available_devices = get_available_devices()
         if device_idx < len(available_devices):
             device = available_devices[device_idx]
-            logging.info("Using device {}".format(device))
+            logging.info("Using device {} for rendering".format(device))
         else:
             logging.info("Device index is larger than number of devices, falling back to use 0")
             device = 0
@@ -351,7 +348,7 @@
 
         self.lightcolor = [1, 1, 1]
 
-        logging.debug('Using fisheye camera: {}'.format(self.fisheye))
+        logging.debug('Is using fisheye camera: {}'.format(self.fisheye))
 
         if self.fisheye:
             [self.shaderProgram, self.texUnitUniform] = self.r.compile_shader_meshrenderer(
