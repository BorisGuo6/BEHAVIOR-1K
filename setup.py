--- conflicted
+++ resolved
@@ -47,13 +47,9 @@
         "rtree>=1.2.0",
         "graphviz>=0.20",
         "matplotlib>=3.0.0",
-<<<<<<< HEAD
-        "lxml",
+        "lxml>=5.3.0",
         "numba",
         "cffi==1.16.0",
-=======
-        "lxml>=5.3.0",
->>>>>>> f6b8a146
     ],
     extras_require={
         "dev": [
