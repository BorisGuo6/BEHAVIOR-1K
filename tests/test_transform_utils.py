import math

import numpy as np
import pytest
import torch as th
import trimesh
from scipy.spatial.transform import Rotation as R
from scipy.spatial.transform import Slerp
from torch.testing import assert_close

from omnigibson.utils.numpy_utils import NumpyTypes
from omnigibson.utils.transform_utils import *

# Create constants for vectors
RANDOM_VECTORS = [
    th.tensor([0.56853108, 0.53382016, 0.30716877], dtype=th.float32),
    th.tensor([0.52257347, 0.61831128, 0.83885363], dtype=th.float32),
    th.tensor([0.21115992, 0.21581846, 0.32354917], dtype=th.float32),
    th.tensor([0.29239464, 0.56651807, 0.18654108], dtype=th.float32),
]

# Create constants for matrices
RANDOM_MATRICES = [
    th.tensor(
        [
            [0.73807538, 0.34566713, 0.22840234],
            [0.6477331, 0.11909693, 0.54837387],
            [0.80250765, 0.98231487, 0.30666593],
        ],
        dtype=th.float32,
    ),
    th.tensor(
        [
            [0.49792992, 0.34195128, 0.97021054],
            [0.34943073, 0.94597711, 0.4247565],
            [0.33942933, 0.34367859, 0.12948883],
        ],
        dtype=th.float32,
    ),
    th.tensor(
        [
            [0.14253589, 0.0570198, 0.52688842],
            [0.13947784, 0.71386355, 0.25629677],
            [0.49064311, 0.72391959, 0.46148444],
        ],
        dtype=th.float32,
    ),
    th.tensor(
        [
            [0.37922823, 0.11913949, 0.97869396],
            [0.17461795, 0.55869352, 0.18168803],
            [0.88240868, 0.57003021, 0.09736692],
        ],
        dtype=th.float32,
    ),
]

# Create constants for quaternions
RANDOM_QUATERNIONS = [
    th.tensor([-0.67976515, 0.50242053, -0.18529368, -0.50115786], dtype=th.float32),
    th.tensor([0.7823932, -0.18596287, -0.43777126, 0.40203857], dtype=th.float32),
    th.tensor([-0.66576888, 0.56006078, 0.06682257, -0.4884859], dtype=th.float32),
    th.tensor([0.6827, 0.7298, 0.0191, 0.0301], dtype=th.float32),
]


def are_rotations_close(R1, R2, atol=1e-3):
    return (
        th.allclose(R1 @ R1.t(), th.eye(3), atol=atol)
        and th.allclose(R2 @ R2.t(), th.eye(3), atol=atol)
        and th.allclose(R1, R2, atol=atol)
    )


class TestQuaternionOperations:
    def test_quat2mat_special_cases(self):
        special_quats = [
            th.tensor([0.0, 0.0, 0.0, 1.0]),  # Identity quaternion
            th.tensor([1.0, 0.0, 0.0, 0.0]),  # 180 degree rotation around x
            th.tensor([0.0, 1.0, 0.0, 0.0]),  # 180 degree rotation around y
            th.tensor([0.0, 0.0, 1.0, 0.0]),  # 180 degree rotation around z
        ]
        for q in special_quats:
            q_np = q.cpu().numpy()
            scipy_mat = R.from_quat(q_np).as_matrix()
            our_mat = quat2mat(q)
            assert_close(our_mat, th.from_numpy(scipy_mat.astype(NumpyTypes.FLOAT32)))

    def test_quat_multiply(self):
        for i in range(0, len(RANDOM_QUATERNIONS), 2):
            q1, q2 = RANDOM_QUATERNIONS[i], RANDOM_QUATERNIONS[i + 1]
            q1_scipy = q1.cpu().numpy()
            q2_scipy = q2.cpu().numpy()
            scipy_result = R.from_quat(q1_scipy) * R.from_quat(q2_scipy)
            scipy_quat = scipy_result.as_quat()
            our_quat = quat_multiply(q1, q2)
            assert quaternions_close(our_quat, th.from_numpy(scipy_quat.astype(NumpyTypes.FLOAT32)))

    def test_quat_conjugate(self):
        for q in RANDOM_QUATERNIONS:
            q_scipy = q.cpu().numpy()
            scipy_conj = R.from_quat(q_scipy).inv().as_quat()
            our_conj = quat_conjugate(q)
            assert quaternions_close(our_conj, th.from_numpy(scipy_conj.astype(NumpyTypes.FLOAT32)))

    def test_quat_inverse(self):
        for q in RANDOM_QUATERNIONS:
            scipy_inv = R.from_quat(q.cpu().numpy()).inv().as_quat().astype(NumpyTypes.FLOAT32)
            our_inv = quat_inverse(q)
            assert quaternions_close(our_inv, th.from_numpy(scipy_inv))
            q_identity = quat_multiply(q, our_inv)
            assert quaternions_close(q_identity, th.tensor([0.0, 0.0, 0.0, 1.0]))

    def test_quat_distance(self):
        for i in range(0, len(RANDOM_QUATERNIONS), 2):
            q1, q2 = RANDOM_QUATERNIONS[i], RANDOM_QUATERNIONS[i + 1]
            dist = quat_distance(q2, q1)
            assert quaternions_close(quat_multiply(dist, q1), q2)


class TestVectorOperations:
    def test_normalize(self):
        for v in RANDOM_VECTORS:
            normalized = normalize(v)
            assert_close(th.norm(normalized), th.tensor(1.0))

    def test_dot_product(self):
        for i in range(0, len(RANDOM_VECTORS), 2):
            v1, v2 = RANDOM_VECTORS[i], RANDOM_VECTORS[i + 1]
            for dim in [-1, 0]:
                assert_close(dot(v1, v2, dim=dim), th.dot(v1, v2))

    def test_l2_distance(self):
        for i in range(0, len(RANDOM_VECTORS), 2):
            v1, v2 = RANDOM_VECTORS[i], RANDOM_VECTORS[i + 1]
            dist = l2_distance(v1, v2)
            assert_close(dist, th.norm(v1 - v2))


class TestMatrixOperations:
    def test_rotation_matrix_properties(self):
        for rand_quat in RANDOM_QUATERNIONS:
            R_mat = quat2mat(rand_quat)
            scipy_R = R.from_quat(rand_quat.cpu().numpy()).as_matrix().astype(NumpyTypes.FLOAT32)
            assert_close(R_mat, th.from_numpy(scipy_R))
            assert_close(R_mat @ R_mat.t(), th.eye(3))
            assert_close(th.det(R_mat), th.tensor(1.0))

    def test_rotation_matrix(self):
        angles = [0, math.pi / 4, math.pi / 2, math.pi]
        for angle in angles:
            for direction in RANDOM_VECTORS:
                direction = normalize(direction)
                R_mat = rotation_matrix(angle, direction)
                scipy_R = R.from_rotvec(angle * direction.cpu().numpy()).as_matrix().astype(NumpyTypes.FLOAT32)
                assert_close(R_mat, th.from_numpy(scipy_R))

                identity = th.eye(3, dtype=R_mat.dtype, device=R_mat.device)
                assert_close(R_mat @ R_mat.t(), identity)
                assert_close(R_mat.t() @ R_mat, identity)
                assert_close(th.det(R_mat), th.tensor(1.0, dtype=R_mat.dtype, device=R_mat.device))

                test_vector = th.randn(3, dtype=R_mat.dtype, device=R_mat.device)
                rotated_vector = R_mat @ test_vector
                assert_close(th.norm(rotated_vector), th.norm(test_vector))

                if angle != 0:
                    axis = R_mat @ direction
                    assert_close(axis, direction)
                    perpendicular = th.cross(direction, th.randn(3, dtype=R_mat.dtype, device=R_mat.device))
                    perpendicular = normalize(perpendicular)
                    rotated_perpendicular = R_mat @ perpendicular
                    cos_angle = th.dot(perpendicular, rotated_perpendicular)
                    assert_close(cos_angle, th.cos(th.tensor(angle)))

    def test_transformation_matrix(self):
        angles = [0, math.pi / 4, math.pi / 2, math.pi]
        for angle in angles:
            for direction in RANDOM_VECTORS:
                for point in RANDOM_VECTORS:
                    direction = normalize(direction)
                    T = transformation_matrix(angle, direction, point)

                    direction_np = direction.cpu().numpy()
                    scipy_R = R.from_rotvec(angle * direction_np).as_matrix().astype(NumpyTypes.FLOAT32)
                    scipy_T = np.eye(4, dtype=NumpyTypes.FLOAT32)
                    scipy_T[:3, :3] = scipy_R
                    scipy_T[:3, 3] = point.cpu().numpy() - np.dot(scipy_R, point.cpu().numpy())
                    assert_close(T, th.from_numpy(scipy_T))

                    rot = T[:3, :3]
                    identity = th.eye(3, dtype=rot.dtype, device=rot.device)
                    assert_close(rot @ rot.t(), identity)
                    assert_close(rot.t() @ rot, identity)
                    assert_close(th.det(rot), th.tensor(1.0, dtype=rot.dtype, device=rot.device))
                    assert_close(T[3, :], th.tensor([0, 0, 0, 1], dtype=T.dtype, device=T.device))

    def test_transformation_matrix_no_point(self):
        angles = [0, math.pi / 4, math.pi / 2, math.pi]
        for angle in angles:
            for direction in RANDOM_VECTORS:
                direction = normalize(direction)
                T = transformation_matrix(angle, direction)

                scipy_R = R.from_rotvec(angle * direction.cpu().numpy()).as_matrix().astype(NumpyTypes.FLOAT32)
                scipy_T = np.eye(4, dtype=NumpyTypes.FLOAT32)
                scipy_T[:3, :3] = scipy_R
                assert_close(T, th.from_numpy(scipy_T))

                assert_close(T[:3, 3], th.zeros(3, dtype=T.dtype, device=T.device))
                rot = rotation_matrix(angle, direction)
                assert_close(T[:3, :3], rot)

    def test_matrix_inverse(self):
        for M in RANDOM_MATRICES:
            M_inv = matrix_inverse(M)
            scipy_M_inv = np.linalg.inv(M.cpu().numpy()).astype(NumpyTypes.FLOAT32)
            assert_close(M_inv, th.from_numpy(scipy_M_inv), atol=1e-3, rtol=1e-3)
            assert_close(M @ M_inv, th.eye(3))


class TestCoordinateTransformations:
    def test_cartesian_to_polar(self):
        for v in RANDOM_VECTORS:
            x, y = v[0], v[1]
            rho, phi = cartesian_to_polar(x, y)
            np_rho, np_phi = np.hypot(x, y), np.arctan2(y, x)
            assert_close(rho, th.tensor(np_rho, dtype=th.float32))
            assert_close(phi, th.tensor(np_phi, dtype=th.float32))


class TestPoseTransformations:
    def test_pose2mat_and_mat2pose(self):
        for pos in RANDOM_VECTORS:
            for orn in RANDOM_QUATERNIONS:
                T = pose2mat((pos, orn))

                scipy_R = R.from_quat(orn.cpu().numpy())
                scipy_T = np.eye(4, dtype=NumpyTypes.FLOAT32)
                scipy_T[:3, :3] = scipy_R.as_matrix()
                scipy_T[:3, 3] = pos.cpu().numpy()

                assert_close(T, th.from_numpy(scipy_T))

                recovered_pos, recovered_orn = mat2pose(T)
                assert_close(pos, recovered_pos)
                assert quaternions_close(orn, recovered_orn)

    def test_pose_inv(self):
        for pos in RANDOM_VECTORS:
            for orn in RANDOM_QUATERNIONS:
                T = pose2mat((pos, orn))
                T_inv = pose_inv(T)

                scipy_R = R.from_quat(orn.cpu().numpy())
                scipy_T = np.eye(4, dtype=NumpyTypes.FLOAT32)
                scipy_T[:3, :3] = scipy_R.as_matrix()
                scipy_T[:3, 3] = pos.cpu().numpy()
                scipy_T_inv = np.linalg.inv(scipy_T)

                assert_close(T_inv, th.from_numpy(scipy_T_inv))
                assert_close(T @ T_inv, th.eye(4))


class TestAxisAngleConversions:
    def test_axisangle2quat_and_quat2axisangle(self):
        angles = [0.0, math.pi / 4, math.pi / 2, math.pi]
        for angle in angles:
            for axis in RANDOM_VECTORS:
                axis = normalize(axis)
                axisangle = axis * angle
                quat = axisangle2quat(axisangle)

                scipy_R = R.from_rotvec(axisangle.cpu().numpy())
                scipy_quat = scipy_R.as_quat().astype(NumpyTypes.FLOAT32)

                assert quaternions_close(quat, th.from_numpy(scipy_quat))

                recovered_axisangle = quat2axisangle(quat)
                scipy_recovered_axisangle = scipy_R.as_rotvec().astype(NumpyTypes.FLOAT32)

                assert th.allclose(recovered_axisangle, th.from_numpy(scipy_recovered_axisangle)) or th.allclose(
                    recovered_axisangle, -th.from_numpy(scipy_recovered_axisangle)
                ), f"Axis-angles not equivalent: {recovered_axisangle} vs {scipy_recovered_axisangle}"

    def test_vecs2axisangle(self):
        vec1 = th.tensor([1.0, 0.0, 0.0])
        vec2 = th.tensor([0.0, 1.0, 0.0])
        axisangle = vecs2axisangle(vec1, vec2)

        scipy_R = R.align_vectors(vec2.unsqueeze(0).cpu().numpy(), vec1.unsqueeze(0).cpu().numpy())[0]
        scipy_axisangle = scipy_R.as_rotvec().astype(NumpyTypes.FLOAT32)

        assert_close(axisangle, th.from_numpy(scipy_axisangle))

    def test_vecs2quat(self):
        vec1 = th.tensor([1.0, 0.0, 0.0])
        vec2 = th.tensor([0.0, 1.0, 0.0])
        quat = vecs2quat(vec1, vec2)

        scipy_R = R.align_vectors(vec2.unsqueeze(0).cpu().numpy(), vec1.unsqueeze(0).cpu().numpy())[0]
        scipy_quat = scipy_R.as_quat().astype(NumpyTypes.FLOAT32)

        assert quaternions_close(quat, th.from_numpy(scipy_quat))


class TestEulerAngleConversions:
    def test_euler2quat_and_quat2euler(self):
        euler_angles = [
            th.tensor([0.0, 0.0, 0.0]),
            th.tensor([math.pi / 4, math.pi / 3, math.pi / 2]),
        ]
        for euler in euler_angles:
            quat = euler2quat(euler)
            scipy_R = R.from_euler("xyz", euler.cpu().numpy())
            scipy_quat = scipy_R.as_quat().astype(NumpyTypes.FLOAT32)
            assert quaternions_close(quat, th.from_numpy(scipy_quat))

            recovered_euler = quat2euler(quat)
            scipy_recovered_euler = scipy_R.as_euler("xyz").astype(NumpyTypes.FLOAT32)
            assert_close(recovered_euler, th.from_numpy(scipy_recovered_euler))

    def test_euler2mat_and_mat2euler(self):
        euler_angles = [
            th.tensor([0.0, 0.0, 0.0]),
            th.tensor([math.pi / 4, math.pi / 3, math.pi / 2]),
        ]
        for euler in euler_angles:
            mat = euler2mat(euler)
            scipy_R = R.from_euler("xyz", euler.cpu().numpy())
            scipy_mat = scipy_R.as_matrix().astype(NumpyTypes.FLOAT32)
            assert_close(mat, th.from_numpy(scipy_mat))

            recovered_euler = mat2euler(mat)
            scipy_recovered_euler = scipy_R.as_euler("xyz").astype(NumpyTypes.FLOAT32)
            assert_close(recovered_euler, th.from_numpy(scipy_recovered_euler))


class TestQuaternionApplications:
    def test_quat_apply(self):
        for quat in RANDOM_QUATERNIONS:
            for vec in RANDOM_VECTORS:
                rotated_vec = quat_apply(quat, vec)

                scipy_R = R.from_quat(quat.cpu().numpy())
                scipy_rotated_vec = scipy_R.apply(vec.cpu().numpy()).astype(NumpyTypes.FLOAT32)

                assert rotated_vec.shape == (3,)
                assert_close(rotated_vec, th.from_numpy(scipy_rotated_vec), atol=1e-3, rtol=1e-3)
                assert_close(th.norm(rotated_vec), th.norm(vec), atol=1e-3, rtol=1e-3)

    def test_quat_slerp(self):
        for i in range(0, len(RANDOM_QUATERNIONS), 2):
            q1, q2 = RANDOM_QUATERNIONS[i], RANDOM_QUATERNIONS[i + 1]
            t = th.rand(1)
            q_slerp = quat_slerp(q1, q2, t)

            key_rots = R.from_quat(np.stack([q1.cpu().numpy(), q2.cpu().numpy()]))
            key_times = [0, 1]
            slerp = Slerp(key_times, key_rots)
<<<<<<< HEAD
            scipy_q_slerp = slerp(t).as_quat()[0].astype(NumpyTypes.FLOAT32)
=======
            scipy_q_slerp = slerp([t.item()]).as_quat()[0].astype(NumpyTypes.FLOAT32)
>>>>>>> 542c5902

            assert quaternions_close(q_slerp, th.from_numpy(scipy_q_slerp))
            assert_close(th.norm(q_slerp), th.tensor(1.0))


class TestTransformPoints:
    def test_transform_points_2d(self):
        points = th.tensor([[1.0, 0.0], [0.0, 1.0]])
        for matrix in RANDOM_MATRICES:
            matrix_2d = th.eye(3)
            matrix_2d[:2, :2] = matrix[:2, :2]
            matrix_2d[:2, 2] = matrix[:2, 2]
            transformed = transform_points(points, matrix_2d)
            transformed_trimesh = th.tensor(trimesh.transform_points(points, matrix_2d), dtype=th.float32)
            assert_close(transformed, transformed_trimesh)

    def test_transform_points_3d(self):
        points = th.tensor([[1.0, 0.0, 0.0], [0.0, 1.0, 0.0], [0.0, 0.0, 1.0]])
        for matrix in RANDOM_MATRICES:
            matrix_4d = th.eye(4)
            matrix_4d[:3, :3] = matrix
            matrix_4d[:3, 3] = th.tensor([1.0, 2.0, 3.0])
            transformed = transform_points(points, matrix_4d)
            transformed_trimesh = th.tensor(trimesh.transform_points(points, matrix_4d), dtype=th.float32)
            assert_close(transformed, transformed_trimesh)


class TestMiscellaneousFunctions:
    def test_convert_quat(self):
        for quat_wxyz in RANDOM_QUATERNIONS:
            quat_xyzw = convert_quat(quat_wxyz, to="xyzw")
            assert_close(quat_xyzw, th.tensor([quat_wxyz[1], quat_wxyz[2], quat_wxyz[3], quat_wxyz[0]]))

    def test_random_quaternion(self):
        num_quats = 10
        quats = random_quaternion(num_quaternions=num_quats)
        assert quats.shape == (num_quats, 4)
        assert_close(th.norm(quats, dim=1), th.ones(num_quats))

    def test_random_axis_angle(self):
        axis, angle = random_axis_angle()
        assert_close(th.norm(axis), th.tensor(1.0))
        assert 0 <= angle <= 2 * math.pi

    def test_align_vector_sets(self):
        # Test case 1: 90-degree rotation
        vec_set1 = th.tensor([[1, 0, 0], [0, 1, 0], [0, 0, 1]], dtype=th.float32)
        vec_set2 = th.tensor([[0, 1, 0], [0, 0, 1], [1, 0, 0]], dtype=th.float32)
        quat = align_vector_sets(vec_set2, vec_set1)
        expected_quat = th.tensor([0.5, 0.5, 0.5, 0.5], dtype=th.float32)
        assert th.allclose(quat.abs(), expected_quat.abs(), atol=1e-6)

        # Test case 2: Identity rotation
        vec_set1 = th.tensor([[1, 0, 0], [0, 1, 0], [0, 0, 1]], dtype=th.float32)
        vec_set2 = vec_set1.clone()
        quat = align_vector_sets(vec_set2, vec_set1)
        expected_quat = th.tensor([0, 0, 0, 1], dtype=th.float32)
        assert th.allclose(quat.abs(), expected_quat.abs(), atol=1e-6)

        # Test case 3: 120-degree rotation around [1, 1, 1] axis
        vec_set1 = th.tensor([[1, 0, 0], [0, 1, 0], [0, 0, 1]], dtype=th.float32)
        vec_set2 = th.tensor([[0, 1, 0], [0, 0, 1], [1, 0, 0]], dtype=th.float32)
        quat = align_vector_sets(vec_set2, vec_set1)
        expected_quat = th.tensor([0.5, 0.5, 0.5, 0.5], dtype=th.float32)
        assert th.allclose(quat.abs(), expected_quat.abs(), atol=1e-6)

    def test_copysign(self):
        a = 2.0
        b = th.tensor([-1.0, 1.0])
        result = copysign(a, b)
        assert_close(result, th.tensor([-2.0, 2.0]))

    def test_anorm(self):
        x = th.tensor([[1.0, 2.0], [3.0, 4.0]])
        norm = anorm(x, dim=1)
        expected = th.tensor([math.sqrt(5), math.sqrt(25)])
        assert_close(norm, expected)

    def test_check_quat_right_angle(self):
        right_angle_quat = th.tensor([0.0, 0.707106781, 0.0, 0.707106781])
        assert check_quat_right_angle(right_angle_quat)

        non_right_angle_quat = th.tensor([0.1, 0.2, 0.3, 0.9])
        assert not check_quat_right_angle(non_right_angle_quat)

    def test_z_angle_from_quat(self):
        quat = euler2quat(th.tensor([0.0, 0.0, math.pi / 4]))
        angle = z_angle_from_quat(quat)
        assert_close(angle, th.tensor(math.pi / 4))

    def test_integer_spiral_coordinates(self):
        coords = [integer_spiral_coordinates(i) for i in range(5)]
        expected = [(0, 0), (1, 0), (1, 1), (0, 1), (-1, 1)]
        assert coords == expected<|MERGE_RESOLUTION|>--- conflicted
+++ resolved
@@ -358,11 +358,7 @@
             key_rots = R.from_quat(np.stack([q1.cpu().numpy(), q2.cpu().numpy()]))
             key_times = [0, 1]
             slerp = Slerp(key_times, key_rots)
-<<<<<<< HEAD
-            scipy_q_slerp = slerp(t).as_quat()[0].astype(NumpyTypes.FLOAT32)
-=======
             scipy_q_slerp = slerp([t.item()]).as_quat()[0].astype(NumpyTypes.FLOAT32)
->>>>>>> 542c5902
 
             assert quaternions_close(q_slerp, th.from_numpy(scipy_q_slerp))
             assert_close(th.norm(q_slerp), th.tensor(1.0))
