--- conflicted
+++ resolved
@@ -429,16 +429,7 @@
                     else:
                         # Convert target joint positions to action
                         q = q.cpu()
-<<<<<<< HEAD
-                        action = []
-                        for controller in robot.controllers.values():
-                            command = q[controller.dof_idx]
-                            action.append(controller._reverse_preprocess_command(command))
-                        action = th.cat(action, dim=0)
-                        assert action.shape[0] == robot.action_dim
-=======
                         action = robot.q_to_action(q)
->>>>>>> 61aaf7aa
 
                         num_repeat = 3
                         for j in range(num_repeat):
