import gc
import math
import os
from collections import defaultdict

import torch as th

import omnigibson as og
from omnigibson.action_primitives.curobo import CuRoboMotionGenerator
from omnigibson.macros import gm
from omnigibson.robots.holonomic_base_robot import HolonomicBaseRobot
from omnigibson.robots.locomotion_robot import LocomotionRobot


def test_curobo():
    # Make sure object states are enabled
    assert gm.ENABLE_OBJECT_STATES

    # Create env
    cfg = {
        "env": {
            "action_frequency": 30,
            "physics_frequency": 300,
        },
        "scene": {
            "type": "Scene",
        },
        "objects": [
            {
                "type": "PrimitiveObject",
                "name": "obj0",
                "primitive_type": "Cube",
                "scale": [0.4, 0.4, 0.4],
                "fixed_base": True,
                "position": [0.5, -0.1, 0.2],
                "orientation": [0, 0, 0, 1],
            },
            {
                "type": "PrimitiveObject",
                "name": "eef_marker_0",
                "primitive_type": "Sphere",
                "radius": 0.05,
                "visual_only": True,
                "position": [0, 0, 0],
                "orientation": [0, 0, 0, 1],
                "rgba": [1, 0, 0, 1],
            },
            {
                "type": "PrimitiveObject",
                "name": "eef_marker_1",
                "primitive_type": "Sphere",
                "radius": 0.05,
                "visual_only": True,
                "position": [0, 0, 0],
                "orientation": [0, 0, 0, 1],
                "rgba": [0, 1, 0, 1],
            },
        ],
        "robots": [],
    }

    robot_cfgs = [
        {
            "type": "FrankaPanda",
            "obs_modalities": "rgb",
            "position": [0.7, -0.55, 0.0],
            "orientation": [0, 0, 0.707, 0.707],
            "self_collisions": True,
            "action_normalize": False,
            "controller_config": {
                "arm_0": {
                    "name": "JointController",
                    "motor_type": "position",
                    "command_input_limits": None,
                    "use_delta_commands": False,
                    "use_impedances": False,
                },
                "gripper_0": {
                    "name": "JointController",
                    "motor_type": "position",
                    "command_input_limits": None,
                    "use_delta_commands": False,
                    "use_impedances": False,
                },
            },
        },
        {
            "type": "R1",
            "obs_modalities": "rgb",
            "position": [0.7, -0.7, 0.056],
            "orientation": [0, 0, 0.707, 0.707],
            "self_collisions": True,
            "action_normalize": False,
            "controller_config": {
                "base": {
                    "name": "HolonomicBaseJointController",
                    "motor_type": "position",
                    "command_input_limits": None,
<<<<<<< HEAD
                    "use_delta_commands": False,
=======
>>>>>>> 6203d71e
                    "use_impedances": False,
                },
                "trunk": {
                    "name": "JointController",
                    "motor_type": "position",
                    "command_input_limits": None,
                    "use_delta_commands": False,
                    "use_impedances": False,
                },
                "arm_left": {
                    "name": "JointController",
                    "motor_type": "position",
                    "command_input_limits": None,
                    "use_delta_commands": False,
                    "use_impedances": False,
                },
                "arm_right": {
                    "name": "JointController",
                    "motor_type": "position",
                    "command_input_limits": None,
                    "use_delta_commands": False,
                    "use_impedances": False,
                },
                "gripper_left": {
                    "name": "JointController",
                    "motor_type": "position",
                    "command_input_limits": None,
                    "use_delta_commands": False,
                    "use_impedances": False,
                },
                "gripper_right": {
                    "name": "JointController",
                    "motor_type": "position",
                    "command_input_limits": None,
                    "use_delta_commands": False,
                    "use_impedances": False,
                },
            },
        },
        {
            "type": "Tiago",
            "obs_modalities": "rgb",
            "position": [0.7, -0.85, 0],
            "orientation": [0, 0, 0.707, 0.707],
            "self_collisions": True,
            "action_normalize": False,
            "controller_config": {
                "base": {
                    "name": "HolonomicBaseJointController",
                    "motor_type": "position",
                    "command_input_limits": None,
<<<<<<< HEAD
                    "use_delta_commands": False,
=======
>>>>>>> 6203d71e
                    "use_impedances": False,
                },
                "trunk": {
                    "name": "JointController",
                    "motor_type": "position",
                    "command_input_limits": None,
                    "use_delta_commands": False,
                    "use_impedances": False,
                },
                "camera": {
                    "name": "JointController",
                    "motor_type": "position",
                    "command_input_limits": None,
                    "use_delta_commands": False,
                    "use_impedances": False,
                },
                "arm_left": {
                    "name": "JointController",
                    "motor_type": "position",
                    "command_input_limits": None,
                    "use_delta_commands": False,
                    "use_impedances": False,
                },
                "arm_right": {
                    "name": "JointController",
                    "motor_type": "position",
                    "command_input_limits": None,
                    "use_delta_commands": False,
                    "use_impedances": False,
                },
                "gripper_left": {
                    "name": "JointController",
                    "motor_type": "position",
                    "command_input_limits": None,
                    "use_delta_commands": False,
                    "use_impedances": False,
                },
                "gripper_right": {
                    "name": "JointController",
                    "motor_type": "position",
                    "command_input_limits": None,
                    "use_delta_commands": False,
                    "use_impedances": False,
                },
            },
        },
    ]
    for robot_cfg in robot_cfgs:
        cfg["robots"] = [robot_cfg]

        env = og.Environment(configs=cfg)
        robot = env.robots[0]
        obj = env.scene.object_registry("name", "obj0")
        eef_markers = [env.scene.object_registry("name", f"eef_marker_{i}") for i in range(2)]

        floor_touching_base_link_prim_paths = (
            [os.path.join(robot.prim_path, link_name) for link_name in robot.floor_touching_base_link_names]
            if isinstance(robot, LocomotionRobot)
            else []
        )

        robot.reset()

        # Open the gripper(s) to match cuRobo's default state
        for arm_name in robot.gripper_control_idx.keys():
            gripper_control_idx = robot.gripper_control_idx[arm_name]
            robot.set_joint_positions(th.ones_like(gripper_control_idx), indices=gripper_control_idx, normalized=True)

        robot.keep_still()

        for _ in range(5):
            og.sim.step()

        env.scene.update_initial_state()
        env.scene.reset()

        # Create CuRobo instance
        batch_size = 2
        n_samples = 20

        cmg = CuRoboMotionGenerator(
            robot=robot,
            batch_size=batch_size,
            debug=False,
            use_cuda_graph=True,
            collision_activation_distance=0.03,  # Use larger activation distance for better reproducibility
            use_default_embodiment_only=True,
        )

        # Sample values for robot
        th.manual_seed(1)
        lo, hi = robot.joint_lower_limits.clone().view(1, -1), robot.joint_upper_limits.clone().view(1, -1)

        if isinstance(robot, HolonomicBaseRobot):
            lo[0, :2] = -0.1
            lo[0, 2:5] = 0.0
            lo[0, 5] = -math.pi
            hi[0, :2] = 0.1
            hi[0, 2:5] = 0.0
            hi[0, 5] = math.pi

        random_qs = lo + th.rand((n_samples, robot.n_dof)) * (hi - lo)

        # Test collision with the environment (not including self-collisions)
        collision_results = cmg.check_collisions(q=random_qs)

        target_pos, target_quat = defaultdict(list), defaultdict(list)

        floor_plane_prim_paths = {child.GetPath().pathString for child in og.sim.floor_plane._prim.GetChildren()}

        # View results
        false_positive = 0
        false_negative = 0

        for i, (q, curobo_has_contact) in enumerate(zip(random_qs, collision_results)):
            # Set robot to desired qpos
            robot.set_joint_positions(q)
            robot.keep_still()
            og.sim.step_physics()

            # To debug
            # cmg.save_visualization(robot.get_joint_positions(), "/scr/chengshu/Downloads/test.obj")

            # Sanity check in the GUI that the robot pose makes sense
            for _ in range(10):
                og.sim.render()

            # Validate that expected collision result is correct
            self_collision_pairs = set()
            floor_contact_pairs = set()
            wheel_contact_pairs = set()
            obj_contact_pairs = set()

            for contact in robot.contact_list():
                assert contact.body0 in robot.link_prim_paths
                if contact.body1 in robot.link_prim_paths:
                    self_collision_pairs.add((contact.body0, contact.body1))
                elif contact.body1 in floor_plane_prim_paths:
                    if contact.body0 not in floor_touching_base_link_prim_paths:
                        floor_contact_pairs.add((contact.body0, contact.body1))
                    else:
                        wheel_contact_pairs.add((contact.body0, contact.body1))
                elif contact.body1 in obj.link_prim_paths:
                    obj_contact_pairs.add((contact.body0, contact.body1))
                else:
                    assert False, f"Unexpected contact pair: {contact.body0}, {contact.body1}"

            touching_itself = len(self_collision_pairs) > 0
            touching_floor = len(floor_contact_pairs) > 0
            touching_object = len(obj_contact_pairs) > 0

            curobo_has_contact = curobo_has_contact.item()
            physx_has_contact = touching_itself or touching_floor or touching_object

            # cuRobo reports contact, but physx reports no contact
            if curobo_has_contact and not physx_has_contact:
                false_positive += 1
                print(
                    f"False positive {i}: {curobo_has_contact} vs. {physx_has_contact} (touching_itself/obj/floor: {touching_itself}/{touching_object}/{touching_floor})"
                )

            # physx reports contact, but cuRobo reports no contact
            elif not curobo_has_contact and physx_has_contact:
                false_negative += 1
                print(
                    f"False negative {i}: {curobo_has_contact} vs. {physx_has_contact} (touching_itself/obj/floor: {touching_itself}/{touching_object}/{touching_floor})"
                )

            # neither cuRobo nor physx reports contact, valid planning goals
            elif not curobo_has_contact and not physx_has_contact:
                for arm_name in robot.arm_names:
                    eef_pos, eef_quat = robot.get_eef_pose(arm_name)
                    target_pos[robot.eef_link_names[arm_name]].append(eef_pos)
                    target_quat[robot.eef_link_names[arm_name]].append(eef_quat)

        print(
            f"Collision checking false positive: {false_positive / n_samples}, false negative: {false_negative / n_samples}."
        )
        assert (
            false_positive / n_samples == 0.0
        ), f"Collision checking false positive rate: {false_positive / n_samples}, should be == 0.0."
        assert (
            false_negative / n_samples == 0.0
        ), f"Collision checking false negative rate: {false_negative / n_samples}, should be == 0.0."

        env.scene.reset()

        for arm_name in robot.arm_names:
            target_pos[robot.eef_link_names[arm_name]] = th.stack(target_pos[robot.eef_link_names[arm_name]], dim=0)
            target_quat[robot.eef_link_names[arm_name]] = th.stack(target_quat[robot.eef_link_names[arm_name]], dim=0)

        # Cast defaultdict to dict
        target_pos = dict(target_pos)
        target_quat = dict(target_quat)

        print(f"Planning for {len(target_pos[robot.eef_link_names[robot.default_arm]])} eef targets...")

        # Make sure robot is kept still for better determinism before planning
        robot.keep_still()
        og.sim.step_physics()

        # Generate collision-free trajectories to the sampled eef poses (including self-collisions)
        successes, traj_paths = cmg.compute_trajectories(
            target_pos=target_pos,
            target_quat=target_quat,
            is_local=False,
            max_attempts=1,
            timeout=60.0,
            ik_fail_return=5,
            enable_finetune_trajopt=True,
            finetune_attempts=1,
            return_full_result=False,
            success_ratio=1.0,
            attached_obj=None,
        )

        # Make sure collision-free trajectories are generated
        success_rate = successes.double().mean().item()
        print(f"Collision-free trajectory generation success rate: {success_rate}")
        assert success_rate == 1.0, f"Collision-free trajectory generation success rate: {success_rate}"

        # 1cm and 3 degrees error tolerance for prismatic and revolute joints, respectively
        error_tol = th.tensor(
            [0.01 if joint.joint_type == "PrismaticJoint" else 3.0 / 180.0 * math.pi for joint in robot.joints.values()]
        )

        # for bypass_physics in [True, False]:
        for bypass_physics in [True]:
            for traj_idx, (success, traj_path) in enumerate(zip(successes, traj_paths)):
                if not success:
                    continue

                # Reset the environment
                env.scene.reset()

                # Move the markers to the desired eef positions
                for marker, arm_name in zip(eef_markers, robot.arm_names):
                    eef_link_name = robot.eef_link_names[arm_name]
                    marker.set_position_orientation(position=target_pos[eef_link_name][traj_idx])

                q_traj = cmg.path_to_joint_trajectory(traj_path)
                # joint_positions_set_point = []
                # joint_positions_response = []
                for i, q in enumerate(q_traj):
                    if bypass_physics:
                        print(f"Teleporting waypoint {i}/{len(q_traj)}")
                        robot.set_joint_positions(q)
                        robot.keep_still()
                        og.sim.step()
                        for contact in robot.contact_list():
                            assert contact.body0 in robot.link_prim_paths
                            if (
                                contact.body1 in floor_plane_prim_paths
                                and contact.body0 in floor_touching_base_link_prim_paths
                            ):
                                continue
                            if th.tensor(list(contact.impulse)).norm() == 0:
                                continue
                            print(f"Unexpected contact pair during traj rollout: {contact.body0}, {contact.body1}")
                            assert (
                                False
                            ), f"Unexpected contact pair during traj rollout: {contact.body0}, {contact.body1}"
                    else:
                        # Convert target joint positions to action
                        q = q.cpu()
                        action = robot.q_to_action(q)

                        num_repeat = 3
                        for j in range(num_repeat):
                            print(f"Executing waypoint {i}/{len(q_traj)}, step {j}")
                            env.step(action)

                            for contact in robot.contact_list():
                                assert contact.body0 in robot.link_prim_paths
                                if (
                                    contact.body1 in floor_plane_prim_paths
                                    and contact.body0 in floor_touching_base_link_prim_paths
                                ):
                                    continue
                                if th.tensor(list(contact.impulse)).norm() == 0:
                                    continue
                                print(f"Unexpected contact pair during traj rollout: {contact.body0}, {contact.body1}")
                                # Controller is not perfect, so collisions might happen
                                # assert False, f"Unexpected contact pair during traj rollout: {contact.body0}, {contact.body1}"

                            cur_joint_positions = robot.get_joint_positions()
                            if ((cur_joint_positions - q).abs() < error_tol).all():
                                break

        og.clear()

        del cmg
        gc.collect()
        th.cuda.empty_cache()<|MERGE_RESOLUTION|>--- conflicted
+++ resolved
@@ -96,10 +96,6 @@
                     "name": "HolonomicBaseJointController",
                     "motor_type": "position",
                     "command_input_limits": None,
-<<<<<<< HEAD
-                    "use_delta_commands": False,
-=======
->>>>>>> 6203d71e
                     "use_impedances": False,
                 },
                 "trunk": {
@@ -151,10 +147,6 @@
                     "name": "HolonomicBaseJointController",
                     "motor_type": "position",
                     "command_input_limits": None,
-<<<<<<< HEAD
-                    "use_delta_commands": False,
-=======
->>>>>>> 6203d71e
                     "use_impedances": False,
                 },
                 "trunk": {
