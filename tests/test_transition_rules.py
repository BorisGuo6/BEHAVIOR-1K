from omnigibson.macros import macros as m
from omnigibson.object_states import *
from omnigibson.systems import get_system, is_physical_particle_system, is_visual_particle_system
from omnigibson.utils.constants import PrimType
from omnigibson.utils.physx_utils import apply_force_at_pos, apply_torque
import omnigibson.utils.transform_utils as T
from omnigibson.utils.usd_utils import BoundingBoxAPI
from omnigibson.objects import DatasetObject
from omnigibson.transition_rules import REGISTERED_RULES
import omnigibson as og
from omnigibson.macros import macros as m
from scipy.spatial.transform import Rotation as R

from utils import og_test, get_random_pose, place_objA_on_objB_bbox, place_obj_on_floor_plane, retrieve_obj_cfg

import pytest
import numpy as np

@pytest.mark.skip(reason="dryer is not fillable yet.")
@og_test
def test_dryer_rule():
    assert len(REGISTERED_RULES) > 0, "No rules registered!"
    clothes_dryer = og.sim.scene.object_registry("name", "clothes_dryer")
    remover_dishtowel = og.sim.scene.object_registry("name", "remover_dishtowel")
    bowl = og.sim.scene.object_registry("name", "bowl")
    water = get_system("water")

    place_obj_on_floor_plane(clothes_dryer)
    og.sim.step()

    # Place the two objects inside the dryer
    remover_dishtowel.set_position_orientation([0.0, 0.0, 0.4], [0, 0, 0, 1])
    bowl.set_position_orientation([0.0, 0.0, 0.5], [0, 0, 0, 1])
    og.sim.step()

    assert remover_dishtowel.states[Saturated].set_value(water, True)
    assert bowl.states[Covered].set_value(water, True)
    og.sim.step()

    assert remover_dishtowel.states[Saturated].get_value(water)
    assert clothes_dryer.states[Contains].get_value(water)

    # The rule will not execute if Open is True
    clothes_dryer.states[Open].set_value(True)
    og.sim.step()

    assert remover_dishtowel.states[Saturated].get_value(water)
    assert clothes_dryer.states[Contains].get_value(water)

    clothes_dryer.states[Open].set_value(False)
    clothes_dryer.states[ToggledOn].set_value(True)

    # The rule will execute when Open is False and ToggledOn is True
    og.sim.step()

    # Need to take one more step for the state setters to take effect
    og.sim.step()

    assert not remover_dishtowel.states[Saturated].get_value(water)
    assert not clothes_dryer.states[Contains].get_value(water)

    # Clean up
    water.remove_all_particles()
    og.sim.step()

@og_test
def test_washer_rule():
    assert len(REGISTERED_RULES) > 0, "No rules registered!"
    washer = og.sim.scene.object_registry("name", "washer")
    remover_dishtowel = og.sim.scene.object_registry("name", "remover_dishtowel")
    bowl = og.sim.scene.object_registry("name", "bowl")
    water = get_system("water")
    dust = get_system("dust") # always remove
    salt = get_system("salt") # always remove (not explicitly specified)
    rust = get_system("rust") # never remove
    spray_paint = get_system("spray_paint") # requires acetone
    acetone = get_system("acetone") # solvent for spray paint
    cooking_oil = get_system("cooking_oil") # requires vinegar, lemon_juice, vinegar, etc.

    place_obj_on_floor_plane(washer)
    og.sim.step()

    # Place the two objects inside the washer
    remover_dishtowel.set_position_orientation([0.0, 0.0, 0.4], [0, 0, 0, 1])
    bowl.set_position_orientation([0.0, 0.0, 0.5], [0, 0, 0, 1])
    og.sim.step()

    assert bowl.states[Covered].set_value(dust, True)
    assert bowl.states[Covered].set_value(salt, True)
    assert bowl.states[Covered].set_value(rust, True)
    assert bowl.states[Covered].set_value(spray_paint, True)
    assert bowl.states[Covered].set_value(acetone, True)
    assert bowl.states[Covered].set_value(cooking_oil, True)

    assert not remover_dishtowel.states[Saturated].get_value(water)
    assert not bowl.states[Covered].get_value(water)

    # The rule will not execute if Open is True
    washer.states[Open].set_value(True)
    og.sim.step()

    assert bowl.states[Covered].get_value(dust)
    assert bowl.states[Covered].get_value(salt)
    assert bowl.states[Covered].get_value(rust)
    assert bowl.states[Covered].get_value(spray_paint)
    assert bowl.states[Covered].get_value(acetone)
    assert bowl.states[Covered].get_value(cooking_oil)
    assert not remover_dishtowel.states[Saturated].get_value(water)
    assert not bowl.states[Covered].get_value(water)

    washer.states[Open].set_value(False)
    washer.states[ToggledOn].set_value(True)

    # The rule will execute when Open is False and ToggledOn is True
    og.sim.step()

    # Need to take one more step for the state setters to take effect
    og.sim.step()

    assert not bowl.states[Covered].get_value(dust)
    assert not bowl.states[Covered].get_value(salt)
    assert bowl.states[Covered].get_value(rust)
    assert not bowl.states[Covered].get_value(spray_paint)
    assert not bowl.states[Covered].get_value(acetone)
    assert bowl.states[Covered].get_value(cooking_oil)
    assert remover_dishtowel.states[Saturated].get_value(water)
    assert bowl.states[Covered].get_value(water)

    # Clean up
    water.remove_all_particles()
    dust.remove_all_particles()
    salt.remove_all_particles()
    rust.remove_all_particles()
    spray_paint.remove_all_particles()
    acetone.remove_all_particles()
    cooking_oil.remove_all_particles()
    og.sim.step()

@og_test
def test_slicing_rule():
    assert len(REGISTERED_RULES) > 0, "No rules registered!"
    apple = og.sim.scene.object_registry("name", "apple")
    table_knife = og.sim.scene.object_registry("name", "table_knife")

    deleted_objs = [apple]
    deleted_objs_cfg = [retrieve_obj_cfg(obj) for obj in deleted_objs]

    assert apple.states[Cooked].set_value(True)

    initial_half_apples = og.sim.scene.object_registry("category", "half_apple", set()).copy()

    place_obj_on_floor_plane(apple)
    og.sim.step()

    table_knife.set_position_orientation([-0.05, 0.0, 0.15], R.from_euler("xyz", [-np.pi / 2, 0, 0]).as_quat())
    og.sim.step()
    assert not table_knife.states[Touching].get_value(apple)
    final_half_apples = og.sim.scene.object_registry("category", "half_apple", set()).copy()
    assert len(final_half_apples) == len(initial_half_apples)
    for obj in deleted_objs:
        assert og.sim.scene.object_registry("name", obj.name) is not None

    table_knife.set_position_orientation([-0.05, 0.0, 0.10], R.from_euler("xyz", [-np.pi / 2, 0, 0]).as_quat())
    og.sim.step()
    final_half_apples = og.sim.scene.object_registry("category", "half_apple", set()).copy()
    assert len(final_half_apples) > len(initial_half_apples)
    for obj in deleted_objs:
        assert og.sim.scene.object_registry("name", obj.name) is None

    # One more step for the half apples to be initialized
    og.sim.step()

    # All new half_apple should be cooked
    new_half_apples = final_half_apples - initial_half_apples
    for half_apple in new_half_apples:
        assert half_apple.states[Cooked].get_value()

    # Clean up
    og.sim.remove_object(new_half_apples)
    og.sim.step()

    for obj_cfg in deleted_objs_cfg:
        obj = DatasetObject(**obj_cfg)
        og.sim.import_object(obj)
    og.sim.step()

@og_test
def test_dicing_rule_cooked():
    assert len(REGISTERED_RULES) > 0, "No rules registered!"
    half_apple = og.sim.scene.object_registry("name", "half_apple")
    table_knife = og.sim.scene.object_registry("name", "table_knife")
    cooked_diced_apple = get_system("cooked__diced__apple")

    deleted_objs = [half_apple]
    deleted_objs_cfg = [retrieve_obj_cfg(obj) for obj in deleted_objs]

    place_obj_on_floor_plane(half_apple)
    og.sim.step()

    assert half_apple.states[Cooked].set_value(True)

    assert cooked_diced_apple.n_particles == 0

    table_knife.set_position_orientation([-0.05, 0.0, 0.15], R.from_euler("xyz", [-np.pi / 2, 0, 0]).as_quat())
    og.sim.step()

    assert not table_knife.states[Touching].get_value(half_apple)
    assert cooked_diced_apple.n_particles == 0
    for obj in deleted_objs:
        assert og.sim.scene.object_registry("name", obj.name) is not None

    table_knife.set_position_orientation([-0.05, 0.0, 0.10], R.from_euler("xyz", [-np.pi / 2, 0, 0]).as_quat())
    og.sim.step()

    assert cooked_diced_apple.n_particles > 0
    for obj in deleted_objs:
        assert og.sim.scene.object_registry("name", obj.name) is None

    # Clean up
    cooked_diced_apple.remove_all_particles()
    og.sim.step()

    for obj_cfg in deleted_objs_cfg:
        obj = DatasetObject(**obj_cfg)
        og.sim.import_object(obj)
    og.sim.step()

@og_test
def test_dicing_rule_uncooked():
    assert len(REGISTERED_RULES) > 0, "No rules registered!"
    half_apple = og.sim.scene.object_registry("name", "half_apple")
    table_knife = og.sim.scene.object_registry("name", "table_knife")
    diced_apple = get_system("diced__apple")

    deleted_objs = [half_apple]
    deleted_objs_cfg = [retrieve_obj_cfg(obj) for obj in deleted_objs]

    place_obj_on_floor_plane(half_apple)
    og.sim.step()

    assert diced_apple.n_particles == 0

    table_knife.set_position_orientation([-0.05, 0.0, 0.15], R.from_euler("xyz", [-np.pi / 2, 0, 0]).as_quat())
    og.sim.step()

    assert not table_knife.states[Touching].get_value(half_apple)
    assert diced_apple.n_particles == 0
    for obj in deleted_objs:
        assert og.sim.scene.object_registry("name", obj.name) is not None

    table_knife.set_position_orientation([-0.05, 0.0, 0.10], R.from_euler("xyz", [-np.pi / 2, 0, 0]).as_quat())
    og.sim.step()

    assert diced_apple.n_particles > 0
    for obj in deleted_objs:
        assert og.sim.scene.object_registry("name", obj.name) is None

    # Clean up
    diced_apple.remove_all_particles()
    og.sim.step()

    for obj_cfg in deleted_objs_cfg:
        obj = DatasetObject(**obj_cfg)
        og.sim.import_object(obj)
    og.sim.step()

@og_test
def test_melting_rule():
    assert len(REGISTERED_RULES) > 0, "No rules registered!"
    stove = og.sim.scene.object_registry("name", "stove")
    stockpot = og.sim.scene.object_registry("name", "stockpot")
    swiss_cheese = og.sim.scene.object_registry("name", "swiss_cheese")
    melted_swiss_cheese = get_system("melted__swiss_cheese")

    deleted_objs = [swiss_cheese]
    deleted_objs_cfg = [retrieve_obj_cfg(obj) for obj in deleted_objs]

    place_obj_on_floor_plane(stove)
    og.sim.step()

    stockpot.set_position_orientation([-0.24, 0.11, 0.89], [0, 0, 0, 1])
    og.sim.step()
    assert stockpot.states[OnTop].get_value(stove)

    swiss_cheese.set_position_orientation([-0.24, 0.11, 0.92], [0, 0, 0, 1])
    og.sim.step()
    assert swiss_cheese.states[Inside].get_value(stockpot)

    assert melted_swiss_cheese.n_particles == 0

    # To save time, directly set the temperature of the swiss cheese to be below the melting point
    assert swiss_cheese.states[Temperature].set_value(m.transition_rules.MELTING_TEMPERATURE - 1)
    og.sim.step()

    assert melted_swiss_cheese.n_particles == 0
    for obj in deleted_objs:
        assert og.sim.scene.object_registry("name", obj.name) is not None

    # To save time, directly set the temperature of the swiss cheese to be above the melting point
    assert swiss_cheese.states[Temperature].set_value(m.transition_rules.MELTING_TEMPERATURE + 1)
    og.sim.step()

    # Recipe should execute successfully: new melted swiss cheese should be created, and the ingredients should be deleted
    assert melted_swiss_cheese.n_particles > 0
    for obj in deleted_objs:
        assert og.sim.scene.object_registry("name", obj.name) is None

    # Clean up
    melted_swiss_cheese.remove_all_particles()
    og.sim.step()

    for obj_cfg in deleted_objs_cfg:
        obj = DatasetObject(**obj_cfg)
        og.sim.import_object(obj)
    og.sim.step()

@og_test
def test_cooking_physical_particle_rule_failure_recipe_systems():
    assert len(REGISTERED_RULES) > 0, "No rules registered!"
    stove = og.sim.scene.object_registry("name", "stove")
    stockpot = og.sim.scene.object_registry("name", "stockpot")
    arborio_rice = get_system("arborio_rice")
    water = get_system("water")
    cooked_water = get_system("cooked__water")
    cooked_arborio_rice = get_system("cooked__arborio_rice")

    place_obj_on_floor_plane(stove)
    og.sim.step()

    stockpot.set_position_orientation([-0.24, 0.11, 0.89], [0, 0, 0, 1])
    og.sim.step()
    assert stockpot.states[OnTop].get_value(stove)

    arborio_rice.generate_particles(positions=[[-0.25, 0.13, 0.97]])
    # This fails the recipe because water (recipe system) is not in the stockpot
    water.generate_particles(positions=[[-0.25, 0.17, 1.97]])

    assert stockpot.states[Contains].get_value(arborio_rice)
    assert not stockpot.states[Contains].get_value(water)

    assert cooked_arborio_rice.n_particles == 0

    # To save time, directly set the stockpot to be heated
    assert stockpot.states[Heated].set_value(True)
    og.sim.step()

    # Recipe should fail: no cooked arborio rice should be created
    assert water.n_particles > 0
    assert cooked_water.n_particles == 0
    assert arborio_rice.n_particles > 0
    assert cooked_arborio_rice.n_particles == 0

    # Clean up
    water.remove_all_particles()
    arborio_rice.remove_all_particles()
    og.sim.step()

@og_test
def test_cooking_physical_particle_rule_success():
    assert len(REGISTERED_RULES) > 0, "No rules registered!"
    stove = og.sim.scene.object_registry("name", "stove")
    stockpot = og.sim.scene.object_registry("name", "stockpot")
    arborio_rice = get_system("arborio_rice")
    water = get_system("water")
    cooked_water = get_system("cooked__water")
    cooked_arborio_rice = get_system("cooked__arborio_rice")

    place_obj_on_floor_plane(stove)
    og.sim.step()

    stockpot.set_position_orientation([-0.24, 0.11, 0.89], [0, 0, 0, 1])
    og.sim.step()
    assert stockpot.states[OnTop].get_value(stove)

    arborio_rice.generate_particles(positions=[[-0.25, 0.13, 0.97]])
    water.generate_particles(positions=[[-0.25, 0.17, 0.97]])

    assert stockpot.states[Contains].get_value(arborio_rice)
    assert stockpot.states[Contains].get_value(water)

    assert cooked_arborio_rice.n_particles == 0
    assert cooked_water.n_particles == 0

    # To save time, directly set the stockpot to be heated
    assert stockpot.states[Heated].set_value(True)
    og.sim.step()

    assert water.n_particles == 0
    assert cooked_water.n_particles > 0
    assert arborio_rice.n_particles > 0
    assert cooked_arborio_rice.n_particles == 0

    # Recipe should execute successfully: new cooked arborio rice should be created, and the ingredients should be deleted
    og.sim.step()

    assert water.n_particles == 0
    assert cooked_water.n_particles == 0
    assert arborio_rice.n_particles == 0
    assert cooked_arborio_rice.n_particles > 0

    # Clean up
    cooked_arborio_rice.remove_all_particles()
    og.sim.step()

@og_test
def test_mixing_rule_failure_recipe_systems():
    assert len(REGISTERED_RULES) > 0, "No rules registered!"
    bowl = og.sim.scene.object_registry("name", "bowl")
    tablespoon = og.sim.scene.object_registry("name", "tablespoon")
    water = get_system("water")
    granulated_sugar = get_system("granulated_sugar")
    lemon_juice = get_system("lemon_juice")
    lemonade = get_system("lemonade")
    sludge = get_system("sludge")

    place_obj_on_floor_plane(bowl)
    og.sim.step()

    water.generate_particles(positions=[[-0.02, 0.0, 0.02]])
    granulated_sugar.generate_particles(positions=[[0.0, 0.0, 0.02]])
    # This fails the recipe because lemon juice (recipe system) is not in the bowl
    lemon_juice.generate_particles(positions=[[0.02, 0.0, 1.02]])

    assert bowl.states[Contains].get_value(water)
    assert bowl.states[Contains].get_value(granulated_sugar)
    assert not bowl.states[Contains].get_value(lemon_juice)

    assert lemonade.n_particles == 0
    assert sludge.n_particles == 0

    tablespoon.set_position_orientation([0.04, 0.0, 0.09], [0, 0, 0, 1])
    og.sim.step()

    assert tablespoon.states[Touching].get_value(bowl)

    # Recipe should fail: no milkshake should be created, and sludge should be created.
    assert lemonade.n_particles == 0
    assert sludge.n_particles > 0
    assert water.n_particles == 0
    assert granulated_sugar.n_particles == 0

    # Clean up
    sludge.remove_all_particles()
    lemon_juice.remove_all_particles()
    og.sim.step()

@og_test
def test_mixing_rule_failure_nonrecipe_systems():
    assert len(REGISTERED_RULES) > 0, "No rules registered!"
    bowl = og.sim.scene.object_registry("name", "bowl")
    tablespoon = og.sim.scene.object_registry("name", "tablespoon")
    water = get_system("water")
    granulated_sugar = get_system("granulated_sugar")
    lemon_juice = get_system("lemon_juice")
    lemonade = get_system("lemonade")
    salt = get_system("salt")
    sludge = get_system("sludge")

    place_obj_on_floor_plane(bowl)
    og.sim.step()

    water.generate_particles(positions=[[-0.02, 0, 0.02]])
    granulated_sugar.generate_particles(positions=[[0.0, 0.0, 0.02]])
    lemon_juice.generate_particles(positions=[[0.02, 0.0, 0.02]])
    # This fails the recipe because salt (nonrecipe system) is in the bowl
    salt.generate_particles(positions=[[0.0, 0.02, 0.02]])

    assert bowl.states[Contains].get_value(water)
    assert bowl.states[Contains].get_value(granulated_sugar)
    assert bowl.states[Contains].get_value(lemon_juice)
    assert bowl.states[Contains].get_value(salt)

    assert lemonade.n_particles == 0
    assert sludge.n_particles == 0

    tablespoon.set_position_orientation([0.04, 0.0, 0.09], [0, 0, 0, 1])
    og.sim.step()

    assert tablespoon.states[Touching].get_value(bowl)

    # Recipe should fail: no milkshake should be created, and sludge should be created.
    assert lemonade.n_particles == 0
    assert sludge.n_particles > 0
    assert water.n_particles == 0
    assert granulated_sugar.n_particles == 0
    assert lemon_juice.n_particles == 0
    assert salt.n_particles == 0

    # Clean up
    sludge.remove_all_particles()
    og.sim.step()

@og_test
def test_mixing_rule_success():
    assert len(REGISTERED_RULES) > 0, "No rules registered!"
    bowl = og.sim.scene.object_registry("name", "bowl")
    tablespoon = og.sim.scene.object_registry("name", "tablespoon")
    water = get_system("water")
    granulated_sugar = get_system("granulated_sugar")
    lemon_juice = get_system("lemon_juice")
    lemonade = get_system("lemonade")

    place_obj_on_floor_plane(bowl)
    og.sim.step()

    water.generate_particles(positions=[[-0.02, 0.0, 0.02]])
    granulated_sugar.generate_particles(positions=[[0.0, 0.0, 0.02]])
    lemon_juice.generate_particles(positions=[[0.02, 0.0, 0.02]])

    assert bowl.states[Contains].get_value(water)
    assert bowl.states[Contains].get_value(granulated_sugar)
    assert bowl.states[Contains].get_value(lemon_juice)

    assert lemonade.n_particles == 0

    tablespoon.set_position_orientation([0.04, 0.0, 0.09], [0, 0, 0, 1])
    og.sim.step()

    assert tablespoon.states[Touching].get_value(bowl)

    # Recipe should execute successfully: new lemonade should be created, and the ingredients should be deleted
    assert lemonade.n_particles > 0
    assert water.n_particles == 0
    assert granulated_sugar.n_particles == 0
    assert lemon_juice.n_particles == 0

    # Clean up
    lemonade.remove_all_particles()
    og.sim.step()

@og_test
def test_cooking_system_rule_failure_recipe_systems():
    assert len(REGISTERED_RULES) > 0, "No rules registered!"
    stove = og.sim.scene.object_registry("name", "stove")
    stockpot = og.sim.scene.object_registry("name", "stockpot")
    chicken = og.sim.scene.object_registry("name", "chicken")
    chicken_broth = get_system("chicken_broth")
    diced_carrot = get_system("diced__carrot")
    diced_celery = get_system("diced__celery")
    salt = get_system("salt")
    rosemary = get_system("rosemary")
    chicken_soup = get_system("cooked__chicken_soup")

    place_obj_on_floor_plane(stove)
    og.sim.step()

    stockpot.set_position_orientation([-0.24, 0.11, 0.89], [0, 0, 0, 1])
    og.sim.step()
    assert stockpot.states[OnTop].get_value(stove)

    chicken.set_position_orientation([-0.24, 0.11, 0.88], [0, 0, 0, 1])
    # This fails the recipe because chicken broth (recipe system) is not in the stockpot
    chicken_broth.generate_particles(positions=[[-0.25, 0.13, 1.97]])
    diced_carrot.generate_particles(positions=[[-0.25, 0.17, 0.97]])
    diced_celery.generate_particles(positions=[[-0.15, 0.13, 0.97]])
    salt.generate_particles(positions=[[-0.15, 0.15, 0.97]])
    rosemary.generate_particles(positions=[[-0.15, 0.17, 0.97]])
    og.sim.step()

    assert chicken.states[Inside].get_value(stockpot)
    assert not chicken.states[Cooked].get_value()
    assert not stockpot.states[Contains].get_value(chicken_broth)
    assert stockpot.states[Contains].get_value(diced_carrot)
    assert stockpot.states[Contains].get_value(diced_celery)
    assert stockpot.states[Contains].get_value(salt)
    assert stockpot.states[Contains].get_value(rosemary)

    assert chicken_soup.n_particles == 0

    assert stove.states[ToggledOn].set_value(True)
    og.sim.step()

    # Recipe should fail: no chicken soup should be created
    assert chicken_soup.n_particles == 0
    assert chicken_broth.n_particles > 0
    assert diced_carrot.n_particles > 0
    assert diced_celery.n_particles > 0
    assert salt.n_particles > 0
    assert rosemary.n_particles > 0
    assert og.sim.scene.object_registry("name", "chicken") is not None

    # Clean up
    chicken_broth.remove_all_particles()
    diced_carrot.remove_all_particles()
    diced_celery.remove_all_particles()
    salt.remove_all_particles()
    rosemary.remove_all_particles()
    og.sim.step()

@og_test
def test_cooking_system_rule_failure_nonrecipe_systems():
    assert len(REGISTERED_RULES) > 0, "No rules registered!"
    stove = og.sim.scene.object_registry("name", "stove")
    stockpot = og.sim.scene.object_registry("name", "stockpot")
    chicken = og.sim.scene.object_registry("name", "chicken")
    water = get_system("water")
    chicken_broth = get_system("chicken_broth")
    diced_carrot = get_system("diced__carrot")
    diced_celery = get_system("diced__celery")
    salt = get_system("salt")
    rosemary = get_system("rosemary")
    chicken_soup = get_system("cooked__chicken_soup")

    place_obj_on_floor_plane(stove)
    og.sim.step()

    stockpot.set_position_orientation([-0.24, 0.11, 0.89], [0, 0, 0, 1])
    og.sim.step()
    assert stockpot.states[OnTop].get_value(stove)

    chicken.set_position_orientation([-0.24, 0.11, 0.88], [0, 0, 0, 1])
    # This fails the recipe because water (nonrecipe system) is inside the stockpot
    water.generate_particles(positions=[[-0.24, 0.11, 0.95]])
    chicken_broth.generate_particles(positions=[[-0.25, 0.13, 0.97]])
    diced_carrot.generate_particles(positions=[[-0.25, 0.17, 0.97]])
    diced_celery.generate_particles(positions=[[-0.15, 0.13, 0.97]])
    salt.generate_particles(positions=[[-0.15, 0.15, 0.97]])
    rosemary.generate_particles(positions=[[-0.15, 0.17, 0.97]])
    og.sim.step()

    assert chicken.states[Inside].get_value(stockpot)
    assert not chicken.states[Cooked].get_value()
    assert stockpot.states[Contains].get_value(water)
    assert stockpot.states[Contains].get_value(chicken_broth)
    assert stockpot.states[Contains].get_value(diced_carrot)
    assert stockpot.states[Contains].get_value(diced_celery)
    assert stockpot.states[Contains].get_value(salt)
    assert stockpot.states[Contains].get_value(rosemary)

    assert chicken_soup.n_particles == 0

    assert stove.states[ToggledOn].set_value(True)
    og.sim.step()

    # Recipe should fail: no chicken soup should be created
    assert chicken_soup.n_particles == 0
    assert chicken_broth.n_particles > 0
    assert diced_carrot.n_particles > 0
    assert diced_celery.n_particles > 0
    assert salt.n_particles > 0
    assert rosemary.n_particles > 0
    assert water.n_particles > 0
    assert og.sim.scene.object_registry("name", "chicken") is not None

    # Clean up
    chicken_broth.remove_all_particles()
    diced_carrot.remove_all_particles()
    diced_celery.remove_all_particles()
    salt.remove_all_particles()
    rosemary.remove_all_particles()
    water.remove_all_particles()
    og.sim.step()

@og_test
def test_cooking_system_rule_failure_nonrecipe_objects():
    assert len(REGISTERED_RULES) > 0, "No rules registered!"
    stove = og.sim.scene.object_registry("name", "stove")
    stockpot = og.sim.scene.object_registry("name", "stockpot")
    chicken = og.sim.scene.object_registry("name", "chicken")
    bowl = og.sim.scene.object_registry("name", "bowl")
    chicken_broth = get_system("chicken_broth")
    diced_carrot = get_system("diced__carrot")
    diced_celery = get_system("diced__celery")
    salt = get_system("salt")
    rosemary = get_system("rosemary")
    chicken_soup = get_system("cooked__chicken_soup")

    place_obj_on_floor_plane(stove)
    og.sim.step()

    stockpot.set_position_orientation([-0.24, 0.11, 0.89], [0, 0, 0, 1])
    og.sim.step()
    assert stockpot.states[OnTop].get_value(stove)

    chicken.set_position_orientation([-0.24, 0.11, 0.88], [0, 0, 0, 1])
    # This fails the recipe because the bowl (nonrecipe object) is inside the stockpot
    bowl.set_position_orientation([-0.24, 0.11, 0.95], [0, 0, 0, 1])
    chicken_broth.generate_particles(positions=[[-0.25, 0.13, 0.97]])
    diced_carrot.generate_particles(positions=[[-0.25, 0.17, 0.97]])
    diced_celery.generate_particles(positions=[[-0.15, 0.13, 0.97]])
    salt.generate_particles(positions=[[-0.15, 0.15, 0.97]])
    rosemary.generate_particles(positions=[[-0.15, 0.17, 0.97]])
    og.sim.step()

    assert chicken.states[Inside].get_value(stockpot)
    assert bowl.states[Inside].get_value(stockpot)
    assert not chicken.states[Cooked].get_value()
    assert stockpot.states[Contains].get_value(chicken_broth)
    assert stockpot.states[Contains].get_value(diced_carrot)
    assert stockpot.states[Contains].get_value(diced_celery)
    assert stockpot.states[Contains].get_value(salt)
    assert stockpot.states[Contains].get_value(rosemary)

    assert chicken_soup.n_particles == 0

    assert stove.states[ToggledOn].set_value(True)
    og.sim.step()

    # Recipe should fail: no chicken soup should be created
    assert chicken_soup.n_particles == 0
    assert chicken_broth.n_particles > 0
    assert diced_carrot.n_particles > 0
    assert diced_celery.n_particles > 0
    assert salt.n_particles > 0
    assert rosemary.n_particles > 0
    assert og.sim.scene.object_registry("name", "chicken") is not None
    assert og.sim.scene.object_registry("name", "bowl") is not None

    # Clean up
    chicken_broth.remove_all_particles()
    diced_carrot.remove_all_particles()
    diced_celery.remove_all_particles()
    salt.remove_all_particles()
    rosemary.remove_all_particles()
    og.sim.step()

@og_test
def test_cooking_system_rule_success():
    assert len(REGISTERED_RULES) > 0, "No rules registered!"
    stove = og.sim.scene.object_registry("name", "stove")
    stockpot = og.sim.scene.object_registry("name", "stockpot")
    chicken = og.sim.scene.object_registry("name", "chicken")
    chicken_broth = get_system("chicken_broth")
    diced_carrot = get_system("diced__carrot")
    diced_celery = get_system("diced__celery")
    salt = get_system("salt")
    rosemary = get_system("rosemary")
    chicken_soup = get_system("cooked__chicken_soup")

    deleted_objs = [chicken]
    deleted_objs_cfg = [retrieve_obj_cfg(obj) for obj in deleted_objs]

    place_obj_on_floor_plane(stove)
    og.sim.step()

    stockpot.set_position_orientation([-0.24, 0.11, 0.89], [0, 0, 0, 1])
    og.sim.step()
    assert stockpot.states[OnTop].get_value(stove)

    chicken.set_position_orientation([-0.24, 0.11, 0.88], [0, 0, 0, 1])
    chicken_broth.generate_particles(positions=[[-0.25, 0.13, 0.97]])
    diced_carrot.generate_particles(positions=[[-0.25, 0.17, 0.97]])
    diced_celery.generate_particles(positions=[[-0.15, 0.13, 0.97]])
    salt.generate_particles(positions=[[-0.15, 0.15, 0.97]])
    rosemary.generate_particles(positions=[[-0.15, 0.17, 0.97]])
    og.sim.step()

    assert chicken.states[Inside].get_value(stockpot)
    assert not chicken.states[Cooked].get_value()
    assert stockpot.states[Contains].get_value(chicken_broth)
    assert stockpot.states[Contains].get_value(diced_carrot)
    assert stockpot.states[Contains].get_value(diced_celery)
    assert stockpot.states[Contains].get_value(salt)
    assert stockpot.states[Contains].get_value(rosemary)

    assert chicken_soup.n_particles == 0

    assert stove.states[ToggledOn].set_value(True)
    og.sim.step()

    # Recipe should execute successfully: new chicken soup should be created, and the ingredients should be deleted
    assert chicken_soup.n_particles > 0
    assert chicken_broth.n_particles == 0
    assert diced_carrot.n_particles == 0
    assert diced_celery.n_particles == 0
    assert salt.n_particles == 0
    assert rosemary.n_particles == 0

    for obj in deleted_objs:
        assert og.sim.scene.object_registry("name", obj.name) is None

    # Clean up
    chicken_soup.remove_all_particles()
    og.sim.step()

    for obj_cfg in deleted_objs_cfg:
        obj = DatasetObject(**obj_cfg)
        og.sim.import_object(obj)
    og.sim.step()

@og_test
def test_cooking_object_rule_failure_wrong_container():
    assert len(REGISTERED_RULES) > 0, "No rules registered!"

    oven = og.sim.scene.object_registry("name", "oven")
    stockpot = og.sim.scene.object_registry("name", "stockpot")
    bagel_dough = og.sim.scene.object_registry("name", "bagel_dough")
    raw_egg = og.sim.scene.object_registry("name", "raw_egg")
    sesame_seed = get_system("sesame_seed")

    initial_bagels = og.sim.scene.object_registry("category", "bagel", set()).copy()

    place_obj_on_floor_plane(oven)
    og.sim.step()

    # This fails the recipe because it requires the baking sheet to be inside the oven, not the stockpot
    stockpot.set_position_orientation([0, 0, 0.47], [0, 0, 0, 1])
    og.sim.step()
    assert stockpot.states[Inside].get_value(oven)

    bagel_dough.set_position_orientation([0, 0, 0.45], [0, 0, 0, 1])
    raw_egg.set_position_orientation([0.02, 0, 0.50], [0, 0, 0, 1])
    og.sim.step()
    assert bagel_dough.states[Inside].get_value(stockpot)
    assert raw_egg.states[OnTop].get_value(bagel_dough)

    assert bagel_dough.states[Cooked].set_value(False)
    assert raw_egg.states[Cooked].set_value(False)
    og.sim.step()

    assert bagel_dough.states[Covered].set_value(sesame_seed, True)
    og.sim.step()

    assert oven.states[ToggledOn].set_value(True)
    og.sim.step()

    final_bagels = og.sim.scene.object_registry("category", "bagel", set()).copy()
    assert len(final_bagels) == len(initial_bagels)

    # Clean up
    sesame_seed.remove_all_particles()

@og_test
def test_cooking_object_rule_failure_recipe_objects():
    assert len(REGISTERED_RULES) > 0, "No rules registered!"

    oven = og.sim.scene.object_registry("name", "oven")
    baking_sheet = og.sim.scene.object_registry("name", "baking_sheet")
    bagel_dough = og.sim.scene.object_registry("name", "bagel_dough")
    raw_egg = og.sim.scene.object_registry("name", "raw_egg")
    sesame_seed = get_system("sesame_seed")

    initial_bagels = og.sim.scene.object_registry("category", "bagel", set()).copy()

    place_obj_on_floor_plane(oven)
    og.sim.step()

    baking_sheet.set_position_orientation([0, 0, 0.455], [0, 0, 0, 1])
    og.sim.step()
    assert baking_sheet.states[Inside].get_value(oven)

    # This fails the recipe because it requires the bagel dough to be on top of the baking sheet
    bagel_dough.set_position_orientation([1, 0, 0.495], [0, 0, 0, 1])
    raw_egg.set_position_orientation([1.02, 0, 0.54], [0, 0, 0, 1])
    og.sim.step()
    assert not bagel_dough.states[OnTop].get_value(baking_sheet)
    assert raw_egg.states[OnTop].get_value(bagel_dough)

    assert bagel_dough.states[Cooked].set_value(False)
    assert raw_egg.states[Cooked].set_value(False)
    og.sim.step()

    assert bagel_dough.states[Covered].set_value(sesame_seed, True)
    og.sim.step()

    assert oven.states[ToggledOn].set_value(True)
    og.sim.step()

    final_bagels = og.sim.scene.object_registry("category", "bagel", set()).copy()
    assert len(final_bagels) == len(initial_bagels)

    # Clean up
    sesame_seed.remove_all_particles()

@og_test
def test_cooking_object_rule_failure_unary_states():
    assert len(REGISTERED_RULES) > 0, "No rules registered!"

    oven = og.sim.scene.object_registry("name", "oven")
    baking_sheet = og.sim.scene.object_registry("name", "baking_sheet")
    bagel_dough = og.sim.scene.object_registry("name", "bagel_dough")
    raw_egg = og.sim.scene.object_registry("name", "raw_egg")
    sesame_seed = get_system("sesame_seed")

    initial_bagels = og.sim.scene.object_registry("category", "bagel", set()).copy()

    place_obj_on_floor_plane(oven)
    og.sim.step()

    baking_sheet.set_position_orientation([0, 0, 0.455], [0, 0, 0, 1])
    og.sim.step()
    assert baking_sheet.states[Inside].get_value(oven)

    bagel_dough.set_position_orientation([0, 0, 0.495], [0, 0, 0, 1])
    raw_egg.set_position_orientation([0.02, 0, 0.54], [0, 0, 0, 1])
    og.sim.step()
    assert bagel_dough.states[OnTop].get_value(baking_sheet)
    assert raw_egg.states[OnTop].get_value(bagel_dough)

    # This fails the recipe because it requires the bagel dough and the raw egg to be not cooked
    assert bagel_dough.states[Cooked].set_value(True)
    assert raw_egg.states[Cooked].set_value(True)
    og.sim.step()

    assert bagel_dough.states[Covered].set_value(sesame_seed, True)
    og.sim.step()

    assert oven.states[ToggledOn].set_value(True)
    og.sim.step()

    final_bagels = og.sim.scene.object_registry("category", "bagel", set()).copy()
    assert len(final_bagels) == len(initial_bagels)

    # Clean up
    sesame_seed.remove_all_particles()

@og_test
def test_cooking_object_rule_failure_binary_system_states():
    assert len(REGISTERED_RULES) > 0, "No rules registered!"

    oven = og.sim.scene.object_registry("name", "oven")
    baking_sheet = og.sim.scene.object_registry("name", "baking_sheet")
    bagel_dough = og.sim.scene.object_registry("name", "bagel_dough")
    raw_egg = og.sim.scene.object_registry("name", "raw_egg")
    sesame_seed = get_system("sesame_seed")

    initial_bagels = og.sim.scene.object_registry("category", "bagel", set()).copy()

    place_obj_on_floor_plane(oven)
    og.sim.step()

    baking_sheet.set_position_orientation([0, 0, 0.455], [0, 0, 0, 1])
    og.sim.step()
    assert baking_sheet.states[Inside].get_value(oven)

    bagel_dough.set_position_orientation([0, 0, 0.495], [0, 0, 0, 1])
    raw_egg.set_position_orientation([0.02, 0, 0.54], [0, 0, 0, 1])
    og.sim.step()
    assert bagel_dough.states[OnTop].get_value(baking_sheet)
    assert raw_egg.states[OnTop].get_value(bagel_dough)

    assert bagel_dough.states[Cooked].set_value(False)
    assert raw_egg.states[Cooked].set_value(False)
    og.sim.step()

    # This fails the recipe because it requires the bagel dough to be covered with sesame seed
    assert bagel_dough.states[Covered].set_value(sesame_seed, False)
    og.sim.step()

    assert oven.states[ToggledOn].set_value(True)
    og.sim.step()

    final_bagels = og.sim.scene.object_registry("category", "bagel", set()).copy()
    assert len(final_bagels) == len(initial_bagels)

    # Clean up
    sesame_seed.remove_all_particles()

@og_test
def test_cooking_object_rule_failure_binary_object_states():
    assert len(REGISTERED_RULES) > 0, "No rules registered!"

    oven = og.sim.scene.object_registry("name", "oven")
    baking_sheet = og.sim.scene.object_registry("name", "baking_sheet")
    bagel_dough = og.sim.scene.object_registry("name", "bagel_dough")
    raw_egg = og.sim.scene.object_registry("name", "raw_egg")
    sesame_seed = get_system("sesame_seed")

    initial_bagels = og.sim.scene.object_registry("category", "bagel", set()).copy()

    place_obj_on_floor_plane(oven)
    og.sim.step()

    baking_sheet.set_position_orientation([0, 0, 0.455], [0, 0, 0, 1])
    og.sim.step()
    assert baking_sheet.states[Inside].get_value(oven)

    bagel_dough.set_position_orientation([0, 0, 0.495], [0, 0, 0, 1])
    raw_egg.set_position_orientation([0.12, 0.15, 0.47], [0, 0, 0, 1])
    og.sim.step()
    assert bagel_dough.states[OnTop].get_value(baking_sheet)
    # This fails the recipe because it requires the raw egg to be on top of the bagel dough
    assert not raw_egg.states[OnTop].get_value(bagel_dough)

    assert bagel_dough.states[Cooked].set_value(False)
    assert raw_egg.states[Cooked].set_value(False)
    og.sim.step()

    assert bagel_dough.states[Covered].set_value(sesame_seed, True)
    og.sim.step()

    assert oven.states[ToggledOn].set_value(True)
    og.sim.step()

    final_bagels = og.sim.scene.object_registry("category", "bagel", set()).copy()
    assert len(final_bagels) == len(initial_bagels)

    # Clean up
    sesame_seed.remove_all_particles()

@og_test
def test_cooking_object_rule_failure_wrong_heat_source():
    assert len(REGISTERED_RULES) > 0, "No rules registered!"

    stove = og.sim.scene.object_registry("name", "stove")
    baking_sheet = og.sim.scene.object_registry("name", "baking_sheet")
    bagel_dough = og.sim.scene.object_registry("name", "bagel_dough")
    raw_egg = og.sim.scene.object_registry("name", "raw_egg")
    sesame_seed = get_system("sesame_seed")

    initial_bagels = og.sim.scene.object_registry("category", "bagel", set()).copy()

    # This fails the recipe because it requires the oven to be the heat source, not the stove
    place_obj_on_floor_plane(stove)
    og.sim.step()

    heat_source_position = stove.states[HeatSourceOrSink].link.get_position()
    baking_sheet.set_position_orientation([-0.20, 0, 0.80], [0, 0, 0, 1])
    og.sim.step()

    bagel_dough.set_position_orientation([-0.20, 0, 0.84], [0, 0, 0, 1])
    raw_egg.set_position_orientation([-0.18, 0, 0.845], [0, 0, 0, 1])
    og.sim.step()
    assert bagel_dough.states[OnTop].get_value(baking_sheet)
    assert raw_egg.states[OnTop].get_value(bagel_dough)

    assert bagel_dough.states[Cooked].set_value(True)
    assert raw_egg.states[Cooked].set_value(True)
    og.sim.step()

    assert bagel_dough.states[Covered].set_value(sesame_seed, True)
    og.sim.step()

    assert stove.states[ToggledOn].set_value(True)
    og.sim.step()

    # Make sure the stove affects the baking sheet
    assert stove.states[HeatSourceOrSink].affects_obj(baking_sheet)

    final_bagels = og.sim.scene.object_registry("category", "bagel", set()).copy()
    assert len(final_bagels) == len(initial_bagels)

    # Clean up
    sesame_seed.remove_all_particles()

@og_test
def test_cooking_object_rule_success():
    assert len(REGISTERED_RULES) > 0, "No rules registered!"

    oven = og.sim.scene.object_registry("name", "oven")
    baking_sheet = og.sim.scene.object_registry("name", "baking_sheet")
    bagel_dough = og.sim.scene.object_registry("name", "bagel_dough")
    raw_egg = og.sim.scene.object_registry("name", "raw_egg")
    sesame_seed = get_system("sesame_seed")

    deleted_objs = [bagel_dough, raw_egg]
    deleted_objs_cfg = [retrieve_obj_cfg(obj) for obj in deleted_objs]

    initial_bagels = og.sim.scene.object_registry("category", "bagel", set()).copy()

    place_obj_on_floor_plane(oven)
    og.sim.step()

    baking_sheet.set_position_orientation([0, 0, 0.455], [0, 0, 0, 1])
    og.sim.step()
    assert baking_sheet.states[Inside].get_value(oven)

    bagel_dough.set_position_orientation([0, 0, 0.495], [0, 0, 0, 1])
    raw_egg.set_position_orientation([0.02, 0, 0.54], [0, 0, 0, 1])
    og.sim.step()
    assert bagel_dough.states[OnTop].get_value(baking_sheet)
    assert raw_egg.states[OnTop].get_value(bagel_dough)

    assert bagel_dough.states[Cooked].set_value(False)
    assert raw_egg.states[Cooked].set_value(False)
    og.sim.step()

    assert bagel_dough.states[Covered].set_value(sesame_seed, True)
    og.sim.step()

    assert oven.states[ToggledOn].set_value(True)
    og.sim.step()

    final_bagels = og.sim.scene.object_registry("category", "bagel", set()).copy()

    # Recipe should execute successfully: new bagels should be created, and the ingredients should be deleted
    assert len(final_bagels) > len(initial_bagels)
    for obj in deleted_objs:
        assert og.sim.scene.object_registry("name", obj.name) is None

    # Need to step again for the new bagels to be initialized, placed in the container, and cooked.
    og.sim.step()

    # All new bagels should be cooked
    new_bagels = final_bagels - initial_bagels
    for bagel in new_bagels:
        assert bagel.states[Cooked].get_value()
        # This assertion occasionally fails, because when four bagels are sampled on top of the baking sheet one by one,
        # there is no guarantee that all four of them will be on top of the baking sheet at the end.
        # assert bagel.states[OnTop].get_value(baking_sheet)
        assert bagel.states[Inside].get_value(oven)

    # Clean up
    sesame_seed.remove_all_particles()
    og.sim.step()

    og.sim.remove_object(new_bagels)
    og.sim.step()

    for obj_cfg in deleted_objs_cfg:
        obj = DatasetObject(**obj_cfg)
        og.sim.import_object(obj)
    og.sim.step()

@og_test
def test_single_toggleable_machine_rule_output_system_failure_wrong_container():
    assert len(REGISTERED_RULES) > 0, "No rules registered!"
    food_processor = og.sim.scene.object_registry("name", "food_processor")
    ice_cream = og.sim.scene.object_registry("name", "scoop_of_ice_cream")
    milk = get_system("whole_milk")
    chocolate_sauce = get_system("chocolate_sauce")
    milkshake = get_system("milkshake")
    sludge = get_system("sludge")

    deleted_objs = [ice_cream]
    deleted_objs_cfg = [retrieve_obj_cfg(obj) for obj in deleted_objs]

    # This fails the recipe because it requires the blender to be the container, not the food processor
    place_obj_on_floor_plane(food_processor)
    og.sim.step()

    milk.generate_particles(positions=np.array([[0.02, 0, 0.25]]))
    chocolate_sauce.generate_particles(positions=np.array([[0, -0.02, 0.25]]))
    ice_cream.set_position([-0.04, 0.025, 0.3])

    og.sim.step()

    assert food_processor.states[Contains].get_value(milk)
    assert food_processor.states[Contains].get_value(chocolate_sauce)
    assert ice_cream.states[Inside].get_value(food_processor)

    assert milkshake.n_particles == 0
    assert sludge.n_particles == 0

    food_processor.states[ToggledOn].set_value(True)
    og.sim.step()

    # Recipe should fail: no milkshake should be created, and sludge should be created.
    assert milkshake.n_particles == 0
    assert sludge.n_particles > 0
    assert milk.n_particles == 0
    assert chocolate_sauce.n_particles == 0
    for obj in deleted_objs:
        assert og.sim.scene.object_registry("name", obj.name) is None

    # Clean up
    sludge.remove_all_particles()
    og.sim.step()

    for obj_cfg in deleted_objs_cfg:
        obj = DatasetObject(**obj_cfg)
        og.sim.import_object(obj)
    og.sim.step()

@og_test
def test_single_toggleable_machine_rule_output_system_failure_recipe_systems():
    assert len(REGISTERED_RULES) > 0, "No rules registered!"
    blender = og.sim.scene.object_registry("name", "blender")
    ice_cream = og.sim.scene.object_registry("name", "scoop_of_ice_cream")
    milk = get_system("whole_milk")
    chocolate_sauce = get_system("chocolate_sauce")
    milkshake = get_system("milkshake")
    sludge = get_system("sludge")

    deleted_objs = [ice_cream]
    deleted_objs_cfg = [retrieve_obj_cfg(obj) for obj in deleted_objs]

    place_obj_on_floor_plane(blender)
    og.sim.step()

    # This fails the recipe because it requires the milk to be in the blender
    milk.generate_particles(positions=np.array([[0.02, 0, 1.5]]))
    chocolate_sauce.generate_particles(positions=np.array([[0, -0.02, 0.5]]))
    ice_cream.set_position([0, 0, 0.54])

    og.sim.step()

    assert not blender.states[Contains].get_value(milk)
    assert blender.states[Contains].get_value(chocolate_sauce)
    assert ice_cream.states[Inside].get_value(blender)

    assert milkshake.n_particles == 0
    assert sludge.n_particles == 0

    blender.states[ToggledOn].set_value(True)
    og.sim.step()

    # Recipe should fail: no milkshake should be created, and sludge should be created.
    assert milkshake.n_particles == 0
    assert sludge.n_particles > 0
    assert chocolate_sauce.n_particles == 0
    for obj in deleted_objs:
        assert og.sim.scene.object_registry("name", obj.name) is None

    # Clean up
    sludge.remove_all_particles()
    milk.remove_all_particles()
    og.sim.step()

    for obj_cfg in deleted_objs_cfg:
        obj = DatasetObject(**obj_cfg)
        og.sim.import_object(obj)
    og.sim.step()

@og_test
def test_single_toggleable_machine_rule_output_system_failure_recipe_objects():
    assert len(REGISTERED_RULES) > 0, "No rules registered!"
    blender = og.sim.scene.object_registry("name", "blender")
    ice_cream = og.sim.scene.object_registry("name", "scoop_of_ice_cream")
    milk = get_system("whole_milk")
    chocolate_sauce = get_system("chocolate_sauce")
    milkshake = get_system("milkshake")
    sludge = get_system("sludge")

    place_obj_on_floor_plane(blender)
    og.sim.step()

    milk.generate_particles(positions=np.array([[0.02, 0, 0.5]]))
    chocolate_sauce.generate_particles(positions=np.array([[0, -0.02, 0.5]]))
    # This fails the recipe because it requires the ice cream to be inside the blender
    ice_cream.set_position([0, 0, 1.54])

    og.sim.step()

    assert blender.states[Contains].get_value(milk)
    assert blender.states[Contains].get_value(chocolate_sauce)
    assert not ice_cream.states[Inside].get_value(blender)

    assert milkshake.n_particles == 0
    assert sludge.n_particles == 0

    blender.states[ToggledOn].set_value(True)
    og.sim.step()

    # Recipe should fail: no milkshake should be created, and sludge should be created.
    assert milkshake.n_particles == 0
    assert sludge.n_particles > 0
    assert milk.n_particles == 0
    assert chocolate_sauce.n_particles == 0

    # Clean up
    sludge.remove_all_particles()
    og.sim.step()

@og_test
def test_single_toggleable_machine_rule_output_system_failure_nonrecipe_systems():
    assert len(REGISTERED_RULES) > 0, "No rules registered!"
    blender = og.sim.scene.object_registry("name", "blender")
    ice_cream = og.sim.scene.object_registry("name", "scoop_of_ice_cream")
    milk = get_system("whole_milk")
    chocolate_sauce = get_system("chocolate_sauce")
    milkshake = get_system("milkshake")
    sludge = get_system("sludge")
    water = get_system("water")

    deleted_objs = [ice_cream]
    deleted_objs_cfg = [retrieve_obj_cfg(obj) for obj in deleted_objs]

    place_obj_on_floor_plane(blender)
    og.sim.step()

    milk.generate_particles(positions=np.array([[0.02, 0, 0.5]]))
    chocolate_sauce.generate_particles(positions=np.array([[0, -0.02, 0.5]]))
    # This fails the recipe because water (nonrecipe system) is in the blender
    water.generate_particles(positions=np.array([[0, 0, 0.5]]))
    ice_cream.set_position([0, 0, 0.54])

    og.sim.step()

    assert blender.states[Contains].get_value(milk)
    assert blender.states[Contains].get_value(chocolate_sauce)
    assert blender.states[Contains].get_value(water)
    assert ice_cream.states[Inside].get_value(blender)

    assert milkshake.n_particles == 0
    assert sludge.n_particles == 0

    blender.states[ToggledOn].set_value(True)
    og.sim.step()

    # Recipe should fail: no milkshake should be created, and sludge should be created.
    assert milkshake.n_particles == 0
    assert sludge.n_particles > 0
    assert milk.n_particles == 0
    assert chocolate_sauce.n_particles == 0
    assert water.n_particles == 0

    # Clean up
    sludge.remove_all_particles()
    og.sim.step()
    for obj_cfg in deleted_objs_cfg:
        obj = DatasetObject(**obj_cfg)
        og.sim.import_object(obj)
    og.sim.step()

@og_test
def test_single_toggleable_machine_rule_output_system_failure_nonrecipe_objects():
    assert len(REGISTERED_RULES) > 0, "No rules registered!"
    blender = og.sim.scene.object_registry("name", "blender")
    ice_cream = og.sim.scene.object_registry("name", "scoop_of_ice_cream")
    bowl = og.sim.scene.object_registry("name", "bowl")
    milk = get_system("whole_milk")
    chocolate_sauce = get_system("chocolate_sauce")
    milkshake = get_system("milkshake")
    sludge = get_system("sludge")

    deleted_objs = [ice_cream, bowl]
    deleted_objs_cfg = [retrieve_obj_cfg(obj) for obj in deleted_objs]

    place_obj_on_floor_plane(blender)
    og.sim.step()

    milk.generate_particles(positions=np.array([[0.02, 0, 0.5]]))
    chocolate_sauce.generate_particles(positions=np.array([[0, -0.02, 0.5]]))
    ice_cream.set_position([0, 0, 0.54])
    # This fails the recipe because the bowl (nonrecipe object) is in the blender
    bowl.set_position([0, 0, 0.6])

    og.sim.step()

    assert blender.states[Contains].get_value(milk)
    assert blender.states[Contains].get_value(chocolate_sauce)
    assert ice_cream.states[Inside].get_value(blender)
    assert bowl.states[Inside].get_value(blender)

    assert milkshake.n_particles == 0
    assert sludge.n_particles == 0

    blender.states[ToggledOn].set_value(True)
    og.sim.step()

    # Recipe should fail: no milkshake should be created, and sludge should be created.
    assert milkshake.n_particles == 0
    assert sludge.n_particles > 0
    assert milk.n_particles == 0
    assert chocolate_sauce.n_particles == 0

    # Clean up
    sludge.remove_all_particles()
    og.sim.step()
    for obj_cfg in deleted_objs_cfg:
        obj = DatasetObject(**obj_cfg)
        og.sim.import_object(obj)
    og.sim.step()

@og_test
def test_single_toggleable_machine_rule_output_system_success():
    assert len(REGISTERED_RULES) > 0, "No rules registered!"
    blender = og.sim.scene.object_registry("name", "blender")
    ice_cream = og.sim.scene.object_registry("name", "scoop_of_ice_cream")
    milk = get_system("whole_milk")
    chocolate_sauce = get_system("chocolate_sauce")
    milkshake = get_system("milkshake")
    sludge = get_system("sludge")

    deleted_objs = [ice_cream]
    deleted_objs_cfg = [retrieve_obj_cfg(obj) for obj in deleted_objs]

    place_obj_on_floor_plane(blender)
    og.sim.step()

    milk.generate_particles(positions=np.array([[0.02, 0, 0.5]]))
    chocolate_sauce.generate_particles(positions=np.array([[0, -0.02, 0.5]]))
    ice_cream.set_position([0, 0, 0.54])

    og.sim.step()

    assert blender.states[Contains].get_value(milk)
    assert blender.states[Contains].get_value(chocolate_sauce)
    assert ice_cream.states[Inside].get_value(blender)

    assert milkshake.n_particles == 0
    assert sludge.n_particles == 0

    blender.states[ToggledOn].set_value(True)
    og.sim.step()

    # Recipe should execute successfully: new milkshake should be created, and the ingredients should be deleted
    assert milkshake.n_particles > 0
    assert sludge.n_particles == 0
    assert milk.n_particles == 0
    assert chocolate_sauce.n_particles == 0
    for obj in deleted_objs:
        assert og.sim.scene.object_registry("name", obj.name) is None

    # Clean up
    milkshake.remove_all_particles()
    og.sim.step()

    for obj_cfg in deleted_objs_cfg:
        obj = DatasetObject(**obj_cfg)
        og.sim.import_object(obj)
    og.sim.step()

@og_test
def test_single_toggleable_machine_rule_output_object_failure_unary_states():
    assert len(REGISTERED_RULES) > 0, "No rules registered!"
    electric_mixer = og.sim.scene.object_registry("name", "electric_mixer")
    raw_egg = og.sim.scene.object_registry("name", "raw_egg")
    another_raw_egg = og.sim.scene.object_registry("name", "another_raw_egg")
    flour = get_system("flour")
    granulated_sugar = get_system("granulated_sugar")
    vanilla = get_system("vanilla")
    melted_butter = get_system("melted__butter")
    baking_powder = get_system("baking_powder")
    salt = get_system("salt")
    sludge = get_system("sludge")

    initial_doughs = og.sim.scene.object_registry("category", "sugar_cookie_dough", set()).copy()

    deleted_objs = [raw_egg, another_raw_egg]
    deleted_objs_cfg = [retrieve_obj_cfg(obj) for obj in deleted_objs]

    place_obj_on_floor_plane(electric_mixer)
    og.sim.step()

    another_raw_egg.set_position_orientation([-0.01, -0.14, 0.40], [0, 0, 0, 1])
    raw_egg.set_position_orientation([-0.01, -0.14, 0.37], [0, 0, 0, 1])
    flour.generate_particles(positions=np.array([[-0.01, -0.15, 0.33]]))
    granulated_sugar.generate_particles(positions=np.array([[0.01, -0.15, 0.33]]))
    vanilla.generate_particles(positions=np.array([[0.03, -0.15, 0.33]]))
    melted_butter.generate_particles(positions=np.array([[-0.01, -0.13, 0.33]]))
    baking_powder.generate_particles(positions=np.array([[0.01, -0.13, 0.33]]))
    salt.generate_particles(positions=np.array([[0.03, -0.13, 0.33]]))
    # This fails the recipe because the egg should not be cooked
    raw_egg.states[Cooked].set_value(True)
    og.sim.step()

    assert electric_mixer.states[Contains].get_value(flour)
    assert electric_mixer.states[Contains].get_value(granulated_sugar)
    assert electric_mixer.states[Contains].get_value(vanilla)
    assert electric_mixer.states[Contains].get_value(melted_butter)
    assert electric_mixer.states[Contains].get_value(baking_powder)
    assert electric_mixer.states[Contains].get_value(salt)
    assert raw_egg.states[Inside].get_value(electric_mixer)
    assert raw_egg.states[Cooked].get_value()
    assert another_raw_egg.states[Inside].get_value(electric_mixer)
    assert not another_raw_egg.states[Cooked].get_value()

    assert sludge.n_particles == 0

    electric_mixer.states[ToggledOn].set_value(True)
    og.sim.step()

    # Recipe should fail: no dough should be created, and sludge should be created.
    final_doughs = og.sim.scene.object_registry("category", "sugar_cookie_dough", set()).copy()

    # Recipe should execute successfully: new dough should be created, and the ingredients should be deleted
    assert len(final_doughs) == len(initial_doughs)
    for obj in deleted_objs:
        assert og.sim.scene.object_registry("name", obj.name) is None
    assert flour.n_particles == 0
    assert granulated_sugar.n_particles == 0
    assert vanilla.n_particles == 0
    assert melted_butter.n_particles == 0
    assert baking_powder.n_particles == 0
    assert salt.n_particles == 0
    assert sludge.n_particles > 0

    # Clean up
    sludge.remove_all_particles()
    og.sim.step()

    for obj_cfg in deleted_objs_cfg:
        obj = DatasetObject(**obj_cfg)
        og.sim.import_object(obj)
    og.sim.step()

@og_test
def test_single_toggleable_machine_rule_output_object_success():
    assert len(REGISTERED_RULES) > 0, "No rules registered!"
    electric_mixer = og.sim.scene.object_registry("name", "electric_mixer")
    raw_egg = og.sim.scene.object_registry("name", "raw_egg")
    another_raw_egg = og.sim.scene.object_registry("name", "another_raw_egg")
    flour = get_system("flour")
    granulated_sugar = get_system("granulated_sugar")
    vanilla = get_system("vanilla")
    melted_butter = get_system("melted__butter")
    baking_powder = get_system("baking_powder")
    salt = get_system("salt")
    sludge = get_system("sludge")

    initial_doughs = og.sim.scene.object_registry("category", "sugar_cookie_dough", set()).copy()

    deleted_objs = [raw_egg, another_raw_egg]
    deleted_objs_cfg = [retrieve_obj_cfg(obj) for obj in deleted_objs]

    place_obj_on_floor_plane(electric_mixer)
    og.sim.step()

    another_raw_egg.set_position_orientation([-0.01, -0.14, 0.40], [0, 0, 0, 1])
    raw_egg.set_position_orientation([-0.01, -0.14, 0.37], [0, 0, 0, 1])
    flour.generate_particles(positions=np.array([[-0.01, -0.15, 0.33]]))
    granulated_sugar.generate_particles(positions=np.array([[0.01, -0.15, 0.33]]))
    vanilla.generate_particles(positions=np.array([[0.03, -0.15, 0.33]]))
    melted_butter.generate_particles(positions=np.array([[-0.01, -0.13, 0.33]]))
    baking_powder.generate_particles(positions=np.array([[0.01, -0.13, 0.33]]))
    salt.generate_particles(positions=np.array([[0.03, -0.13, 0.33]]))

    og.sim.step()

    assert electric_mixer.states[Contains].get_value(flour)
    assert electric_mixer.states[Contains].get_value(granulated_sugar)
    assert electric_mixer.states[Contains].get_value(vanilla)
    assert electric_mixer.states[Contains].get_value(melted_butter)
    assert electric_mixer.states[Contains].get_value(baking_powder)
    assert electric_mixer.states[Contains].get_value(salt)
    assert raw_egg.states[Inside].get_value(electric_mixer)
    assert not raw_egg.states[Cooked].get_value()
    assert another_raw_egg.states[Inside].get_value(electric_mixer)
    assert not another_raw_egg.states[Cooked].get_value()

    assert sludge.n_particles == 0

    electric_mixer.states[ToggledOn].set_value(True)
    og.sim.step()

    # Recipe should execute successfully: new dough should be created, and the ingredients should be deleted
    final_doughs = og.sim.scene.object_registry("category", "sugar_cookie_dough", set()).copy()

    # Recipe should execute successfully: new dough should be created, and the ingredients should be deleted
    assert len(final_doughs) > len(initial_doughs)
    for obj in deleted_objs:
        assert og.sim.scene.object_registry("name", obj.name) is None
    assert flour.n_particles == 0
    assert granulated_sugar.n_particles == 0
    assert vanilla.n_particles == 0
    assert melted_butter.n_particles == 0
    assert baking_powder.n_particles == 0
    assert salt.n_particles == 0

    # Need to step again for the new dough to be initialized, placed in the container, and cooked.
    og.sim.step()

    # All new doughs should not be cooked
    new_doughs = final_doughs - initial_doughs
    for dough in new_doughs:
        assert not dough.states[Cooked].get_value()
        assert dough.states[OnTop].get_value(electric_mixer)

    # Clean up
    og.sim.remove_object(new_doughs)
    og.sim.step()

<<<<<<< HEAD
    # Remove objects
    if dough_exists:
        og.sim.remove_object(dough)
    og.sim.remove_object(sheet)

@og_test
def test_slicer_volume_sharp_end():
    """
    Demo of slicing an apple into two apple slices
    """

    # Create the scene config to load -- empty scene with knife and apple

    # Grab reference to apple and knife
    apple = og.sim.scene.object_registry("name", "apple")
    knife = og.sim.scene.object_registry("name", "knife")
    place_obj_on_floor_plane(apple)
    place_obj_on_floor_plane(knife)


    # Let apple settle
    for _ in range(50):
        og.sim.step()

    # knife.keep_still()
    knife.set_position_orientation(
        position=apple.get_position() + np.array([-0.15, 0.0, 0.2]),
        orientation=T.euler2quat([-np.pi / 4, 0, 0]),
    )

    # Step simulation for a bit so that apple is sliced
    for i in range(10000):
        og.sim.step()

    # Check if apple is sliced
    is_empty = len(og.sim.scene.object_registry("category", "half_apple", default_val=[])) == 0 
    assert not is_empty

    # Remove objects
    og.sim.remove_object(apple)
    og.sim.remove_object(knife)

@og_test
def test_slicer_volume_blunt_end():
    """
    Demo of slicing an apple into two apple slices
    """

    # Create the scene config to load -- empty scene with knife and apple

    # Grab reference to apple and knife
    apple = og.sim.scene.object_registry("name", "apple")
    knife = og.sim.scene.object_registry("name", "knife")
    place_obj_on_floor_plane(apple)
    place_obj_on_floor_plane(knife)

    # Let apple settle
    for _ in range(50):
        og.sim.step()

    knife.keep_still()
    knife.set_position_orientation(
        position=apple.get_position() + np.array([-0.15, 0.0, 0.15]),
        orientation=T.euler2quat([np.pi / 2, 0, 0]),
    )

    # Step simulation for a bit so that apple is sliced
    for i in range(100):
        og.sim.step()


    # Check if apple is not sliced
    is_sliced = og.sim.scene.object_registry("name", "apple") is None
    assert not is_sliced

    # Remove objects
    og.sim.remove_object(apple)
    og.sim.remove_object(knife)

if __name__ == "__main__":
    test_slicer_volume_sharp_end()
=======
    for obj_cfg in deleted_objs_cfg:
        obj = DatasetObject(**obj_cfg)
        og.sim.import_object(obj)
    og.sim.step()
>>>>>>> 8e15a1a3
<|MERGE_RESOLUTION|>--- conflicted
+++ resolved
@@ -1542,91 +1542,7 @@
     og.sim.remove_object(new_doughs)
     og.sim.step()
 
-<<<<<<< HEAD
-    # Remove objects
-    if dough_exists:
-        og.sim.remove_object(dough)
-    og.sim.remove_object(sheet)
-
-@og_test
-def test_slicer_volume_sharp_end():
-    """
-    Demo of slicing an apple into two apple slices
-    """
-
-    # Create the scene config to load -- empty scene with knife and apple
-
-    # Grab reference to apple and knife
-    apple = og.sim.scene.object_registry("name", "apple")
-    knife = og.sim.scene.object_registry("name", "knife")
-    place_obj_on_floor_plane(apple)
-    place_obj_on_floor_plane(knife)
-
-
-    # Let apple settle
-    for _ in range(50):
-        og.sim.step()
-
-    # knife.keep_still()
-    knife.set_position_orientation(
-        position=apple.get_position() + np.array([-0.15, 0.0, 0.2]),
-        orientation=T.euler2quat([-np.pi / 4, 0, 0]),
-    )
-
-    # Step simulation for a bit so that apple is sliced
-    for i in range(10000):
-        og.sim.step()
-
-    # Check if apple is sliced
-    is_empty = len(og.sim.scene.object_registry("category", "half_apple", default_val=[])) == 0 
-    assert not is_empty
-
-    # Remove objects
-    og.sim.remove_object(apple)
-    og.sim.remove_object(knife)
-
-@og_test
-def test_slicer_volume_blunt_end():
-    """
-    Demo of slicing an apple into two apple slices
-    """
-
-    # Create the scene config to load -- empty scene with knife and apple
-
-    # Grab reference to apple and knife
-    apple = og.sim.scene.object_registry("name", "apple")
-    knife = og.sim.scene.object_registry("name", "knife")
-    place_obj_on_floor_plane(apple)
-    place_obj_on_floor_plane(knife)
-
-    # Let apple settle
-    for _ in range(50):
-        og.sim.step()
-
-    knife.keep_still()
-    knife.set_position_orientation(
-        position=apple.get_position() + np.array([-0.15, 0.0, 0.15]),
-        orientation=T.euler2quat([np.pi / 2, 0, 0]),
-    )
-
-    # Step simulation for a bit so that apple is sliced
-    for i in range(100):
-        og.sim.step()
-
-
-    # Check if apple is not sliced
-    is_sliced = og.sim.scene.object_registry("name", "apple") is None
-    assert not is_sliced
-
-    # Remove objects
-    og.sim.remove_object(apple)
-    og.sim.remove_object(knife)
-
-if __name__ == "__main__":
-    test_slicer_volume_sharp_end()
-=======
     for obj_cfg in deleted_objs_cfg:
         obj = DatasetObject(**obj_cfg)
         og.sim.import_object(obj)
-    og.sim.step()
->>>>>>> 8e15a1a3
+    og.sim.step()