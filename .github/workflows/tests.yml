--- conflicted
+++ resolved
@@ -50,16 +50,9 @@
           submodules: true
           path: omnigibson-src
 
-      - name: Install CUDA and PyTorch
-        run: micromamba install cuda=11.8 -c conda-forge
-
       - name: Install
         working-directory: omnigibson-src
-<<<<<<< HEAD
-        run: pip install -e .[dev] --no-build-isolation
-=======
-        run: pip install -e .[dev,primitives]
->>>>>>> 075267eb
+        run: pip install -e .[dev,primitives] --no-build-isolation
 
       - name: Print env
         run: printenv
