<<<<<<< HEAD

(:goal 
    (and 
        (forall 
            (?basket - basket) 
            (forn 
                (2) 
                (?egg - egg) 
                (inside ?egg ?basket)
            )
        ) 
        (forpairs 
            (?chocolate - chocolate) 
            (?basket - basket) 
            (inside ?chocolate ?basket)
        ) 
        (forpairs 
            (?coloring_material - coloring_material) 
            (?basket - basket) 
            (inside ?coloring_material ?basket)
        ) 
        (forall 
            (?basket - basket) 
            (forn 
                (2) 
                (?crayon - crayon) 
                (inside ?crayon ?basket)
            )
        )
    )
)
=======
>>>>>>> 49467aef
<|MERGE_RESOLUTION|>--- conflicted
+++ resolved
@@ -1,5 +1,3 @@
-<<<<<<< HEAD
-
 (:goal 
     (and 
         (forall 
@@ -29,6 +27,4 @@
             )
         )
     )
-)
-=======
->>>>>>> 49467aef
+)