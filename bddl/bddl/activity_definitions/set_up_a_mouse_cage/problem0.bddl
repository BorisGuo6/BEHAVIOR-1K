--- conflicted
+++ resolved
@@ -30,11 +30,7 @@
     (:goal 
         (and 
             (filled ?bowl.n.01_1 ?petfood.n.01_1) 
-<<<<<<< HEAD
-            (overlaid ?hand_towel.n.01_1 ?hutch.n.01_1) 
-=======
             (overlaid ?hand_towel.n.01_1 ?hutch.n.01_1)
->>>>>>> 89fd9236
             (inside ?hamster_wheel.n.01_1 ?hutch.n.01_1) 
             (inside ?water_bottle.n.01_1 ?hutch.n.01_1) 
             (ontop ?hutch.n.01_1 ?coffee_table.n.01_1) 
