--- conflicted
+++ resolved
@@ -31,13 +31,8 @@
         (inside lemonade__bottle.n.01_1 electric_refrigerator.n.01_1) 
         (filled lemon_juice__bottle.n.01_1 lemon_juice.n.01_1) 
         (ontop lemon_juice__bottle.n.01_1 countertop.n.01_1) 
-<<<<<<< HEAD
-        (filled soda__can.n.01_1 soft_drink.n.01_1)
-        (inside soda__can.n.01_1 electric_refrigerator.n.01_1)
-=======
-        (filled soda_can.n.01_1 tonic.n.01_1) 
-        (inside soda_can.n.01_1 electric_refrigerator.n.01_1) 
->>>>>>> b42b6578
+        (filled soda__can.n.01_1 tonic.n.01_1) 
+        (inside soda__can.n.01_1 electric_refrigerator.n.01_1) 
         (ontop blender.n.01_1 countertop.n.01_1) 
         (ontop pitcher.n.02_1 countertop.n.01_2) 
         (inside ice_cube.n.01_1 bowl.n.01_1) 
