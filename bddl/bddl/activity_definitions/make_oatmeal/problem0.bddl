(define (problem make_oatmeal-0)
    (:domain omnigibson)

    (:objects
        salt.n.02_1 - salt.n.02
        cinnamon.n.03_1 - cinnamon.n.03
        honey.n.01_1 - honey.n.01
        oat.n.02_1 - oat.n.02
        low-fat_milk.n.01_1 - low-fat_milk.n.01
        water.n.06_1 - water.n.06
        oatmeal.n.01_1 - oatmeal.n.01
        stove.n.01_1 - stove.n.01
        saucepot.n.01_1 - saucepot.n.01
        salt__shaker.n.01_1 - salt__shaker.n.01
        cinnamon__shaker.n.01_1 - cinnamon__shaker.n.01
        oat__box.n.01_1 - oat__box.n.01
        countertop.n.01_1 - countertop.n.01
        cabinet.n.01_1 cabinet.n.01_2 - cabinet.n.01
        honey__jar.n.01_1 - honey__jar.n.01
        milk__carton.n.01_1 - milk__carton.n.01
        electric_refrigerator.n.01_1 - electric_refrigerator.n.01
        sink.n.01_1 - sink.n.01
        agent.n.01_1 - agent.n.01
        floor.n.01_1 - floor.n.01
    )
    
    (:init 
        (insource salt__shaker.n.01_1 salt.n.02_1)
        (ontop salt__shaker.n.01_1 countertop.n.01_1)
        (insource cinnamon__shaker.n.01_1 cinnamon.n.03_1) 
        (inside cinnamon__shaker.n.01_1 cabinet.n.01_1) 
        (filled honey__jar.n.01_1 honey.n.01_1) 
        (ontop honey__jar.n.01_1 countertop.n.01_1) 
<<<<<<< HEAD
        (filled oat__box.n.01_1 oat.n.02_1) 
=======
        (filled oat__box.n.01_1 oat.n.02_1)
>>>>>>> 44d24709
        (inside oat__box.n.01_1 cabinet.n.01_1) 
        (filled milk__carton.n.01_1 low-fat_milk.n.01_1) 
        (inside milk__carton.n.01_1 electric_refrigerator.n.01_1) 
        (insource sink.n.01_1 water.n.06_1) 
        (inroom sink.n.01_1 kitchen) 
        (inroom cabinet.n.01_1 kitchen) 
        (inroom cabinet.n.01_2 kitchen) 
        (inroom electric_refrigerator.n.01_1 kitchen) 
        (inroom countertop.n.01_1 kitchen) 
        (inroom stove.n.01_1 kitchen) 
        (inside saucepot.n.01_1 cabinet.n.01_2) 
        (future oatmeal.n.01_1) 
        (inroom floor.n.01_1 kitchen) 
        (ontop agent.n.01_1 floor.n.01_1)
    )
    
    (:goal 
        (and 
            (real ?oatmeal.n.01_1) 
            (contains ?saucepot.n.01_1 ?oatmeal.n.01_1)
        )
    )
)<|MERGE_RESOLUTION|>--- conflicted
+++ resolved
@@ -31,11 +31,7 @@
         (inside cinnamon__shaker.n.01_1 cabinet.n.01_1) 
         (filled honey__jar.n.01_1 honey.n.01_1) 
         (ontop honey__jar.n.01_1 countertop.n.01_1) 
-<<<<<<< HEAD
-        (filled oat__box.n.01_1 oat.n.02_1) 
-=======
         (filled oat__box.n.01_1 oat.n.02_1)
->>>>>>> 44d24709
         (inside oat__box.n.01_1 cabinet.n.01_1) 
         (filled milk__carton.n.01_1 low-fat_milk.n.01_1) 
         (inside milk__carton.n.01_1 electric_refrigerator.n.01_1) 
