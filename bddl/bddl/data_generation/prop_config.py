--- conflicted
+++ resolved
@@ -33,9 +33,6 @@
     "particleSource",
     "needsOrientation",
     "waterCook",
-<<<<<<< HEAD
     "mixingTool"
-=======
     "sceneObject"
->>>>>>> 24238747
 ]