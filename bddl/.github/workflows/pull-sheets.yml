--- conflicted
+++ resolved
@@ -80,10 +80,7 @@
       run: python -m bddl.data_generation.pull_sheets
 
     - name: Refresh derivative data
-<<<<<<< HEAD
-=======
       working-directory: bddl
->>>>>>> 35f3693f
       run: python -m bddl.data_generation.generate_datafiles
 
     - uses: stefanzweifel/git-auto-commit-action@v4
